--- conflicted
+++ resolved
@@ -32,10 +32,7 @@
 fi
 /etc/init.d/elasticsearch start
 
-<<<<<<< HEAD
-=======
 mvn clean
->>>>>>> 0b1f51cd
 
 cd postgres
 make clean install
@@ -49,10 +46,4 @@
 
 sleep 5
 make installcheck
-<<<<<<< HEAD
-
-
-# sudo cat /var/log/elasticsearch/*.log
-=======
-sudo chown -R $HOST_USER:$HOST_USER regression* results > /dev/null 2>&1
->>>>>>> 0b1f51cd
+sudo chown -R $HOST_USER:$HOST_USER regression* results > /dev/null 2>&1