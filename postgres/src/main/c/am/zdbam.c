--- conflicted
+++ resolved
@@ -412,7 +412,6 @@
 	if (tupdesc->natts != 2)
 		elog(ERROR, "Incorrect number of attributes on index %s", RelationGetRelationName(indexRel));
 
-<<<<<<< HEAD
 	switch(tupdesc->attrs[1]->atttypid) {
 		case JSONOID:
 			value = values[1];
@@ -422,34 +421,7 @@
 			return;
 	}
 
-	desc->implementation->batchInsertRow(
-			desc,
-			&htup->t_self,
-			HeapTupleHeaderGetXmin(htup->t_data),
-			HeapTupleHeaderGetRawXmax(htup->t_data),
-			HeapTupleHeaderGetRawCommandId(htup->t_data),
-			HeapTupleHeaderGetRawCommandId(htup->t_data),
-			(htup->t_data->t_infomask & HEAP_XMIN_COMMITTED) != 0,
-			(htup->t_data->t_infomask & HEAP_XMAX_COMMITTED) != 0,
-			value
-	);
-
-	/*
-	 * if the tuple's XMIN and XMAX are not committed, we're going to assume it'll eventually
-	 * be committed (likely this is from an ALTER TABLE ALTER COLUMN TYPE statement), so
-	 * we want to queue up the fact that these are "new" tuples
-	 */
-	if (((htup->t_data->t_infomask & HEAP_XMIN_COMMITTED) == 0) && ((htup->t_data->t_infomask & HEAP_XMAX_COMMITTED) == 0))
-	{
-		MemoryContext oldContext = MemoryContextSwitchTo(TopTransactionContext);
-
-		xactCommitDataList = lappend(xactCommitDataList, zdb_alloc_new_xact_record(desc, &htup->t_self));
-		MemoryContextSwitchTo(oldContext);
-	}
-=======
-	value = DatumGetTextP(values[1]);
-	desc->implementation->batchInsertRow(desc, &htup->t_self, value);
->>>>>>> a5c50e4a
+	desc->implementation->batchInsertRow(desc, &htup->t_self, DatumGetTextP(value));
 
 	buildstate->indtuples += 1;
 }
@@ -477,7 +449,6 @@
 	if (tupdesc->natts != 2)
 		elog(ERROR, "Incorrect number of attributes on index %s", RelationGetRelationName(indexRel));
 
-<<<<<<< HEAD
 	switch(tupdesc->attrs[1]->atttypid) {
 		case JSONOID:
 			value = values[1];
@@ -487,25 +458,7 @@
 			PG_RETURN_BOOL(false);
 	}
 
-	desc->implementation->batchInsertRow(
-			desc,
-			ht_ctid,
-			GetCurrentTransactionId(),
-			0,
-			GetCurrentCommandId(false),
-			GetCurrentCommandId(false),
-			false,
-			false,
-			value
-	);
-
-	oldContext = MemoryContextSwitchTo(TopTransactionContext);
-	xactCommitDataList = lappend(xactCommitDataList, zdb_alloc_new_xact_record(desc, ht_ctid));
-	MemoryContextSwitchTo(oldContext);
-=======
-	value = DatumGetTextP(values[1]);
-	desc->implementation->batchInsertRow(desc, ht_ctid, value);
->>>>>>> a5c50e4a
+	desc->implementation->batchInsertRow(desc, ht_ctid, DatumGetTextP(value));
 
 	PG_RETURN_BOOL(true);
 }
