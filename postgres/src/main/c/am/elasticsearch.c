--- conflicted
+++ resolved
@@ -24,18 +24,16 @@
 #include "storage/lmgr.h"
 #include "utils/builtins.h"
 #include "utils/json.h"
-<<<<<<< HEAD
 #include "utils/jsonb.h"
 #include "utils/memutils.h"
-=======
 #include "utils/snapmgr.h"
->>>>>>> a5c50e4a
 
 #include "rest/rest.h"
 #include "util/zdbutils.h"
 
 #include "elasticsearch.h"
 #include "zdbseqscan.h"
+#include "zdb_interface.h"
 
 #define MAX_LINKED_INDEXES 1024
 
@@ -912,51 +910,14 @@
 	freeStringInfo(request);
 }
 
-<<<<<<< HEAD
-static void appendBatchInsertData(ZDBIndexDescriptor *desc, ItemPointer ht_ctid, TransactionId xmin, TransactionId xmax, CommandId cmin, CommandId cmax, bool xmin_committed, bool xmax_committed, Datum value, BatchInsertData *batch)
-{
-	text         *json_string = (text *) DatumGetPointer(value);
-
-	/* the xact state */
-	appendStringInfo(batch->bulk, "{\"index\":{\"_id\":\"%d-%d\",\"_type\":\"xact\"}}\n", ItemPointerGetBlockNumber(ht_ctid), ItemPointerGetOffsetNumber(ht_ctid));
-	appendStringInfo(batch->bulk, "{"
-					"\"_xmin\":%d,"
-					"\"_xmax\":%d,"
-					"\"_cmin\":%d,"
-					"\"_cmax\":%d,"
-					"\"_xmin_is_committed\":%s,"
-					"\"_xmax_is_committed\":%s"
-					"}\n",
-			xmin,
-			xmax,
-			cmin,
-			cmax,
-			xmin_committed ? "true" : "false",
-			xmax_committed ? "true" : "false"
-	);
-
-	/* the data */
-	appendStringInfo(batch->bulk, "{\"index\":{\"_id\":\"%d-%d\",\"_type\":\"data\",\"_parent\":\"%d-%d\"}}\n", ItemPointerGetBlockNumber(ht_ctid), ItemPointerGetOffsetNumber(ht_ctid), ItemPointerGetBlockNumber(ht_ctid), ItemPointerGetOffsetNumber(ht_ctid));
-
-	/* append the json_string (with ending LF) */
-	if (desc->hasJson)
-		appendBinaryStringInfoAndStripLineBreaks(batch->bulk, VARDATA(json_string), VARSIZE(json_string) - VARHDRSZ);
-	else
-		appendBinaryStringInfo(batch->bulk, VARDATA(json_string), VARSIZE(json_string) - VARHDRSZ);
-	appendStringInfoCharMacro(batch->bulk, '\n');
-}
-
-void elasticsearch_batchInsertRow(ZDBIndexDescriptor *indexDescriptor, ItemPointer ctid, TransactionId xmin, TransactionId xmax, CommandId cmin, CommandId cmax, bool xmin_is_committed, bool xmax_is_committed, Datum data)
-{
-	BatchInsertData *batch = lookup_batch_insert_data(indexDescriptor, true);
-
-	appendBatchInsertData(indexDescriptor, ctid, xmin, xmax, cmin, cmax, xmin_is_committed, xmax_is_committed, data, batch);
-=======
 static void appendBatchInsertData(ZDBIndexDescriptor *indexDescriptor, ItemPointer ht_ctid, text *value, StringInfo bulk)
 {
 	/* the data */
 	appendStringInfo(bulk, "{\"index\":{\"_id\":\"%d-%d\"}}\n", ItemPointerGetBlockNumber(ht_ctid), ItemPointerGetOffsetNumber(ht_ctid));
-	appendBinaryStringInfoAndStripLineBreaks(bulk, VARDATA(value), VARSIZE(value) - VARHDRSZ);
+	if (indexDescriptor->hasJson)
+		appendBinaryStringInfoAndStripLineBreaks(bulk, VARDATA(value), VARSIZE(value) - VARHDRSZ);
+	else
+		appendBinaryStringInfo(bulk, VARDATA(value), VARSIZE(value) - VARHDRSZ);
 
 	/* backup to remove the last '}' of the value json, so that we can... */
 	while (bulk->data[bulk->len] != '}')
@@ -971,7 +932,6 @@
 	BatchInsertData *batch = lookup_batch_insert_data(indexDescriptor, true);
 
 	appendBatchInsertData(indexDescriptor, ctid, data, batch->bulk);
->>>>>>> a5c50e4a
 	batch->nprocessed++;
 
 	if (batch->nprocessed % 1000) {
