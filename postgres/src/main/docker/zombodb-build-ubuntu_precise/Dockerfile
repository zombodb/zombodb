FROM ubuntu:precise

MAINTAINER ZomboDB, LLC (zombodb@gmail.com)

RUN apt-get install -y wget
RUN apt-get install -y apt-utils
RUN echo "deb http://apt.postgresql.org/pub/repos/apt/ precise-pgdg main" >> /etc/apt/sources.list.d/pgdg.list
<<<<<<< HEAD
RUN wget --quiet -O - https://www.postgresql.org/media/keys/ACCC4CF8.asc | apt-key add -
=======
RUN wget --no-check-certificate --quiet -O - https://www.postgresql.org/media/keys/ACCC4CF8.asc | apt-key add -
>>>>>>> a5c50e4a
RUN apt-get update -y
RUN apt-get install -y --force-yes postgresql-server-dev-9.5
RUN apt-get install -y gcc make build-essential

COPY curl-7.43.0.tar.gz /usr/local/src/
WORKDIR /usr/local/src/
RUN tar xzf curl-7.43.0.tar.gz
WORKDIR /usr/local/src/curl-7.43.0/
RUN ./configure --without-ssl \
   --disable-threaded-resolver \
   --disable-dict \
   --disable-file \
   --disable-ftp \
   --disable-gopher \
   --disable-imap \
   --disable-pop3 \
   --disable-rtsp \
   --disable-smb \
   --disable-smtp \
   --disable-telnet \
   --disable-tftp
RUN make -j2 && make install
RUN ldconfig && ldconfig
RUN rm -rf /usr/local/src/curl*<|MERGE_RESOLUTION|>--- conflicted
+++ resolved
@@ -5,11 +5,7 @@
 RUN apt-get install -y wget
 RUN apt-get install -y apt-utils
 RUN echo "deb http://apt.postgresql.org/pub/repos/apt/ precise-pgdg main" >> /etc/apt/sources.list.d/pgdg.list
-<<<<<<< HEAD
-RUN wget --quiet -O - https://www.postgresql.org/media/keys/ACCC4CF8.asc | apt-key add -
-=======
 RUN wget --no-check-certificate --quiet -O - https://www.postgresql.org/media/keys/ACCC4CF8.asc | apt-key add -
->>>>>>> a5c50e4a
 RUN apt-get update -y
 RUN apt-get install -y --force-yes postgresql-server-dev-9.5
 RUN apt-get install -y gcc make build-essential
