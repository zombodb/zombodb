--- conflicted
+++ resolved
@@ -1,35 +1,22 @@
-<<<<<<< HEAD
 [![logo](logo.png)](https://www.zombodb.com/)
 
 ###### Making Postgres and Elasticsearch work together like it's 2022
-=======
-[![logo](logo.png)](https://www.zombodb.com/) 
-
-> Making Postgres and Elasticsearch work together like it's 2021
->>>>>>> a89ec504
 
 ![cargo test --all](https://github.com/zombodb/zombodb/workflows/cargo%20pgx%20test%20pgXX/badge.svg)
 [![Twitter Follow](https://img.shields.io/twitter/follow/zombodb.svg?style=flat)](https://twitter.com/zombodb)
 
 ## Readme
 
-ZomboDB brings powerful text-search and analytics features to Postgres by using Elasticsearch as an index type. Its
-comprehensive query language and SQL functions enable new and creative ways to query your relational data.
+ZomboDB brings powerful text-search and analytics features to Postgres by using Elasticsearch as an index type.  Its comprehensive query language and SQL functions enable new and creative ways to query your relational data.
 
-From a technical perspective, ZomboDB is a 100% native Postgres extension that implements Postgres' Index Access Method
-API. As a native Postgres index type, ZomboDB allows you to `CREATE INDEX ... USING zombodb` on your existing Postgres
-tables. At that point, ZomboDB takes over and fully manages the remote Elasticsearch index and guarantees
-transactionally-correct text-search query results.
+From a technical perspective, ZomboDB is a 100% native Postgres extension that implements Postgres' Index Access Method API.  As a native Postgres index type, ZomboDB allows you to `CREATE INDEX ... USING zombodb` on your existing Postgres tables.  At that point, ZomboDB takes over and fully manages the remote Elasticsearch index and guarantees transactionally-correct text-search query results.
 
-ZomboDB is fully compatible with all of Postgres' query plan types and most SQL commands such as `CREATE INDEX`, `COPY`,
-`INSERT`, `UPDATE`, `DELETE`, `SELECT`, `ALTER`, `DROP`, `REINDEX`, `(auto)VACUUM`, etc.
+ZomboDB is fully compatible with all of Postgres' query plan types and most SQL commands such as `CREATE INDEX`, `COPY`, `INSERT`, `UPDATE`, `DELETE`, `SELECT`, `ALTER`, `DROP`, `REINDEX`, `(auto)VACUUM`, etc.
 
-It doesn’t matter if you’re using an Elasticsearch cloud provider or managing your own cluster -- ZomboDB communicates
-with Elasticsearch via its RESTful APIs so you’re covered either way.
+It doesn’t matter if you’re using an Elasticsearch cloud provider or managing your own cluster -- ZomboDB communicates with Elasticsearch via its RESTful APIs so you’re covered either way.
 
-ZomboDB allows you to use the power and scalability of Elasticsearch directly from Postgres. You don’t have to manage
-transactions between Postgres and Elasticsearch, asynchronous indexing pipelines, complex reindexing processes, or
-multiple data-access code paths -- ZomboDB does it all for you.
+ZomboDB allows you to use the power and scalability of Elasticsearch directly from Postgres.  You don’t have to manage transactions between Postgres and Elasticsearch, asynchronous indexing pipelines, complex reindexing processes, or multiple data-access code paths -- ZomboDB does it all for you.
+
 
 ## Quick Links
 
@@ -48,7 +35,6 @@
  - [Elasticsearch _cat API](docs/src/usage/elasticsearch-cat-api.md)
  - [VACUUM Support](docs/src/administration/vacuum-support.md)
 
-<<<<<<< HEAD
 
 ## Features
 
@@ -56,12 +42,10 @@
 - Managed and queried via standard SQL
 - Works with current Elasticsearch releases (no plugins required)
 - Query using
-  - Elasticsearch's
-    [Query String Syntax](https://www.elastic.co/guide/en/elasticsearch/reference/current/query-dsl-query-string-query.html#query-string-syntax)
-    via `dsl.query_string()`
+    - Elasticsearch's [Query String Syntax](https://www.elastic.co/guide/en/elasticsearch/reference/current/query-dsl-query-string-query.html#query-string-syntax) via `dsl.query_string()`
     - ZQL -- [ZomboDB's custom query language](docs/src/usage/zql-queries.md)
   - Raw Elasticsearch QueryDSL JSON
-    - ZomboDB's type-safe [query builder SQL syntax](docs/src/usage/elasticsearch-dsl-queries.md)
+  - ZomboDB's type-safe [query builder SQL syntax](docs/src/usage/elasticsearch-dsl-queries.md)
   - Any combination of the above, even in combination with standard SQL
  - [Scoring and Highlighting Support](docs/src/usage/scoring.md)
  - [Support for all Elasticsearch aggregations](docs/src/usage/aggregations.md)
@@ -73,48 +57,20 @@
     [Elasticsearch language analyzers](https://www.elastic.co/guide/en/elasticsearch/reference/current/analysis-lang-analyzer.html)
     - Supports [Elasticsearch's Similarity Module](docs/src/internals/type-mapping.md#similarity-module-support) 
 - Hot-Standby compatible
-=======
- 
-## Features
-
- - MVCC-correct text-search and aggregation results
- - Managed and queried via standard SQL
- - Works with current Elasticsearch releases (no plugins required)
- - Query using
-    - Elasticsearch's [Query String Syntax](https://www.elastic.co/guide/en/elasticsearch/reference/current/query-dsl-query-string-query.html#query-string-syntax) via `dsl.query_string()`
-    - ZQL -- [ZomboDB's custom query language](docs/src/usage/zql-queries.md)
-    - Raw Elasticsearch QueryDSL JSON
-    - ZomboDB's type-safe [query builder SQL syntax](docs/src/usage/elasticsearch-dsl-queries.md)
-    - Any combination of the above, even in combination with standard SQL
- - [Scoring and Highlighting Support](docs/src/usage/scoring.md)
- - [Support for all Elasticsearch aggregations](docs/src/usage/aggregations.md)
- - Automatic Elasticsearch Mapping Generation
-    - Ability to map custom domains
-    - Per-field custom mappings
-    - `json/jsonb` automatically mapped as dynamic nested objects
-    - Supports full set of [Elasticsearch language analyzers](https://www.elastic.co/guide/en/elasticsearch/reference/current/analysis-lang-analyzer.html)
-    - Supports [Elasticsearch's Similarity Module](docs/src/internals/type-mapping.md#similarity-module-support) 
- - Hot-Standby compatible
->>>>>>> a89ec504
- - Support for indexing & searching [PostGIS `geometry` and `geography` types](docs/src/usage/postgis-support.md)
+- Support for indexing & searching [PostGIS `geometry` and `geography` types](docs/src/usage/postgis-support.md)
 
 
 ## Current Limitations
 
-- Only one ZomboDB index per table
-- ZomboDB indexes with predicates (ie, [partial indexes](https://www.postgresql.org/docs/10/indexes-partial.html)) are
-  not supported
-- `CREATE INDEX CONCURRENTLY` is not supported
+ - Only one ZomboDB index per table
+ - ZomboDB indexes with predicates (ie, [partial indexes](https://www.postgresql.org/docs/10/indexes-partial.html)) are not supported
+ - `CREATE INDEX CONCURRENTLY` is not supported
  - Partitioned Tables are not properly supported.  This will be resolved in a near-future version (Issue #630)
 
 These limitations may be addressed in future versions of ZomboDB.
 
 ## System Requirements
-<<<<<<< HEAD
 
-=======
- 
->>>>>>> a89ec504
 | Product       | Version                |
 |---------------|------------------------|
 | Postgres      | 10.x, 11.x, 12.x, 13.x |
@@ -127,9 +83,9 @@
 
 Note that ZomboDB is only available in binary form for certain sponsor tiers.
 
-When you become a sponsor at a tier that provides binary downloads, please request a download key from
-https://www.zombodb.com/services/. Please do the same if you sponsor a tier that provides access to ZomboDB's private
-Discord server.
+When you become a sponsor at a tier that provides binary downloads, please request a download key from https://www.zombodb.com/services/.
+Please do the same if you sponsor a tier that provides access to ZomboDB's private Discord server.
+
 
 ## Quick Overview
 
@@ -188,16 +144,13 @@
 
 The name is an homage to zombo.com and its long history of continuous self-affirmation.
 
-Historically, ZomboDB began in 2013 by [Technology Concepts & Design, Inc](https://github.com/tcdi) as a closed-source effort to provide transaction safe text-search on top of Postgres tables. While Postgres' "tsearch" features are useful, they're not necessarily adequate for 200 column-wide tables with 100M rows, each containing large text content.
+Historically, ZomboDB began in 2013 by Technology Concepts & Design, Inc as a closed-source effort to provide transaction safe text-search on top of Postgres tables. While Postgres' "tsearch" features are useful, they're not necessarily adequate for 200 column-wide tables with 100M rows, each containing large text content.
 
-Initially designed on-top of Postgres' Foreign Data Wrapper API, ZomboDB quickly evolved into an index type so that
-queries are MVCC-safe and standard SQL can be used to query and manage indices.
+Initially designed on-top of Postgres' Foreign Data Wrapper API, ZomboDB quickly evolved into an index type so that queries are MVCC-safe and standard SQL can be used to query and manage indices.
 
-Elasticsearch was chosen as the backing search index because of its horizontal scaling abilities, performance, and
-general ease of use.
+Elasticsearch was chosen as the backing search index because of its horizontal scaling abilities, performance, and  general ease of use.
 
-ZomboDB was open-sourced in July 2015 and has since been used in numerous production systems of various sizes and
-complexity.
+ZomboDB was open-sourced in July 2015 and has since been used in numerous production systems of various sizes and complexity.
 
 ## License
 
