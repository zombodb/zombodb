[![logo](logo.png)](https://www.zombodb.com/) 
###### Making Postgres and Elasticsearch work together like it's 2020
[![Build Status](https://travis-ci.org/zombodb/zombodb.svg?branch=master)](https://travis-ci.com/zombodb/zombodb)
[![Twitter Follow](https://img.shields.io/twitter/follow/zombodb.svg?style=flat)](https://twitter.com/zombodb)


# 🚨 Note 🚨

This is ZomboDB 3000.0.0-**alpha1**.  This represents a year-long rewrite of ZomboDB to Rust.

It is expected that the alpha/beta phase will continue through January 2021.  That said, please
get started with it today.  Report Issues, provide feedback, and also [sponsors our work](https://github.com/sponsors/eeeebbbbrrrr)!


## Readme
ZomboDB brings powerful text-search and analytics features to Postgres by using Elasticsearch as an index type.  Its comprehensive query language and SQL functions enable new and creative ways to query your relational data.

From a technical perspective, ZomboDB is a 100% native Postgres extension that implements Postgres' Index Access Method API.  As a native Postgres index type, ZomboDB allows you to `CREATE INDEX ... USING zombodb` on your existing Postgres tables.  At that point, ZomboDB takes over and fully manages the remote Elasticsearch index and guarantees transactionally-correct text-search query results.

ZomboDB is fully compatible with all of Postgres' query plan types and most SQL commands such as `CREATE INDEX`, `COPY`, `INSERT`, `UPDATE`, `DELETE`, `SELECT`, `ALTER`, `DROP`, `REINDEX`, `(auto)VACUUM`, etc.

It doesn’t matter if you’re using an Elasticsearch cloud provider or managing your own cluster -- ZomboDB communicates with Elasticsearch via its RESTful APIs so you’re covered either way.

ZomboDB allows you to use the power and scalability of Elasticsearch directly from Postgres.  You don’t have to manage transactions between Postgres and Elasticsearch, asynchronous indexing pipelines, complex reindexing processes, or multiple data-access code paths -- ZomboDB does it all for you.


## Quick Links

 - [Installation from Binaries](BINARY-INSTALLATION.md) ([sponsors only](https://github.com/sponsors/eeeebbbbrrrr))
 - [Installation from Source](SOURCE-INSTALLATION.md) (everyone)
 - [Getting Started Tutorial](TUTORIAL.md)
 - [Important Things to Know](THINGS-TO-KNOW.md)
 - [Creating Indexes](CREATE-INDEX.md)
 - [Query DSL](QUERY-DSL.md)
 - [Aggregations](AGGREGATIONS.md), [Scoring and Highlighting](SCORING-HIGHLIGHTING.md)
 - [SQL Functions](SQL-FUNCTIONS.md)
 - [Configuration Settings](CONFIGURATION-SETTINGS.md), [Index Managment](INDEX-MANAGEMENT.md)
 - [Type Mapping](TYPE-MAPPING.md)
 - [Elasticsearch _cat API](CAT-API.md)
 - [VACUUM Support](VACUUM.md)

 
## Features

 - MVCC-correct text-search and aggregation results
 - Managed and queried via standard SQL
 - Works with current Elasticsearch releases (no plugins required)
 - Query using
    - Elasticsearch's [Query String Syntax](https://www.elastic.co/guide/en/elasticsearch/reference/current/query-dsl-query-string-query.html#query-string-syntax)
    - ZomboDB's [custom query language](QUERY-SYNTAX.md)
    - Raw Elasticsearch QueryDSL JSON
    - ZomboDB's type-safe [query builder SQL syntax](QUERY-DSL.md)
    - Any combination of the above, even in combination with standard SQL
 - [Scoring and Highlighting Support](SCORING-HIGHLIGHTING.md)
 - [Support for all Elasticsearch aggregations](AGGREGATIONS.md)
 - Automatic Elasticsearch Mapping Generation
    - Ability to map custom domains
    - Per-field custom mappings
    - `json/jsonb` automatically mapped as dynamic nested objects
    - Supports full set of [Elasticsearch language analyzers](https://www.elastic.co/guide/en/elasticsearch/reference/current/analysis-lang-analyzer.html)
 - Hot-Standby compatible
 - Support for indexing & searching [PostGIS `geometry` and `geography` types](POSTGIS-SUPPORT.md)


## Current Limitations

 - Only one ZomboDB index per table
 - ZomboDB indexes with predicates (ie, [partial indexes](https://www.postgresql.org/docs/10/indexes-partial.html)) are not supported
 - `CREATE INDEX CONCURRENTLY` is not supported

These limitations may be addressed in future versions of ZomboDB.


## System Requirements
 
<<<<<<< HEAD
 Product           | Version 
---                | ---      
Postgres           | 10.x, 11.x
Elasticsearch      | 5.6.x, 6.x
libcurl            | >=7.28.0
libz + dev headers | >=1.2.8
=======
 Product      | Version 
---           | ---      
Postgres      | 10.x, 11.x, 12.x
Elasticsearch | 7.x
>>>>>>> 1b62937a


## Sponsorship and Downloads

Please see https://github.com/sponsors/eeeebbbbrrrr for sponsorship details.  Your sponsorship at any tier is greatly 
appreciated and helps keep ZomboDB moving forward.

Note that ZomboDB is only available in binary form for certain sponsor tiers.

When you become a sponsor at a tier that provides binary downloads, please request a download key from https://www.zombodb.com/services/.
Please do the same if you sponsor a tier that provides access to ZomboDB's private Discord server.


## Quick Overview

Note that this is just a quick overview.  Please read the [getting started tutorial](TUTORIAL.md) for more details.

Create the extension:

```sql
CREATE EXTENSION zombodb;
```

Create a table:

```sql
CREATE TABLE products (
    id SERIAL8 NOT NULL PRIMARY KEY,
    name text NOT NULL,
    keywords varchar(64)[],
    short_summary text,
    long_description zdb.fulltext, 
    price bigint,
    inventory_count integer,
    discontinued boolean default false,
    availability_date date
);

-- insert some data
```

Create a ZomboDB index:

```sql
CREATE INDEX idxproducts 
          ON products 
       USING zombodb ((products.*)) 
        WITH (url='localhost:9200/');
```

Query it:

```sql
SELECT * 
  FROM products 
 WHERE products ==> '(keywords:(sports OR box) OR long_description:"wooden away"~5) AND price:[1000 TO 20000]';
```


## Contact Information

 - https://www.zombodb.com
 - Google Group: zombodb@googlegroups.com
 - Twitter: [@zombodb](https://twitter.com/zombodb/)
 - via Github Issues and Pull Requests
 - https://www.zombodb.com/services/ or info@zombodb.com for commercial support

## Older Versions

This version of ZomboDB supports Postgres 10 and 11 and doesn't require an Elasticsearch plugin.  

Previous versions that support Postgres <=9.5, and require an Elasticsearch plugin, are still available, from these branches:

- [Support for Elasticsearch 5.6](https://github.com/zombodb/zombodb/tree/master-es5.6) (active)
- [Support for Elasticsearch 2.4](https://github.com/zombodb/zombodb/tree/master-es2.4) (unsupported)
- [Support for Elasticsearch 1.7](https://github.com/zombodb/zombodb/tree/master-es1.7) (unsupported)

Commerical support for all versions of ZomboDB is available by [contacting ZomboDB, LLC](https://www.zombodb.com/services/).


 
## History

The name is an homage to zombo.com and its long history of continuous self-affirmation.

This version of ZomboDB was graciously sponsored by [Impira](http://impira.com).

Historically, ZomboDB began in 2013 by Technology Concepts & Design, Inc as a closed-source effort to provide transaction safe text-search on top of Postgres tables. While Postgres' "tsearch" features are useful, they're not necessarily adequate for 200 column-wide tables with 100M rows, each containing large text content.

Initially designed on-top of Postgres' Foreign Data Wrapper API, ZomboDB quickly evolved into an index type so that queries are MVCC-safe and standard SQL can be used to query and manage indices.

Elasticsearch was chosen as the backing search index because of its horizontal scaling abilities, performance, and general ease of use.

ZomboDB was open-sourced in July 2015 and has since been used in numerous production systems of various sizes and complexity.

## License

Copyright 2018-2020 ZomboDB, LLC

Licensed under the Apache License, Version 2.0 (the "License");
you may not use this file except in compliance with the License.
You may obtain a copy of the License at

    http://www.apache.org/licenses/LICENSE-2.0

Unless required by applicable law or agreed to in writing, software
distributed under the License is distributed on an "AS IS" BASIS,
WITHOUT WARRANTIES OR CONDITIONS OF ANY KIND, either express or implied.
See the License for the specific language governing permissions and
limitations under the License.
<|MERGE_RESOLUTION|>--- conflicted
+++ resolved
@@ -73,19 +73,10 @@
 
 ## System Requirements
  
-<<<<<<< HEAD
- Product           | Version 
----                | ---      
-Postgres           | 10.x, 11.x
-Elasticsearch      | 5.6.x, 6.x
-libcurl            | >=7.28.0
-libz + dev headers | >=1.2.8
-=======
  Product      | Version 
 ---           | ---      
 Postgres      | 10.x, 11.x, 12.x
 Elasticsearch | 7.x
->>>>>>> 1b62937a
 
 
 ## Sponsorship and Downloads
