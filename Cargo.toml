--- conflicted
+++ resolved
@@ -29,15 +29,9 @@
 levenshtein = "1.0.5"
 memoffset = "0.6.4"
 num_cpus = "1.13.0"
-<<<<<<< HEAD
-pathfinding = "2.1.5"
+pathfinding = "2.2.1"
 pgx = { git = "https://github.com/zombodb/pgx", rev = "e1d6db9bac49725d67ccebc472d47f652abca285"  }
 pgx-macros = { git = "https://github.com/zombodb/pgx", rev = "e1d6db9bac49725d67ccebc472d47f652abca285"  }
-=======
-pathfinding = "2.2.1"
-pgx = "0.1.21"
-pgx-macros = "0.1.21"
->>>>>>> 3e09415f
 rayon = "1.5.1"
 regex = "1.5.4"
 serde = { version = "1.0.127", features = [ "derive" ] }
@@ -52,13 +46,8 @@
 built = { version = "0.5.1", features = [ "git2", "semver" ] }
 
 [dev-dependencies]
-<<<<<<< HEAD
 pgx-tests = { git = "https://github.com/zombodb/pgx", rev = "e1d6db9bac49725d67ccebc472d47f652abca285"  }
-libc = "0.2.97"
-=======
-pgx-tests = "0.1.21"
 libc = "0.2.99"
->>>>>>> 3e09415f
 
 [profile.dev]
 panic = "unwind"
