--- conflicted
+++ resolved
@@ -33,20 +33,11 @@
 pgx-macros = "0.1.6"
 rayon = "1.5.0"
 regex = "1.4.2"
-<<<<<<< HEAD
-reqwest = "0.9.24"
-roaring = "0.6.2"
-=======
->>>>>>> cb0077f1
 serde = { version = "1.0.117", features = [ "derive" ] }
 serde_json = { version = "1.0.59", features = [ "preserve_order" ] }
 serde_cbor = "0.11.1"
 sqlformat = "0.1.5"
-<<<<<<< HEAD
-ureq = { version = "1.5.4", features = ["json"] }
-=======
 ureq = { version = "2.0.0-rc2", features = [ "json" ] }
->>>>>>> cb0077f1
 url = "2.2.0"
 
 [build-dependencies]
