[package]
name = "zombodb"
description = "Making Postgres and Elasticsearch work together like it's 2023"
<<<<<<< HEAD
version = "3000.2.6"
edition = "2021"
=======
version = "3000.2.7"
edition = "2018"
>>>>>>> f7e998c1
build = "build.rs"
readme = "README.md"
license = "LICENSE.md"

[lib]
crate-type = ["cdylib", "lib"]

[[bin]]
name = "pgrx_embed_zombodb"
path = "./src/bin/pgrx_embed.rs"

[features]
default = ["pg14"]
pg12 = ["pgrx/pg12", "pgrx-tests/pg12"]
pg13 = ["pgrx/pg13", "pgrx-tests/pg13"]
pg14 = ["pgrx/pg14", "pgrx-tests/pg14"]
pg15 = ["pgrx/pg15", "pgrx-tests/pg15"]
native_tls = ["native-tls", "ureq/native-tls"]
rustls_native_certs = ["ureq/native-certs"]
pg_test = []

[dependencies]
byteorder = "1.5.0"
chrono = "0.4.38"
cow-utils = "0.1.3"
crossbeam = "0.8.4"
dashmap = "5.5.3"
humantime = "2.1.0"
indexmap = "2.6.0"
lalrpop-util = { version = "0.20.2", features = ["lexer", "unicode"] }
lazy_static = "1.5.0"
levenshtein = "1.0.5"
memoffset = "0.9.1"
num_cpus = "1.16.0"
once_cell = "1.20.2"
pgrx = "0.12.8"
rayon = "1.10.0"
regex = { version = "1.11.1", features = ["unicode-case"] }
rustc-hash = "1.1.0"
serde = { version = "1.0.214", features = ["derive"] }
serde_json = { version = "1.0.132", features = ["preserve_order"] }
serde_cbor = "0.11.2"
sqlformat = "0.2.6"
unicode-segmentation = "1.12.0"
ureq = { version = "2.10.1", features = ["json"] }
url = "2.5.2"
native-tls = { version = "0.2.12", optional = true }

[build-dependencies]
lalrpop = { version = "0.20.2", features = ["lexer", "unicode"] }
built = { version = "0.6.1", features = ["git2", "semver"] }

[dev-dependencies]
pgrx-tests = "0.12.8"
libc = "0.2.161"

[profile.dev]
panic = "unwind"
debug = true
opt-level = 0

[profile.dev.build-override]
opt-level = 3
debug = 0

[profile.release]
panic = "unwind"
opt-level = 3
lto = "thin"
debug = 0

[profile.artifacts]
inherits = "release"
opt-level = 3
lto = "fat"
codegen-units = 1<|MERGE_RESOLUTION|>--- conflicted
+++ resolved
@@ -1,13 +1,8 @@
 [package]
 name = "zombodb"
 description = "Making Postgres and Elasticsearch work together like it's 2023"
-<<<<<<< HEAD
-version = "3000.2.6"
+version = "3000.2.7"
 edition = "2021"
-=======
-version = "3000.2.7"
-edition = "2018"
->>>>>>> f7e998c1
 build = "build.rs"
 readme = "README.md"
 license = "LICENSE.md"
