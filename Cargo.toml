--- conflicted
+++ resolved
@@ -30,19 +30,10 @@
 lalrpop-util = "0.19.8"
 lazy_static = "1.4.0"
 levenshtein = "1.0.5"
-<<<<<<< HEAD
-memoffset = "0.6.5"
-num_cpus = "1.13.1"
-pgx = { git = "https://github.com/tcdi/pgx", branch = "develop" }
-#pgx = { path = "../pgx/pgx" }
-pgx-macros = { git = "https://github.com/tcdi/pgx", branch = "develop" }
-#pgx-macros = { path = "../pgx/pgx-macros" }
-=======
 memoffset = "0.7.1"
 num_cpus = "1.14.0"
-pgx = "0.5.6"
-pgx-macros = "0.5.6"
->>>>>>> 832e7f8e
+pgx = { git = "https://github.com/tcdi/pgx", branch = "develop" }
+pgx-macros = { git = "https://github.com/tcdi/pgx", branch = "develop" }
 rayon = "1.5.3"
 regex = "1.7.0"
 rustc-hash = "1.1.0"
@@ -60,13 +51,8 @@
 built = { version = "0.5.1", features = [ "git2", "semver" ] }
 
 [dev-dependencies]
-<<<<<<< HEAD
 pgx-tests = { git = "https://github.com/tcdi/pgx", branch = "develop" }
-libc = "0.2.135"
-=======
-pgx-tests = "0.5.6"
 libc = "0.2.137"
->>>>>>> 832e7f8e
 
 [profile.dev]
 panic = "unwind"
