[package]
name = "zombodb"
description = "Making Postgres and Elasticsearch work together like it's 2022"
version = "3000.1.3"
edition = "2018"
build = "build.rs"
readme = "README.md"
license = "LICENSE.md"

[lib]
crate-type = [ "cdylib" ]

[features]
default = [ "pg14" ]
pg10 = [ "pgx/pg10", "pgx-tests/pg10" ]
pg11 = [ "pgx/pg11", "pgx-tests/pg11" ]
pg12 = [ "pgx/pg12", "pgx-tests/pg12" ]
pg13 = [ "pgx/pg13", "pgx-tests/pg13" ]
pg14 = [ "pgx/pg14", "pgx-tests/pg14" ]
pg_test = [ ]

[dependencies]
byteorder = "1.4.3"
chrono = "0.4.22"
cow-utils = "0.1.2"
crossbeam-channel = "0.5.6"
dashmap = "5.4.0"
humantime = "2.1.0"
indexmap = "1.9.1"
lalrpop-util = "0.19.8"
lazy_static = "1.4.0"
levenshtein = "1.0.5"
memoffset = "0.6.5"
num_cpus = "1.13.1"
pgx = "0.5.0-beta.1"
pgx-macros = "0.5.0-beta.1"
rayon = "1.5.3"
regex = "1.6.0"
rustc-hash = "1.1.0"
serde = { version = "1.0.145", features = [ "derive" ] }
serde_json = { version = "1.0.86", features = [ "preserve_order" ] }
serde_cbor = "0.11.2"
sqlformat = "0.2.0"
unicode-segmentation = "1.10.0"
ureq = { version = "2.5.0", features = [ "json" ] }
url = "2.3.1"

[build-dependencies]
lalrpop = { version = "0.19.8", features = [ "lexer" ] }
built = { version = "0.5.1", features = [ "git2", "semver" ] }

[dev-dependencies]
<<<<<<< HEAD
pgx-tests = "0.4.5"
libc = "0.2.135"
=======
pgx-tests = "0.5.0-beta.1"
libc = "0.2.134"
>>>>>>> eeb8a692

[profile.dev]
panic = "unwind"
debug = true
opt-level = 0

[profile.release]
panic = "unwind"
opt-level = 3
lto = "fat"
codegen-units = 1
<<<<<<< HEAD
debug = 0

[profile.dev.build-override]
opt-level = 3
debug = 0
=======

[patch.crates-io]
pgx = { git = "https://github.com/tcdi/pgx", branch = "develop" }
pgx-macros = { git = "https://github.com/tcdi/pgx", branch = "develop" }
pgx-tests = { git = "https://github.com/tcdi/pgx", branch = "develop" }
>>>>>>> eeb8a692
<|MERGE_RESOLUTION|>--- conflicted
+++ resolved
@@ -32,8 +32,8 @@
 levenshtein = "1.0.5"
 memoffset = "0.6.5"
 num_cpus = "1.13.1"
-pgx = "0.5.0-beta.1"
-pgx-macros = "0.5.0-beta.1"
+pgx = "0.5.0"
+pgx-macros = "0.5.0"
 rayon = "1.5.3"
 regex = "1.6.0"
 rustc-hash = "1.1.0"
@@ -41,6 +41,7 @@
 serde_json = { version = "1.0.86", features = [ "preserve_order" ] }
 serde_cbor = "0.11.2"
 sqlformat = "0.2.0"
+time = "0.3.15"
 unicode-segmentation = "1.10.0"
 ureq = { version = "2.5.0", features = [ "json" ] }
 url = "2.3.1"
@@ -50,13 +51,8 @@
 built = { version = "0.5.1", features = [ "git2", "semver" ] }
 
 [dev-dependencies]
-<<<<<<< HEAD
-pgx-tests = "0.4.5"
+pgx-tests = "0.5.0"
 libc = "0.2.135"
-=======
-pgx-tests = "0.5.0-beta.1"
-libc = "0.2.134"
->>>>>>> eeb8a692
 
 [profile.dev]
 panic = "unwind"
@@ -68,16 +64,8 @@
 opt-level = 3
 lto = "fat"
 codegen-units = 1
-<<<<<<< HEAD
 debug = 0
 
 [profile.dev.build-override]
 opt-level = 3
-debug = 0
-=======
-
-[patch.crates-io]
-pgx = { git = "https://github.com/tcdi/pgx", branch = "develop" }
-pgx-macros = { git = "https://github.com/tcdi/pgx", branch = "develop" }
-pgx-tests = { git = "https://github.com/tcdi/pgx", branch = "develop" }
->>>>>>> eeb8a692
+debug = 0