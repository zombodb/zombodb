--- conflicted
+++ resolved
@@ -4,11 +4,7 @@
 
 # Pull base image.
 FROM postgres:9.5
-<<<<<<< HEAD
-ENV ZOMBODB_VER 3.2.0
-=======
 ENV ZOMBODB_VER 4.0.0
->>>>>>> 2c5b5add
 
 # Fetch wget
 RUN apt-get update && apt-get install -y --no-install-recommends ca-certificates wget && rm -rf /var/lib/apt/lists/*
