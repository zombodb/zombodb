--- conflicted
+++ resolved
@@ -8,13 +8,8 @@
 # Pull base image.
 FROM java:7
 
-<<<<<<< HEAD
-ENV ES_PKG_NAME elasticsearch-1.7.5
-ENV ZOMBODB_VER 3.2.0
-=======
 ENV ES_PKG_NAME elasticsearch-2.4.6
 ENV ZOMBODB_VER 4.0.0
->>>>>>> 2c5b5add
 
 # Install Elasticsearch.
 RUN \
