use crate::highlighting::document_highlighter::*;
use crate::query_parser::ast::*;
use pgx::*;
use pgx::{JsonB, PgRelation};
use std::collections::HashMap;

struct QueryHighligther<'a> {
    query: Box<Expr<'a>>,
    highlighters: HashMap<&'a str, DocumentHighlighter<'a>>,
}

impl<'a> QueryHighligther<'a> {
    pub fn new(
        index: &PgRelation,
        document: serde_json::Value,
        fields: Vec<&'a str>,
        query: Box<Expr<'a>>,
    ) -> Self {
        let mut highlighters = HashMap::new();

        fields.into_iter().for_each(|field| {
            if let Some(value) = document
                .as_object()
                .expect("document not an object")
                .get(field)
            {
                // for now, assume field value is a string and that it exists
                let value =
                    serde_json::to_string(value).expect("unable to convert value to a string");

                let mut dh = DocumentHighlighter::new();
                dh.analyze_document(index, field, &value);

                highlighters.insert(field, dh);
            }
        });

        QueryHighligther {
            highlighters,
            query,
        }
    }

    pub fn highlight(
        &'a self,
    ) -> Option<HashMap<(QualifiedField, String), Vec<(String, &'a TokenEntry)>>> {
        let mut highlights = HashMap::new();
        if self.walk_expression(&self.query, &mut highlights) {
            Some(highlights)
        } else {
            None
        }
    }

    fn walk_expression(
        &'a self,
        expr: &'a Box<Expr<'a>>,
        highlights: &mut HashMap<(QualifiedField, String), Vec<(String, &'a TokenEntry)>>,
    ) -> bool {
        match expr.as_ref() {
            Expr::Not(e) => !self.walk_expression(e, highlights),

            Expr::With(l, r) | Expr::And(l, r) => {
                let mut did_highlight = false;
                let mut tmp_highlights = HashMap::new();

                did_highlight = self.walk_expression(l, &mut tmp_highlights);
                if did_highlight {
                    did_highlight &= self.walk_expression(r, &mut tmp_highlights);
                }

                if did_highlight {
                    highlights.extend(tmp_highlights);
                }
                did_highlight
            }

            Expr::Or(l, r) => {
                let mut did_highlight = false;

                let mut tmp_highlights = HashMap::new();
                if self.walk_expression(l, &mut tmp_highlights) {
                    highlights.extend(tmp_highlights);
                    did_highlight = true;
                }

                let mut tmp_highlights = HashMap::new();
                if self.walk_expression(r, &mut tmp_highlights) {
                    highlights.extend(tmp_highlights);
                    did_highlight = true;
                }
                did_highlight
            }

            Expr::Subselect(_, _) => panic!("subselect not supported yet"),
            Expr::Expand(_, _) => panic!("expand not supported yet"),
            Expr::Json(_) => panic!("json not supported yet"),

            Expr::Contains(f, t) | Expr::Eq(f, t) => {
                if let Some(dh) = self.highlighters.get(f.field.as_str()) {
                    return self.highlight_term(dh, f.clone(), expr, t, highlights);
                }
                false
            }
            Expr::DoesNotContain(f, t) | Expr::Ne(f, t) => {
                if let Some(dh) = self.highlighters.get(f.field.as_str()) {
                    return !self.highlight_term(dh, f.clone(), expr, t, highlights);
                }
                false
            }

            Expr::Gt(f, t) => {
                if let Some(dh) = self.highlighters.get(f.field.as_str()) {
                    return self.highlight_term_scan(dh, f.clone(), expr, t, highlights, str::gt);
                }
                false
            }
            Expr::Lt(f, t) => {
                if let Some(dh) = self.highlighters.get(f.field.as_str()) {
                    return self.highlight_term_scan(dh, f.clone(), expr, t, highlights, str::lt);
                }
                false
            }
            Expr::Gte(f, t) => {
                if let Some(dh) = self.highlighters.get(f.field.as_str()) {
                    return self.highlight_term_scan(dh, f.clone(), expr, t, highlights, str::ge);
                }
                false
            }
            Expr::Lte(f, t) => {
                if let Some(dh) = self.highlighters.get(f.field.as_str()) {
                    return self.highlight_term_scan(dh, f.clone(), expr, t, highlights, str::le);
                }
                false
            }
<<<<<<< HEAD
            Expr::Lt(_, _) => unimplemented!(),
            Expr::Gte(_, _) => unimplemented!(),
            Expr::Lte(_, _) => unimplemented!(),
            Expr::Range(_, _, _) => unimplemented!(),
=======
>>>>>>> 9447b63b

            Expr::Regex(_, _) => unimplemented!(),
            Expr::MoreLikeThis(_, _) => unimplemented!(),
            Expr::FuzzyLikeThis(_, _) => unimplemented!(),
        }
    }

    fn highlight_term_scan<F: Fn(&str, &str) -> bool>(
        &'a self,
        highlighter: &'a DocumentHighlighter,
        field: QualifiedField,
        expr: &'a Box<Expr<'a>>,
        term: &Term,
        highlights: &mut HashMap<(QualifiedField, String), Vec<(String, &'a TokenEntry)>>,
        eval: F,
    ) -> bool {
        let mut cnt = 0;

        match term {
            Term::String(s, _) => {
                if let Some(entries) = highlighter.highlight_token_scan(s, eval) {
                    cnt = entries.len();
                    QueryHighligther::process_entries(expr, field, entries, highlights);
                }
            }
            _ => panic!("cannot highlight using scans for {}", expr),
        }

        cnt > 0
    }

    fn highlight_term(
        &'a self,
        highlighter: &'a DocumentHighlighter,
        field: QualifiedField,
        expr: &'a Box<Expr<'a>>,
        term: &Term,
        highlights: &mut HashMap<(QualifiedField, String), Vec<(String, &'a TokenEntry)>>,
    ) -> bool {
        let mut cnt = 0;
        match term {
            Term::String(s, _) => {
                if let Some(entries) = highlighter.highlight_token(s) {
                    cnt = entries.len();
                    QueryHighligther::process_entries(expr, field, entries, highlights);
                }
            }
            Term::Wildcard(s, _) => {
                if let Some(entries) = highlighter.highlight_wildcard(s) {
                    cnt = entries.len();
                    QueryHighligther::process_entries(expr, field, entries, highlights);
                }
            }
            Term::Fuzzy(s, d, _) => {
                //todo ask if we want to make fuzzy take a usize or a u8
                if let Some(entries) = highlighter.highlight_fuzzy(s, *d as usize) {
                    cnt = entries.len();
                    QueryHighligther::process_entries(expr, field, entries, highlights);
                }
            }
            Term::ProximityChain(v) => {}

            Term::ParsedArray(_, _) => {}
            Term::UnparsedArray(_, _) => {}
            Term::Null => {}
        }
        cnt > 0
    }

    fn process_entries(
        expr: &'a Box<Expr<'a>>,
        field: QualifiedField,
        mut entries: Vec<(String, &'a TokenEntry)>,
        highlights: &mut HashMap<(QualifiedField, String), Vec<(String, &'a TokenEntry)>>,
    ) {
        highlights
            // fir this field in our map of highlights
            .entry((field, format!("{}", expr)))
            // add to existing entries
            .and_modify(|v| v.append(&mut entries))
            // or insert brand new entries
            .or_insert(entries);
    }
}

#[pg_extern]
fn highlight_document(
    index: PgRelation,
    document: JsonB,
    query_string: &'static str,
) -> impl std::iter::Iterator<
    Item = (
        name!(field_name, String),
        name!(term, String),
        name!(type, String),
        name!(position, i32),
        name!(start_offset, i64),
        name!(end_offset, i64),
        name!(query_clause, String),
    ),
> {
    // select * from zdb.highlight_document('idxbeer', '{"subject":"free beer", "authoremail":"Christi l nicolay"}', '!!subject:beer or subject:fr?? and authoremail:(christi, nicolay)') order by field_name, position;
    let fields = vec!["subject", "authoremail", "id"];
    let query = Expr::from_str(
        QualifiedIndex {
            schema: Some(index.namespace().to_string()),
            table: index
                .heap_relation()
                .expect("specified relation is not an index")
                .name()
                .to_string(),
            index: index.name().to_string(),
        },
        "_zdb_all",
        query_string,
    )
    .expect("failed to parse query");

    let qh = QueryHighligther::new(&index, document.0, fields, query);
    let highlights = qh.highlight();

    highlights
        .unwrap_or_default()
        .into_iter()
        .map(|((field, expr), entries)| {
            entries.into_iter().map(move |(term, entry)| {
                (
                    field.field.clone(),
                    term,
                    entry.type_.clone(),
                    entry.position as i32,
                    entry.start_offset as i64,
                    entry.end_offset as i64,
                    expr.clone(),
                )
            })
        })
        .flatten()
        .collect::<Vec<_>>()
        .into_iter()
}<|MERGE_RESOLUTION|>--- conflicted
+++ resolved
@@ -133,13 +133,8 @@
                 }
                 false
             }
-<<<<<<< HEAD
-            Expr::Lt(_, _) => unimplemented!(),
-            Expr::Gte(_, _) => unimplemented!(),
-            Expr::Lte(_, _) => unimplemented!(),
+
             Expr::Range(_, _, _) => unimplemented!(),
-=======
->>>>>>> 9447b63b
 
             Expr::Regex(_, _) => unimplemented!(),
             Expr::MoreLikeThis(_, _) => unimplemented!(),
