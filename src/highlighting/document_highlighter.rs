use crate::elasticsearch::Elasticsearch;
use crate::highlighting::analyze::AnalyzedToken;
use crate::utils::get_highlight_analysis_info;
use crate::zql::ast::{IndexLink, ProximityPart, QualifiedField};
use crate::zql::ast::{ProximityTerm, Term};
use levenshtein::*;
use pgx::{prelude::*, PgRelation};
use regex::Regex;
use serde_json::Value;
use std::borrow::Cow;
use std::collections::HashMap;
use std::convert::TryInto;
use std::fmt::{Debug, Formatter};
use std::ops::Deref;
use std::str::FromStr;

#[derive(Debug, PartialEq, Eq, Hash, Clone)]
pub struct TokenEntry {
    pub type_: Cow<'static, str>,
    pub array_index: u32,
    pub position: u32,
    pub start_offset: u64,
    pub end_offset: u64,
}

#[derive(Debug)]
enum DataType {
    String,
    Integer,
    Float,
}

pub struct DocumentHighlighter<'a> {
    lookup: HashMap<Cow<'a, str>, Vec<TokenEntry>>,
    data_type: Option<DataType>,
    field: String,
    index_oid: pg_sys::Oid,
}

impl<'a> Debug for DocumentHighlighter<'a> {
    fn fmt(&self, f: &mut Formatter<'_>) -> std::fmt::Result {
        write!(f, "{}::{:?}={:#?}", self.field, self.data_type, self.lookup)
    }
}

macro_rules! compare_float {
    ($left:tt, $cmp:tt, $right:tt) => {{
        let token = f64::from_str($left);
        let term = f64::from_str($right);
        if token.is_err() || term.is_err() {
            return false;
        }

        token.unwrap().$cmp(&term.unwrap())
    }};
}

macro_rules! compare_integer {
    ($left:tt, $cmp:tt, $right:tt) => {{
        let token = i64::from_str($left);
        if token.is_err() {
            return false;
        }

        let term = match i64::from_str($right) {
            Ok(i) => i,
            Err(_) => match f64::from_str($right) {
                Ok(f) => f as i64,
                Err(_) => {
                    return false;
                }
            },
        };

        token.unwrap().$cmp(&term)
    }};
}

pub type HighlightMatches<'a> = Vec<(&'a Cow<'a, str>, &'a TokenEntry)>;

impl<'a> DocumentHighlighter<'a> {
    pub fn new(index: &PgRelation, field: &str, value: &'a Value) -> Self {
        if let Value::String(_) = value {
            DocumentHighlighter::from_json(index, field, value, 0)
                .into_iter()
                .next()
                .unwrap()
                .1
        } else {
            panic!("supplied `value` is not a Value::String")
        }
    }

    pub fn from_json(
        index: &PgRelation,
        field: &str,
        value: &'a Value,
        array_index: u32,
    ) -> HashMap<(String, u32), Self> {
        let (field_type, _, index_analyzer) = get_highlight_analysis_info(index, field);

        match value {
            Value::Object(o) => {
                // recursively build highlighters for each (k, v) pair
                // in this JSON Object
                let mut highlighters = HashMap::new();

                o.iter().for_each(|(k, v)| {
                    highlighters.extend(DocumentHighlighter::from_json(
                        index,
                        &format!("{}.{}", field, k),
                        v,
                        array_index,
                    ))
                });

                highlighters
            }

            Value::Array(a) => {
                // recursively build highlighters for each element
                // in this JSON Array
                let mut highlighters = HashMap::new();

                a.iter().enumerate().for_each(|(i, v)| {
                    highlighters.extend(DocumentHighlighter::from_json(
                        index,
                        field,
                        v,
                        array_index + i as u32,
                    ))
                });

                highlighters
            }

            _ => {
                let mut result = DocumentHighlighter {
                    lookup: HashMap::with_capacity(150),
                    data_type: None,
                    field: field.into(),
                    index_oid: index.oid(),
                };

                result.analyze_document(
                    index,
                    field,
                    value,
                    array_index,
                    &field_type,
                    &index_analyzer,
                );

                let mut highlighters = HashMap::new();
                highlighters.insert((field.into(), array_index), result);
                highlighters
            }
        }
    }

    fn analyze_document(
        &mut self,
        index: &PgRelation,
        field: &str,
        value: &'a Value,
        array_index: u32,
        field_type: &Option<String>,
        analyzer: &Option<String>,
    ) {
        match value {
            Value::Number(number) => {
                if number.is_f64() {
                    self.lookup
                        .entry(Cow::Owned(number.as_f64().unwrap().to_string()))
                        .or_default()
                        .push(TokenEntry {
                            type_: "<FLOAT>".into(),
                            array_index,
                            position: 1,
                            start_offset: 0,
                            end_offset: 0,
                        });
                    self.data_type = Some(DataType::Float);
                } else if number.is_u64() {
                    self.lookup
                        .entry(Cow::Owned(number.as_u64().unwrap().to_string()))
                        .or_default()
                        .push(TokenEntry {
                            type_: "<UNSIGNED_INT>".into(),
                            array_index,
                            position: 1,
                            start_offset: 0,
                            end_offset: 0,
                        });
                    self.data_type = Some(DataType::Integer);
                } else {
                    self.lookup
                        .entry(Cow::Owned(number.as_i64().unwrap().to_string()))
                        .or_default()
                        .push(TokenEntry {
                            type_: "<SIGNED_INT>".into(),
                            array_index,
                            position: 1,
                            start_offset: 0,
                            end_offset: 0,
                        });
                    self.data_type = Some(DataType::Integer);
                }
            }

            Value::String(s) => {
                #[inline]
                fn map_analyzed_token(
                    array_index: u32,
                    token: AnalyzedToken,
                ) -> (Cow<str>, TokenEntry) {
                    (
                        token.token,
                        TokenEntry {
                            type_: Cow::Borrowed(token.type_),
                            array_index,
                            position: (token.position + 1) as u32,
                            start_offset: token.start as u64,
                            end_offset: token.end as u64,
                        },
                    )
                }

                let results: Box<dyn Iterator<Item = (Cow<str>, TokenEntry)>> =
                    match (analyzer, field_type) {
                        (None, None) => Box::new(
                            crate::highlighting::analyze::standard(&s)
                                .map(|x| map_analyzed_token(array_index, x)),
                        ),

                        (Some(analyzer), _)
                            if analyzer == "standard" || analyzer == "zdb_standard" =>
                        {
                            Box::new(
                                crate::highlighting::analyze::standard(&s)
                                    .map(|x| map_analyzed_token(array_index, x)),
                            )
                        }
                        (Some(analyzer), _) if analyzer == "fulltext_with_shingles" => Box::new(
                            crate::highlighting::analyze::fulltext_with_shingles(&s)
                                .map(|x| map_analyzed_token(array_index, x)),
                        ),
                        (_, Some(field_type)) if field_type == "keyword" => {
                            let lcase = s.to_lowercase();
                            let len = lcase.len();
                            Box::new(std::iter::once((
                                Cow::Owned(lcase),
                                TokenEntry {
                                    type_: "word".into(),
                                    array_index,
                                    position: 1,
                                    start_offset: 0,
                                    end_offset: len.try_into().unwrap(),
                                },
                            )))
                        }
                        _ => {
                            let es = Elasticsearch::new(index);
                            Box::new(
                                es.analyze_with_field(field, &s)
                                    .execute()
                                    .expect("failed to analyze text for highlighting")
                                    .tokens
                                    .into_iter()
                                    .map(|token| {
                                        (
                                            Cow::Owned(token.token),
                                            TokenEntry {
                                                type_: Cow::Owned(token.type_),
                                                array_index,
                                                position: (<i32 as TryInto<u32>>::try_into(
                                                    token.position,
                                                )
                                                .expect("position overflowed"))
                                                    + 1,
                                                start_offset: token
                                                    .start_offset
                                                    .try_into()
                                                    .expect("start_offset overflowed"),
                                                end_offset: token
                                                    .end_offset
                                                    .try_into()
                                                    .expect("end_offset overflowed"),
                                            },
                                        )
                                    }),
                            )
                        }
                    };

                for (token, entry) in results {
                    pgx::check_for_interrupts!();
                    self.lookup.entry(token).or_default().push(entry);
                }
                self.data_type = Some(DataType::String);
            }

            Value::Array(values) => values.iter().enumerate().for_each(|(idx, v)| {
                self.analyze_document(
                    index,
                    field,
                    v,
                    array_index + (idx as u32),
                    field_type,
                    analyzer,
                )
            }),

            Value::Object(o) => {
                o.iter().for_each(|(k, v)| {
                    self.analyze_document(
                        index,
                        &format!("{}.{}", field, k),
                        v,
                        array_index,
                        field_type,
                        analyzer,
                    );
                });
            }

            Value::Null => { /* noop */ }

            _ => unimplemented!("Cannot highlight value: {:#?}", value),
        }
    }

    pub fn gt_func(&self) -> fn(&str, &str) -> bool {
        match self.data_type.as_ref().unwrap() {
            DataType::String => str::gt,
            DataType::Float => |token: &str, term: &str| compare_float!(token, gt, term),
            DataType::Integer => |token: &str, term: &str| compare_integer!(token, gt, term),
        }
    }

    pub fn lt_func(&self) -> fn(&str, &str) -> bool {
        match self.data_type.as_ref().unwrap() {
            DataType::String => str::lt,
            DataType::Float => |token: &str, term: &str| compare_float!(token, lt, term),
            DataType::Integer => |token: &str, term: &str| compare_integer!(token, lt, term),
        }
    }

    pub fn ge_func(&self) -> fn(&str, &str) -> bool {
        match self.data_type.as_ref().unwrap() {
            DataType::String => str::ge,
            DataType::Float => |token: &str, term: &str| compare_float!(token, ge, term),
            DataType::Integer => |token: &str, term: &str| compare_integer!(token, ge, term),
        }
    }

    pub fn le_func(&self) -> fn(&str, &str) -> bool {
        match self.data_type.as_ref().unwrap() {
            DataType::String => str::le,
            DataType::Float => |token: &str, term: &str| compare_float!(token, le, term),
            DataType::Integer => |token: &str, term: &str| compare_integer!(token, le, term),
        }
    }

    pub fn highlight_term(&'a self, term: &Term) -> Option<HighlightMatches<'a>> {
        match term {
            Term::MatchAll => None,
            Term::String(s, _) => self.highlight_token(s),
            Term::Prefix(s, _) => self.highlight_wildcard(s),
            Term::PhrasePrefix(_, _) => unimplemented!("prefix phrases cannot be highlighted"),
            Term::Phrase(s, _) | Term::PhraseWithWildcard(s, _) => {
                self.highlight_phrase(&self.field, s)
            }
            Term::Wildcard(w, _) => self.highlight_wildcard(w),
            Term::Regex(r, _) => self.highlight_regex(r),
            Term::Fuzzy(f, p, _) => self.highlight_fuzzy(f, *p),
            Term::Range(_, _, _) => unimplemented!(),
            Term::Null => unimplemented!(),
            Term::ParsedArray(_, _) => unimplemented!(),
            Term::UnparsedArray(_, _) => unimplemented!(),
            Term::ProximityChain(v) => self.highlight_proximity(v),
        }
    }

    pub fn highlight_token(&'a self, token: &str) -> Option<HighlightMatches<'a>> {
        let token = Cow::Owned(token.to_lowercase());
        let token_entries_vec = self.lookup.get_key_value(&token);
        match token_entries_vec {
            Some((token, vec)) => Some(vec.into_iter().map(|e| (token, e)).collect()),
            None => None,
        }
    }

    pub fn highlight_token_scan<F: Fn(&str, &str) -> bool>(
        &'a self,
        term: &str,
        eval: F,
    ) -> Option<HighlightMatches<'a>> {
        let term = term.to_lowercase();
        let mut result = Vec::new();
        for (token, entries) in &self.lookup {
            if eval(token, &term) {
                for entry in entries {
                    result.push((token, entry))
                }
            }
        }

        if result.is_empty() {
            None
        } else {
            Some(result)
        }
    }

    pub fn highlight_wildcard(&'a self, token: &str) -> Option<HighlightMatches<'a>> {
        let token = token.to_lowercase();
        let _char_looking_for_asterisk = '*';
        let _char_looking_for_question = '?';
        let mut new_regex = String::from("^");
        for char in token.chars() {
            if char == _char_looking_for_question {
                new_regex.push('.')
            } else if char == _char_looking_for_asterisk {
                new_regex.push('.');
                new_regex.push(char);
            } else if char == '$' {
                new_regex.push('\\');
                new_regex.push(char);
            } else {
                new_regex.push(char);
            }
        }
        new_regex.push_str("$");
        self.highlight_regex(new_regex.deref())
    }

    pub fn highlight_regex(&'a self, regex: &str) -> Option<HighlightMatches<'a>> {
        let regex = Regex::new(regex).unwrap();
        let mut result = Vec::new();
        for (key, token_entries) in self.lookup.iter() {
            if regex.is_match(key) {
                for token_entry in token_entries {
                    result.push((key, token_entry));
                }
            }
        }
        if result.is_empty() {
            None
        } else {
            Some(result)
        }
    }

    pub fn highlight_fuzzy(&'a self, fuzzy_key: &str, prefix: u8) -> Option<HighlightMatches<'a>> {
        let fuzzy_key = fuzzy_key.to_lowercase();
        let mut result = Vec::new();
        let fuzzy_low = 3;
        let fuzzy_high = 6;
        if prefix >= fuzzy_key.len() as u8 {
            return self.highlight_token(&fuzzy_key);
        }
        let prefix_string = &fuzzy_key[0..prefix as usize];
        for (token, token_entries) in self.lookup.iter() {
            if token.starts_with(prefix_string.deref()) {
                if fuzzy_key.len() < fuzzy_low {
                    if levenshtein(token, &fuzzy_key) as i32 == 0 {
                        for token_entry in token_entries {
                            result.push((token, token_entry));
                        }
                    }
                } else if fuzzy_key.len() >= fuzzy_low && fuzzy_key.len() < fuzzy_high {
                    if levenshtein(token, &fuzzy_key) as i32 <= 1 {
                        for token_entry in token_entries {
                            result.push((token, token_entry));
                        }
                    }
                } else {
                    if levenshtein(token, &fuzzy_key) as i32 <= 2 {
                        for token_entry in token_entries {
                            result.push((token, token_entry));
                        }
                    }
                }
            };
        }
        if result.is_empty() {
            None
        } else {
            Some(result)
        }
    }

    pub fn highlight_phrase(
        &'a self,
        field: &str,
        phrase_str: &str,
    ) -> Option<HighlightMatches<'a>> {
        if phrase_str.is_empty() {
            return None;
        }

        let phrase_str = phrase_str.to_lowercase();
        let prox_term = ProximityTerm::make_proximity_chain(
            &QualifiedField {
                index: Some(IndexLink::from_relation(unsafe {
                    &PgRelation::open(self.index_oid)
                })),
                field: field.to_string(),
            },
            &phrase_str,
            None,
        );
        let term = prox_term.to_term();
        self.highlight_term(&term)
    }

    // 'drinking green beer is better than drinking yellow beer which wine is worse than drinking yellow wine'
    //                                     ^^^^^^^^^^^^^^^                          ^^^^^^^^^^^^^^^
    // [ "drinking", "yellow" ]   query= drinking wo/1 yellow
    //
    // query= than w/2 wine
    // query= than wo/2 (wine or beer or cheese or food) w/5 cowbell
    pub fn highlight_proximity(
        &'a self,
        phrase: &Vec<ProximityPart>,
    ) -> Option<HighlightMatches<'a>> {
        if phrase.len() == 0 {
            return None;
        }

        let first_part = phrase.get(0).unwrap();
        let mut final_matches = Vec::new();

        let phrase2 = phrase
            .into_iter()
            .map(|p| {
                (
                    p,
                    ProximityTerm::to_terms(&p.words)
                        .into_iter()
                        .filter_map(|t| self.highlight_term(&t))
                        .collect::<Vec<_>>(),
                )
            })
            .collect::<Vec<_>>();

        for word in &first_part.words {
            let first_word_entries = match self.highlight_term(&word.to_term()) {
                None => return None,
                Some(first_word_entries) if phrase.len() == 1 => return Some(first_word_entries),
                Some(first_word_entries) => first_word_entries,
            };

            for (token, token_entry) in first_word_entries {
                let array_index = token_entry.array_index;
                let mut start = vec![token_entry.position]; // 0
                let mut possibilities = Vec::new();
                let mut is_valid = true;

                possibilities.push((token, token_entry));

                let mut iter = phrase2.iter().peekable();
                while let Some(current) = iter.next() {
                    let next = match iter.peek() {
                        Some(next) => next,
                        None => break,
                    };

                    let distance = current.0.distance.as_ref().map_or(0, |v| v.distance);
                    let order = current.0.distance.as_ref().map_or(false, |v| v.in_order);
                    match self.look_for_match_ex(&next.1, distance, order, start, array_index) {
                        None => {
                            is_valid = false;
                            break;
                        }
                        Some(next_entries) => {
                            start = next_entries
                                .iter()
                                .map(|e| e.1.position)
                                .collect::<Vec<u32>>();
                            possibilities.extend(next_entries);
                        }
                    }
                }

                if is_valid {
                    final_matches.extend(possibilities);
                }
            }
        }

        if final_matches.is_empty() {
            None
        } else {
            Some(final_matches)
        }
    }

    #[allow(dead_code)]
    fn look_for_match(
        &'a self,
        words: &Vec<Term>,
        distance: u32,
        order: bool,
        starting_point: Vec<u32>,
        array_index: u32,
    ) -> Option<HighlightMatches<'a>> {
        let words = words
            .into_iter()
            .filter_map(|t| self.highlight_term(t))
            .collect::<Vec<_>>();
        self.look_for_match_ex(&words, distance, order, starting_point, array_index)
    }

    fn look_for_match_ex(
        &'a self,
        words: &Vec<HighlightMatches<'a>>,
        distance: u32,
        order: bool,
        starting_point: Vec<u32>,
        _array_index: u32, // NB:  Pretty sure we don't need to care about the array_index for proximity clauses
    ) -> Option<HighlightMatches<'a>> {
        let mut matches = Vec::new();
        for highlights in words {
            for start in &starting_point {
                let start = *start;
                let range = if order {
                    start + 1..=start + 1 + distance
                } else {
                    (start as i64 - 1 - distance as i64).max(1) as u32..=start + 1 + distance
                };

                for point in range {
                    if point != start {
                        if let Ok(idx) =
                            highlights.binary_search_by(|(_, entry)| entry.position.cmp(&point))
                        {
                            let e = highlights.get(idx).unwrap();
                            matches.push(*e);
                        }
                    }
                }
            }
        }

        return if matches.is_empty() {
            None
        } else {
            Some(matches)
        };
    }
}

#[pg_extern(immutable, parallel_safe)]
fn highlight_term(
    index: PgRelation,
    field_name: &str,
    text: String,
    token_to_highlight: String,
) -> TableIterator<
    'static,
    (
        name!(field_name, String),
        name!(term, String),
        name!(type, String),
        name!(position, i32),
        name!(start_offset, i64),
        name!(end_offset, i64),
    ),
> {
    let value = serde_json::Value::String(text);
    let highlighter = DocumentHighlighter::new(&index, field_name, &value);
    let highlights = highlighter.highlight_token(&token_to_highlight);

    TableIterator::new(match highlights {
        Some(vec) => vec
            .iter()
            .map(|e| {
                (
                    field_name.clone().to_owned(),
                    String::from(e.0.clone()),
                    String::from(e.1.type_.clone()),
                    e.1.position as i32,
                    e.1.start_offset as i64,
                    e.1.end_offset as i64,
                )
            })
            .collect::<Vec<(String, String, String, i32, i64, i64)>>()
            .into_iter(),
        None => Vec::<(String, String, String, i32, i64, i64)>::new().into_iter(),
    })
}

#[pg_extern(immutable, parallel_safe)]
fn highlight_phrase(
    index: PgRelation,
    field_name: &str,
    text: String,
    tokens_to_highlight: &str,
) -> TableIterator<
    'static,
    (
        name!(field_name, String),
        name!(term, String),
        name!(type, String),
        name!(position, i32),
        name!(start_offset, i64),
        name!(end_offset, i64),
    ),
> {
    let value = serde_json::Value::String(text);
    let highlighter = DocumentHighlighter::new(&index, field_name, &value);
    let highlights = highlighter.highlight_phrase(field_name, tokens_to_highlight);

    TableIterator::new(match highlights {
        Some(vec) => vec
            .iter()
            .map(|e| {
                (
                    field_name.clone().to_owned(),
                    String::from(e.0.clone()),
                    String::from(e.1.type_.clone()),
                    e.1.position as i32,
                    e.1.start_offset as i64,
                    e.1.end_offset as i64,
                )
            })
            .collect::<Vec<(String, String, String, i32, i64, i64)>>()
            .into_iter(),
        None => Vec::<(String, String, String, i32, i64, i64)>::new().into_iter(),
    })
}

#[pg_extern(immutable, parallel_safe)]
fn highlight_wildcard(
    index: PgRelation,
    field_name: &str,
    text: String,
    token_to_highlight: &str,
) -> TableIterator<
    'static,
    (
        name!(field_name, String),
        name!(term, String),
        name!(type, String),
        name!(position, i32),
        name!(start_offset, i64),
        name!(end_offset, i64),
    ),
> {
    let value = serde_json::Value::String(text);
    let highlighter = DocumentHighlighter::new(&index, field_name, &value);
    let highlights = highlighter.highlight_wildcard(token_to_highlight);

    TableIterator::new(match highlights {
        Some(vec) => vec
            .iter()
            .map(|e| {
                (
                    field_name.clone().to_owned(),
                    String::from(e.0.clone()),
                    String::from(e.1.type_.clone()),
                    e.1.position as i32,
                    e.1.start_offset as i64,
                    e.1.end_offset as i64,
                )
            })
            .collect::<Vec<(String, String, String, i32, i64, i64)>>()
            .into_iter(),
        None => Vec::<(String, String, String, i32, i64, i64)>::new().into_iter(),
    })
}

#[pg_extern(immutable, parallel_safe)]
fn highlight_regex(
    index: PgRelation,
    field_name: &str,
    text: String,
    token_to_highlight: &str,
) -> TableIterator<
    'static,
    (
        name!(field_name, String),
        name!(term, String),
        name!(type, String),
        name!(position, i32),
        name!(start_offset, i64),
        name!(end_offset, i64),
    ),
> {
    let value = serde_json::Value::String(text);
    let highlighter = DocumentHighlighter::new(&index, field_name, &value);
    let highlights = highlighter.highlight_regex(token_to_highlight);

    TableIterator::new(match highlights {
        Some(vec) => vec
            .iter()
            .map(|e| {
                (
                    field_name.clone().to_owned(),
                    String::from(e.0.clone()),
                    String::from(e.1.type_.clone()),
                    e.1.position as i32,
                    e.1.start_offset as i64,
                    e.1.end_offset as i64,
                )
            })
            .collect::<Vec<(String, String, String, i32, i64, i64)>>()
            .into_iter(),
        None => Vec::<(String, String, String, i32, i64, i64)>::new().into_iter(),
    })
}

#[pg_extern(immutable, parallel_safe)]
fn highlight_fuzzy(
    index: PgRelation,
    field_name: &str,
    text: String,
    token_to_highlight: &str,
    prefix: i32,
) -> TableIterator<
    'static,
    (
        name!(field_name, String),
        name!(term, String),
        name!(type, String),
        name!(position, i32),
        name!(start_offset, i64),
        name!(end_offset, i64),
    ),
> {
    if prefix < 0 {
        panic!("negative prefixes not allowed");
    }
    let value = serde_json::Value::String(text);
    let highlighter = DocumentHighlighter::new(&index, field_name, &value);
    let highlights = highlighter.highlight_fuzzy(token_to_highlight, prefix as u8);

    TableIterator::new(match highlights {
        Some(vec) => vec
            .iter()
            .map(|e| {
                (
                    field_name.clone().to_owned(),
                    String::from(e.0.clone()),
                    String::from(e.1.type_.clone()),
                    e.1.position as i32,
                    e.1.start_offset as i64,
                    e.1.end_offset as i64,
                )
            })
            .collect::<Vec<(String, String, String, i32, i64, i64)>>()
            .into_iter(),
        None => Vec::<(String, String, String, i32, i64, i64)>::new().into_iter(),
    })
}

//  select zdb.highlight_proximity('idx_test','test','this is a test', ARRAY['{"word": "this", distance:2, in_order: false}'::proximitypart, '{"word": "test", distance: 0, in_order: false}'::proximitypart]);
#[pg_extern(immutable, parallel_safe)]
fn highlight_proximity(
    index: PgRelation,
    field_name: &str,
    text: String,
    prox_clause: Vec<Option<ProximityPart>>,
<<<<<<< HEAD
    dedup_results: default!(bool, true),
) -> impl std::iter::Iterator<
    Item = (
=======
) -> TableIterator<
    'static,
    (
>>>>>>> eeb8a692
        name!(field_name, String),
        name!(term, String),
        name!(type, String),
        name!(position, i32),
        name!(start_offset, i64),
        name!(end_offset, i64),
    ),
> {
    let prox_clause = prox_clause
        .into_iter()
        .map(|e| e.unwrap())
        .collect::<Vec<ProximityPart>>();
    let value = serde_json::Value::String(text);
    let highlighter = DocumentHighlighter::new(&index, field_name, &value);
    let highlights = highlighter.highlight_proximity(&prox_clause);

<<<<<<< HEAD
    let iter = match highlights {
=======
    TableIterator::new(match highlights {
>>>>>>> eeb8a692
        Some(vec) => vec
            .iter()
            .map(|e| {
                (
                    field_name.clone().to_owned(),
                    String::from(e.0.clone()),
                    String::from(e.1.type_.clone()),
                    e.1.position as i32,
                    e.1.start_offset as i64,
                    e.1.end_offset as i64,
                )
            })
            .collect::<Vec<(String, String, String, i32, i64, i64)>>()
            .into_iter(),
        None => Vec::<(String, String, String, i32, i64, i64)>::new().into_iter(),
<<<<<<< HEAD
    };

    let iter: Box<dyn Iterator<Item = _>> = if dedup_results {
        use std::collections::HashSet;
        Box::new(iter.collect::<HashSet<_>>().into_iter())
    } else {
        Box::new(iter)
    };
    iter
=======
    })
>>>>>>> eeb8a692
}

#[cfg(any(test, feature = "pg_test"))]
#[pgx_macros::pg_schema]
mod tests {
    use crate::highlighting::document_highlighter::{DocumentHighlighter, TokenEntry};
    use crate::zql::ast::Term;
    use pgx::*;
    use regex::Regex;
    use serde_json::*;
    use std::borrow::Cow;

    #[pg_test(error = "no matches found")]
    #[initialize(es = true)]
    fn test_look_for_match_none() {
        let title = "look_for_match_none";
        start_table_and_index(title);

        let index = unsafe {
            PgRelation::open_with_name("idxtest_highlighting_look_for_match_none").unwrap()
        };
        let value = serde_json::Value::String("this is a test".into());
        let dh = DocumentHighlighter::new(&index, "test_field", &value);

        let matches = dh
            .look_for_match(
                &vec![Term::String("test".into(), None)],
                1,
                true,
                vec![0],
                0,
            )
            .expect("no matches found");
        matches.is_empty();
    }

    #[pg_test]
    #[initialize(es = true)]
    fn test_look_for_match_in_order_one() {
        let title = "look_for_match_in_order";
        start_table_and_index(title);

        let index = unsafe {
            PgRelation::open_with_name("idxtest_highlighting_look_for_match_in_order").unwrap()
        };
        let value = serde_json::Value::String("this is a test".into());
        let dh = DocumentHighlighter::new(&index, "test_field", &value);

        let matches = dh
            .look_for_match(&vec![Term::String("is".into(), None)], 0, true, vec![1], 0)
            .expect("no matches found");
        let mut expected = Vec::new();
        let value = (
            &Cow::Borrowed("is"),
            &TokenEntry {
                type_: "<ALPHANUM>".into(),
                array_index: 0,
                position: 2,
                start_offset: 5,
                end_offset: 7,
            },
        );
        expected.push(value);
        assert_eq!(matches, expected)
    }

    #[pg_test]
    #[initialize(es = true)]
    fn test_look_for_match_out_of_order_one() {
        let title = "look_for_match_out_of_order";
        start_table_and_index(title);
        let index = unsafe {
            PgRelation::open_with_name("idxtest_highlighting_look_for_match_out_of_order").unwrap()
        };
        let value = serde_json::Value::String("this is a test".into());
        let dh = DocumentHighlighter::new(&index, "test_field", &value);

        let matches = dh
            .look_for_match(
                &vec![Term::String("this".into(), None)],
                0,
                false,
                vec![2],
                0,
            )
            .expect("no matches found");
        let mut expected = Vec::new();
        let value_one = (
            &Cow::Borrowed("this"),
            &TokenEntry {
                type_: "<ALPHANUM>".into(),
                array_index: 0,
                position: 1,
                start_offset: 0,
                end_offset: 4,
            },
        );
        expected.push(value_one);
        assert_eq!(matches, expected)
    }

    #[pg_test]
    #[initialize(es = true)]
    fn test_look_for_match_in_order_two() {
        let title = "look_for_match_out_of_order_two";
        start_table_and_index(title);
        let index = unsafe {
            PgRelation::open_with_name("idxtest_highlighting_look_for_match_out_of_order_two")
                .unwrap()
        };
        let value = serde_json::Value::String("this is a test and this is also a test".into());
        let dh = DocumentHighlighter::new(&index, "test_field", &value);

        let matches = dh
            .look_for_match(
                &vec![Term::String("is".into(), None)],
                0,
                false,
                vec![1, 6],
                0,
            )
            .expect("no matches found");
        let mut expected = Vec::new();
        let value_one = (
            &Cow::Borrowed("is"),
            &TokenEntry {
                type_: "<ALPHANUM>".into(),
                array_index: 0,
                position: 2,
                start_offset: 5,
                end_offset: 7,
            },
        );
        let value_two = (
            &Cow::Borrowed("is"),
            &TokenEntry {
                type_: "<ALPHANUM>".into(),
                array_index: 0,
                position: 7,
                start_offset: 24,
                end_offset: 26,
            },
        );
        expected.push(value_one);
        expected.push(value_two);
        assert_eq!(matches, expected)
    }

    #[pg_test]
    #[initialize(es = true)]
    fn test_look_for_match_out_of_order_two() {
        let title = "look_for_match_out_of_order_two";
        start_table_and_index(title);
        let index = unsafe {
            PgRelation::open_with_name("idxtest_highlighting_look_for_match_out_of_order_two")
                .unwrap()
        };
        let value = serde_json::Value::String("this is a test and this is also a test".into());
        let dh = DocumentHighlighter::new(&index, "test_field", &value);

        let matches = dh
            .look_for_match(
                &vec![Term::String("this".into(), None)],
                0,
                false,
                vec![2, 7],
                0,
            )
            .expect("no matches found");
        let mut expected = Vec::new();
        let value_one = (
            &Cow::Borrowed("this"),
            &TokenEntry {
                type_: "<ALPHANUM>".into(),
                array_index: 0,
                position: 1,
                start_offset: 0,
                end_offset: 4,
            },
        );
        let value_two = (
            &Cow::Borrowed("this"),
            &TokenEntry {
                type_: "<ALPHANUM>".into(),
                array_index: 0,
                position: 6,
                start_offset: 19,
                end_offset: 23,
            },
        );
        expected.push(value_one);
        expected.push(value_two);
        assert_eq!(matches, expected)
    }

    #[pg_test]
    #[initialize(es = true)]
    fn test_look_for_match_in_order_two_different_dist() {
        let title = "look_for_match_in_order_two_diff_dist";
        start_table_and_index(title);
        let index = unsafe {
            PgRelation::open_with_name("idxtest_highlighting_look_for_match_in_order_two_diff_dist")
                .unwrap()
        };
        let value = serde_json::Value::String("this is a test and this is also a test".into());
        let dh = DocumentHighlighter::new(&index, "test_field", &value);

        let matches = dh
            .look_for_match(
                &vec![Term::String("test".into(), None)],
                3,
                true,
                vec![1, 6],
                0,
            )
            .expect("no matches found");
        let mut expected = Vec::new();
        let value_one = (
            &Cow::Borrowed("test"),
            &TokenEntry {
                type_: "<ALPHANUM>".into(),
                array_index: 0,
                position: 4,
                start_offset: 10,
                end_offset: 14,
            },
        );
        let value_two = (
            &Cow::Borrowed("test"),
            &TokenEntry {
                type_: "<ALPHANUM>".into(),
                array_index: 0,
                position: 10,
                start_offset: 34,
                end_offset: 38,
            },
        );
        expected.push(value_one);
        expected.push(value_two);
        assert_eq!(matches, expected)
    }

    #[pg_test]
    #[initialize(es = true)]
    fn test_look_for_match_out_of_order_two_diff_dist() {
        let title = "look_for_match_out_of_order_two_diff_dist";
        start_table_and_index(title);
        let index = unsafe {
            PgRelation::open_with_name(
                "idxtest_highlighting_look_for_match_out_of_order_two_diff_dist",
            )
            .unwrap()
        };
        let value = serde_json::Value::String("this is a test and this is also a test".into());
        let dh = DocumentHighlighter::new(&index, "test_field", &value);

        let matches = dh
            .look_for_match(
                &vec![Term::String("this".into(), None)],
                3,
                false,
                vec![3, 9],
                0,
            )
            .expect("no matches found");
        let mut expected = Vec::new();
        let value_one = (
            &Cow::Borrowed("this"),
            &TokenEntry {
                type_: "<ALPHANUM>".into(),
                array_index: 0,
                position: 1,
                start_offset: 0,
                end_offset: 4,
            },
        );
        let value_two = (
            &Cow::Borrowed("this"),
            &TokenEntry {
                type_: "<ALPHANUM>".into(),
                array_index: 0,
                position: 6,
                start_offset: 19,
                end_offset: 23,
            },
        );
        expected.push(value_one);
        expected.push(value_two.clone());
        expected.push(value_two);
        assert_eq!(matches, expected)
    }

    #[pg_test]
    #[initialize(es = true)]
    fn test_highlighter_term() {
        let title = "term";
        start_table_and_index(title);
        let select: String = format!(
            "select * from zdb.highlight_term('idxtest_highlighting_{}', 'test_field', 'it is a test and it is a good one', 'it') order by position;", title
        );
        Spi::connect(|client| {
            let table = client.select(&select, None, None);

            // field_name | term |    type    | position | start_offset | end_offset
            // ------------+------+------------+----------+--------------+------------
            // name       | it   | <ALPHANUM> |        1 |            0 |          2
            // name       | it   | <ALPHANUM> |        6 |           17 |         19
            let expect = vec![
                ("<ALPHANUM>", "it", 1, 0, 2),
                ("<ALPHANUM>", "it", 6, 17, 19),
            ];

            test_table(table, expect);

            Ok(Some(()))
        });
    }

    #[pg_test]
    #[initialize(es = true)]
    fn test_highlighter_phrase() {
        let title = "phrase";
        start_table_and_index(title);
        let select: String = format!("select * from zdb.highlight_phrase('idxtest_highlighting_{}', 'test_field', 'it is a test and it is a good one', 'it is a') order by position;", title);
        Spi::connect(|client| {
            let table = client.select(&select, None, None);

            // field_name | term |    type    | position | start_offset | end_offset
            // ------------+------+------------+----------+--------------+------------
            // test_field | it   | <ALPHANUM> |        1 |            0 |          2
            // test_field | is   | <ALPHANUM> |        2 |            3 |          5
            // test_field | a    | <ALPHANUM> |        3 |            6 |          7
            // test_field | it   | <ALPHANUM> |        6 |           17 |         19
            // test_field | is   | <ALPHANUM> |        7 |           20 |         22
            // test_field | a    | <ALPHANUM> |        8 |           23 |         24
            let expect = vec![
                ("<ALPHANUM>", "it", 1, 0, 2),
                ("<ALPHANUM>", "is", 2, 3, 5),
                ("<ALPHANUM>", "a", 3, 6, 7),
                ("<ALPHANUM>", "it", 6, 17, 19),
                ("<ALPHANUM>", "is", 7, 20, 22),
                ("<ALPHANUM>", "a", 8, 23, 24),
            ];

            test_table(table, expect);

            Ok(Some(()))
        });
    }

    #[pg_test]
    #[initialize(es = true)]
    fn test_highlighter_phrase_as_one_word() {
        let title = "phrase_one_word";
        start_table_and_index(title);
        let select: String = format!("select * from zdb.highlight_phrase('idxtest_highlighting_{}', 'test_field', 'it is a test and it is a good one', 'it') order by position;", title);
        Spi::connect(|client| {
            let table = client.select(&select, None, None);

            // field_name | term |    type    | position | start_offset | end_offset
            // ------------+------+------------+----------+--------------+------------
            // test_field | it   | <ALPHANUM> |        1 |            0 |          2
            // test_field | it   | <ALPHANUM> |        6 |           17 |         19
            let expect = vec![
                ("<ALPHANUM>", "it", 1, 0, 2),
                ("<ALPHANUM>", "it", 6, 17, 19),
            ];

            test_table(table, expect);

            Ok(Some(()))
        });
    }

    #[pg_test]
    #[initialize(es = true)]
    fn test_highlighter_phrase_with_phrase_not_in_text() {
        let title = "phrase_not_in_text";
        start_table_and_index(title);
        let select: String = format!("select * from zdb.highlight_phrase('idxtest_highlighting_{}', 'test_field', 'it is a test and it is a good one', 'banana') order by position;", title);
        Spi::connect(|client| {
            let table = client.select(&select, None, None);

            // field_name | term |    type    | position | start_offset | end_offset
            // ------------+------+------------+----------+--------------+------------
            let expect = vec![];

            test_table(table, expect);

            Ok(Some(()))
        });
    }

    #[pg_test]
    #[initialize(es = true)]
    fn test_highlighter_wildcard_with_asterisk() {
        let title = "wildcard_ast";
        start_table_and_index(title);
        let select = format!("select * from zdb.highlight_wildcard('idxtest_highlighting_{}', 'test_field', 'Mom landed a man on the moon', 'm*n') order by position;", title);
        Spi::connect(|client| {
            let table = client.select(&select, None, None);

            // field_name  | term |    type    | position | start_offset | end_offset
            // ------------+------+------------+----------+--------------+------------
            //  test_field | man  | <ALPHANUM> |        4 |           13 |         16
            //  test_field | moon | <ALPHANUM> |        7 |           24 |         28
            let expect = vec![
                ("<ALPHANUM>", "man", 4, 13, 16),
                ("<ALPHANUM>", "moon", 7, 24, 28),
            ];

            test_table(table, expect);

            Ok(Some(()))
        });
    }

    #[pg_test]
    #[initialize(es = true)]
    fn test_highlighter_wildcard_with_question_mark() {
        let title = "wildcard_question";
        start_table_and_index(title);
        let select = format!("select * from zdb.highlight_wildcard('idxtest_highlighting_{}', 'test_field', 'Mom landed a man on the moon', 'm?n') order by position;", title);
        Spi::connect(|client| {
            let table = client.select(&select, None, None);

            // field_name  | term |    type    | position | start_offset | end_offset
            // ------------+------+------------+----------+--------------+------------
            //  test_field | man  | <ALPHANUM> |        4 |           13 |         16
            let expect = vec![("<ALPHANUM>", "man", 4, 13, 16)];

            test_table(table, expect);

            Ok(Some(()))
        });
    }

    #[pg_test]
    #[initialize(es = true)]
    fn test_highlighter_wildcard_with_no_match() {
        let title = "wildcard_no_match";
        start_table_and_index(title);
        let select = format!("select * from zdb.highlight_wildcard('idxtest_highlighting_{}', 'test_field', 'Mom landed a man on the moon', 'n*n') order by position;", title);
        Spi::connect(|client| {
            let table = client.select(&select, None, None);

            // field_name  | term |    type    | position | start_offset | end_offset
            // ------------+------+------------+----------+--------------+------------
            let expect = vec![];

            test_table(table, expect);

            Ok(Some(()))
        });
    }

    #[pg_test]
    #[initialize(es = true)]
    fn test_highlighter_regex() {
        let title = "regex";
        start_table_and_index(title);
        let select = format!("select * from zdb.highlight_regex('idxtest_highlighting_{}', 'test_field', 'Mom landed a man on the moon', '^m.*$') order by position;", title);
        Spi::connect(|client| {
            let table = client.select(&select, None, None);

            // field_name | term |    type    | position | start_offset | end_offset
            // -----------+------+------------+----------+--------------+------------
            // test_field | mom  | <ALPHANUM> |        1 |            0 |          3
            // test_field | man  | <ALPHANUM> |        4 |           13 |         16
            // test_field | moon | <ALPHANUM> |        7 |           24 |         28
            let expect = vec![
                ("<ALPHANUM>", "mom", 1, 0, 3),
                ("<ALPHANUM>", "man", 4, 13, 16),
                ("<ALPHANUM>", "moon", 7, 24, 28),
            ];

            test_table(table, expect);

            Ok(Some(()))
        });
    }

    #[pg_test]
    #[initialize(es = true)]
    fn test_highlighter_regex_test_two() {
        let title = "regex_test_two";
        start_table_and_index(title);
        let regex_ex = Regex::new("^m.?$").unwrap();
        let select = format!("select * from zdb.highlight_regex('idxtest_highlighting_{}', 'test_field', 'Mom landed a man on the moon', '{}') order by position;", title, regex_ex.as_str());
        Spi::connect(|client| {
            let table = client.select(&select, None, None);

            // field_name | term |    type    | position | start_offset | end_offset
            // -----------+------+------------+----------+--------------+------------
            let expect = vec![];

            test_table(table, expect);

            Ok(Some(()))
        });
    }

    #[pg_test]
    #[initialize(es = true)]
    fn test_highlighter_fuzzy_correct_three_char_term() {
        let title = "fuzzy_three";
        start_table_and_index(title);
        let select = format!("select * from zdb.highlight_fuzzy('idxtest_highlighting_{}', 'test_field', 'coal colt cot cheese beer co beer colter cat bolt c', 'cot', 1) order by position;", title);
        Spi::connect(|client| {
            let table = client.select(&select, None, None);

            // field_name  | term |    type    | position | start_offset | end_offset
            // ------------+------+------------+----------+--------------+------------
            // test_field  | colt | <ALPHANUM> |        2 |            0 |          4
            // test_field  | cot  | <ALPHANUM> |        3 |            5 |          9
            // test_field  | co   | <ALPHANUM> |        6 |           10 |         13
            // test_field  | cat  | <ALPHANUM> |        9 |           26 |         28
            let expect = vec![
                ("<ALPHANUM>", "colt", 2, 5, 9),
                ("<ALPHANUM>", "cot", 3, 10, 13),
                ("<ALPHANUM>", "co", 6, 26, 28),
                ("<ALPHANUM>", "cat", 9, 41, 44),
            ];

            test_table(table, expect);

            Ok(Some(()))
        });
    }

    #[pg_test]
    #[initialize(es = true)]
    fn test_highlighter_fuzzy_correct_two_char_string() {
        let title = "fuzzy_two";
        start_table_and_index(title);
        let select = format!("select * from zdb.highlight_fuzzy('idxtest_highlighting_{}', 'test_field', 'coal colt cot cheese beer co beer colter cat bolt c', 'co', 1) order by position;", title);
        Spi::connect(|client| {
            let table = client.select(&select, None, None);

            // field_name  | term |    type    | position | start_offset | end_offset
            // ------------+------+------------+----------+--------------+------------
            // test_field | co   | <ALPHANUM> |        6 |           26 |         28
            let expect = vec![("<ALPHANUM>", "co", 6, 26, 28)];

            test_table(table, expect);

            Ok(Some(()))
        });
    }

    #[pg_test]
    #[initialize(es = true)]
    fn test_highlighter_fuzzy_6_char_string() {
        let title = "fuzzy_six";
        start_table_and_index(title);
        let select = format!("select * from zdb.highlight_fuzzy('idxtest_highlighting_{}', 'test_field', 'coal colt cot cheese beer co beer colter cat bolt c cott cooler', 'colter', 2) order by position;", title);
        Spi::connect(|client| {
            let table = client.select(&select, None, None);

            // field_name | term   |    type    | position | start_offset | end_offset
            // -----------+--------+------------+----------+--------------+------------
            // test_field | colt   | <ALPHANUM> |        2 |            5 |          9
            // test_field | colter | <ALPHANUM> |        8 |           34 |         40
            // test_field | cooler | <ALPHANUM> |       13 |           57 |         63

            let expect = vec![
                ("<ALPHANUM>", "colt", 2, 5, 9),
                ("<ALPHANUM>", "colter", 8, 34, 40),
                ("<ALPHANUM>", "cooler", 13, 57, 63),
            ];

            test_table(table, expect);

            Ok(Some(()))
        });
    }

    #[pg_test]
    #[initialize(es = true)]
    // fn test_highlighter_fuzzy_with_prefix_number_longer_then_given_string() {
    fn test_highlighter_fuzzy_1() {
        let title = "fuzzy_long_prefix";
        start_table_and_index(title);
        let select = format!("select * from zdb.highlight_fuzzy('idxtest_highlighting_{}', 'test_field', 'coal colt cot cheese beer co beer colter cat bolt', 'cot', 4) order by position;", title);
        Spi::connect(|client| {
            let table = client.select(&select, None, None);

            // field_name | term |    type    | position | start_offset | end_offset
            // -----------+------+------------+----------+--------------+------------
            // test_field | cot  | <ALPHANUM> |        3 |           10 |         13

            let expect = vec![("<ALPHANUM>", "cot", 3, 10, 13)];

            test_table(table, expect);

            Ok(Some(()))
        });
    }

    #[pg_test]
    #[initialize(es = true)]
    // fn test_highlighter_fuzzy_with_prefix_number_longer_then_given_string_with_non_return() {
    fn test_highlighter_fuzzy_2() {
        let title = "fuzzy_long_prefix_no_return";
        start_table_and_index(title);
        let select = format!("select * from zdb.highlight_fuzzy('idxtest_highlighting_{}', 'test_field', 'coal colt cot cheese beer co beer colter cat bolt', 'cet', 4) order by position;", title);
        Spi::connect(|client| {
            let table = client.select(&select, None, None);

            // field_name | term |    type    | position | start_offset | end_offset
            // -----------+------+------------+----------+--------------+------------

            let expect = vec![];

            test_table(table, expect);

            Ok(Some(()))
        });
    }

    #[pg_test(error = "negative prefixes not allowed")]
    #[initialize(es = true)]
    fn test_highlighter_fuzzy_with_negative_prefix() {
        let title = "fuzzy_neg_prefix";
        start_table_and_index(title);
        let select = format!("select * from zdb.highlight_fuzzy('idxtest_highlighting_{}', 'test_field', 'coal colt cot cheese beer co beer colter cat bolt', 'cet', -4) order by position;", title);
        Spi::connect(|client| {
            let table = client.select(&select, None, None);

            // field_name | term |    type    | position | start_offset | end_offset
            // -----------+------+------------+----------+--------------+------------

            let expect = vec![];

            test_table(table, expect);

            Ok(Some(()))
        });
    }

    #[pg_test]
    #[initialize(es = true)]
    fn test_highlighter_proximity_two_term() {
        let title = "highlight_proximity_two_term";
        start_table_and_index(title);
        let array_one = serde_json::to_string(&json! {
            {
                "words": [{"String":["this", null]}],
                "distance": { "distance": 2, "in_order": false }
            }
        })
        .expect("failed to parse json");
        let array_two = serde_json::to_string(&json! {
            {
                "words": [{"String":["test", null]}],
                "distance": { "distance": 0, "in_order": false }
            }
        })
        .expect("failed to parse json");
        let select = format!("select * from zdb.highlight_proximity('idxtest_highlighting_{}', 'test_field','this is a test that is longer and has a second this near test a second time and a third this that is not' ,  ARRAY['{}'::proximitypart, '{}'::proximitypart]) order by position;", title, array_one, array_two);
        Spi::connect(|client| {
            let table = client.select(&select, None, None);

            // field_name | term |    type    | position | start_offset | end_offset
            // -----------+------+------------+----------+--------------+------------
            // test_field | this | <ALPHANUM> |        1 |            0 |          4
            // test_field | test | <ALPHANUM> |        4 |           10 |         14
            // test_field | this | <ALPHANUM> |       12 |           47 |         51
            // test_field | test | <ALPHANUM> |       14 |           57 |         61
            let expect = vec![
                ("<ALPHANUM>", "this", 1, 0, 4),
                ("<ALPHANUM>", "test", 4, 10, 14),
                ("<ALPHANUM>", "this", 12, 47, 51),
                ("<ALPHANUM>", "test", 14, 57, 61),
            ];

            test_table(table, expect);

            Ok(Some(()))
        });
    }

    #[pg_test]
    #[initialize(es = true)]
    fn test_highlighter_proximity_three_term() {
        let title = "highlight_proximity_three_term";
        start_table_and_index(title);
        let search_string = "this is a test that is longer and has a second this near test a second time and a third this that is not";
        let array_one = serde_json::to_string(&json! {
            {
                "words": [{"String":["this", null]}],
                "distance": { "distance": 2, "in_order": false }
            }
        })
        .expect("failed to parse json");
        let array_two = serde_json::to_string(&json! {
            {
                "words": [{"String":["test", null]}],
                "distance": { "distance": 0, "in_order": false }
            }
        })
        .expect("failed to parse json");
        let array_three = serde_json::to_string(&json! {
            {
                "words": [{"String":["that", null]}],
                "distance": { "distance": 2, "in_order": false }
            }
        })
        .expect("failed to parse json");
        let select = format!("select * from zdb.highlight_proximity('idxtest_highlighting_{}', 'test_field','{}' ,  ARRAY['{}'::proximitypart, '{}'::proximitypart, '{}'::proximitypart]) order by position;", title, search_string, array_one, array_two, array_three);
        Spi::connect(|client| {
            let table = client.select(&select, None, None);

            // field_name | term |    type    | position | start_offset | end_offset
            // ------------+------+------------+----------+--------------+------------
            // test_field | this | <ALPHANUM> |        1 |            0 |          4
            // test_field | test | <ALPHANUM> |        4 |           10 |         14
            // test_field | that | <ALPHANUM> |        5 |           15 |         19

            let expect = vec![
                ("<ALPHANUM>", "this", 1, 0, 4),
                ("<ALPHANUM>", "test", 4, 10, 14),
                ("<ALPHANUM>", "that", 5, 15, 19),
            ];

            test_table(table, expect);

            Ok(Some(()))
        });
    }

    #[pg_test]
    #[initialize(es = true)]
    fn test_highlighter_proximity_one_term() {
        let title = "highlight_proximity_one_term";
        start_table_and_index(title);
        let search_string = "this is a test that is longer and has a second this near test a second time and a third this that is not";
        let array_one = serde_json::to_string(&json! {
            {
                "words": [{"String":["this", null]}],
                "distance": { "distance": 2, "in_order": false }
            }
        })
        .expect("failed to parse json");
        let select = format!("select * from zdb.highlight_proximity('idxtest_highlighting_{}', 'test_field','{}' ,  ARRAY['{}'::proximitypart]) order by position;", title, search_string, array_one);
        Spi::connect(|client| {
            let table = client.select(&select, None, None);

            // field_name | term |    type    | position | start_offset | end_offset
            // -----------+------+------------+----------+--------------+------------
            // test_field | this | <ALPHANUM> |        1 |            0 |          4
            // test_field | this | <ALPHANUM> |       12 |           47 |         51
            // test_field | this | <ALPHANUM> |       21 |           88 |         92

            let expect = vec![
                ("<ALPHANUM>", "this", 1, 0, 4),
                ("<ALPHANUM>", "this", 12, 47, 51),
                ("<ALPHANUM>", "this", 21, 88, 92),
            ];

            test_table(table, expect);

            Ok(Some(()))
        });
    }

    #[pg_test]
    #[initialize(es = true)]
    fn test_highlighter_proximity_three_term_found_twice() {
        let title = "highlight_proximity_three_term_twice";
        start_table_and_index(title);
        let search_string = "this is a test that is longer and has a second this near test a second time and a third that is not this test that whatever ";
        let array_one = serde_json::to_string(&json! {
            {
                "words": [{"String":["this", null]}],
                "distance": { "distance": 2, "in_order": true }
            }
        })
        .expect("failed to parse json");
        let array_two = serde_json::to_string(&json! {
            {
                "words": [{"String":["test", null]}],
                "distance": { "distance": 0, "in_order": true }
            }
        })
        .expect("failed to parse json");
        let array_three = serde_json::to_string(&json! {
            {
                "words": [{"String":["that", null]}],
                "distance": { "distance": 2, "in_order": true }
            }
        })
        .expect("failed to parse json");
        let select = format!("select * from zdb.highlight_proximity('idxtest_highlighting_{}', 'test_field','{}' ,  ARRAY['{}'::proximitypart, '{}'::proximitypart, '{}'::proximitypart]) order by position;", title, search_string, array_one, array_two, array_three);
        Spi::connect(|client| {
            let table = client.select(&select, None, None);

            // field_name | term |    type    | position | start_offset | end_offset
            // -----------+------+------------+----------+--------------+------------
            // test_field | this | <ALPHANUM> |        1 |            0 |          4
            // test_field | test | <ALPHANUM> |        4 |           10 |         14
            // test_field | that | <ALPHANUM> |        5 |           15 |         19
            // test_field | this | <ALPHANUM> |       24 |          100 |        104
            // test_field | test | <ALPHANUM> |       25 |          105 |        109
            // test_field | that | <ALPHANUM> |       26 |          110 |        114

            let expect = vec![
                ("<ALPHANUM>", "this", 1, 0, 4),
                ("<ALPHANUM>", "test", 4, 10, 14),
                ("<ALPHANUM>", "that", 5, 15, 19),
                ("<ALPHANUM>", "this", 24, 100, 104),
                ("<ALPHANUM>", "test", 25, 105, 109),
                ("<ALPHANUM>", "that", 26, 110, 114),
            ];

            test_table(table, expect);

            Ok(Some(()))
        });
    }

    #[pg_test]
    #[initialize(es = true)]
    fn test_highlighter_proximity_simple_in_order_test() {
        let title = "highlight_proximity_simple_in_order_test";
        start_table_and_index(title);
        let search_string = "this is this";
        let array_one = serde_json::to_string(&json! {
            {
                "words": [{"String":["this", null]}],
                "distance": { "distance": 2, "in_order": true }
            }
        })
        .expect("failed to parse json");
        let array_two = serde_json::to_string(&json! {
            {
                "words": [{"String":["is", null]}],
                "distance": { "distance": 0, "in_order": true }
            }
        })
        .expect("failed to parse json");
        let select = format!("select * from zdb.highlight_proximity('idxtest_highlighting_{}', 'test_field','{}' ,  ARRAY['{}'::proximitypart, '{}'::proximitypart]) order by position;", title, search_string, array_one, array_two);
        Spi::connect(|client| {
            let table = client.select(&select, None, None);

            // field_name | term |    type    | position | start_offset | end_offset
            // -----------+------+------------+----------+--------------+------------
            // test_field | this | <ALPHANUM> |        1 |            0 |          4
            // test_field | is   | <ALPHANUM> |        2 |            5 |          7

            let expect = vec![
                ("<ALPHANUM>", "this", 1, 0, 4),
                ("<ALPHANUM>", "is", 2, 5, 7),
            ];

            test_table(table, expect);

            Ok(Some(()))
        });
    }

    #[pg_test]
    #[initialize(es = true)]
    fn test_highlighter_proximity_simple_without_order_test() {
        let title = "highlight_proximity_simple_without_order_test";
        start_table_and_index(title);
        let search_string = "this is this";
        let array_one = serde_json::to_string(&json! {
            {
                "words": [{"String":["this", null]}],
                "distance": { "distance": 2, "in_order": false }
            }
        })
        .expect("failed to parse json");
        let array_two = serde_json::to_string(&json! {
            {
                "words": [{"String":["is", null]}],
                "distance": { "distance": 0, "in_order": true }
            }
        })
        .expect("failed to parse json");
        let select = format!("select * from zdb.highlight_proximity('idxtest_highlighting_{}', 'test_field','{}' ,  ARRAY['{}'::proximitypart, '{}'::proximitypart]) order by position;", title, search_string, array_one, array_two);
        Spi::connect(|client| {
            let table = client.select(&select, None, None);

            // field_name | term |    type    | position | start_offset | end_offset
            // -----------+------+------------+----------+--------------+------------
            // test_field | this | <ALPHANUM> |        1 |            0 |          4
            // test_field | is   | <ALPHANUM> |        2 |            5 |          7
            // test_field | this | <ALPHANUM> |        3 |            8 |         12

            let expect = vec![
                ("<ALPHANUM>", "this", 1, 0, 4),
                ("<ALPHANUM>", "is", 2, 5, 7),
                ("<ALPHANUM>", "this", 3, 8, 12),
            ];

            test_table(table, expect);

            Ok(Some(()))
        });
    }

    #[pg_test]
    #[initialize(es = true)]
    fn test_highlighter_proximity_four_with_inorder_and_not_inorder() {
        let title = "highlight_proximity_four_with_inorder_and_not_inorder";
        start_table_and_index(title);
        let search_string = "now is the time for all good men to come to the aid of their country.";
        let array_one = serde_json::to_string(&json! {
            {
                "words": [{"String":["for", null]}],
                "distance": { "distance": 2, "in_order": true }
            }
        })
        .expect("failed to parse json");
        let array_two = serde_json::to_string(&json! {
            {
                "words": [{"String":["men", null]}],
                "distance": { "distance": 2, "in_order": true }
            }
        })
        .expect("failed to parse json");
        let array_three = serde_json::to_string(&json! {
            {
                "words": [{"String":["to", null]}],
                "distance": { "distance": 12, "in_order": false }
            }
        })
        .expect("failed to parse json");
        let array_four = serde_json::to_string(&json! {
            {
                "words": [{"String":["now", null]}],
                "distance": { "distance": 2, "in_order": true }
            }
        })
        .expect("failed to parse json");
        let select = format!("select * from zdb.highlight_proximity('idxtest_highlighting_{}', 'test_field','{}' ,  ARRAY['{}'::proximitypart, '{}'::proximitypart, '{}'::proximitypart, '{}'::proximitypart]) order by position;", title, search_string, array_one, array_two, array_three, array_four);
        Spi::connect(|client| {
            let table = client.select(&select, None, None);

            // field_name | term |    type    | position | start_offset | end_offset
            // -----------+------+------------+----------+--------------+------------
            // test_field | now  | <ALPHANUM> |        1 |            0 |          3
            // test_field | for  | <ALPHANUM> |        5 |           16 |         19
            // test_field | men  | <ALPHANUM> |        8 |           29 |         32
            // test_field | to   | <ALPHANUM> |        9 |           33 |         35
            // test_field | to   | <ALPHANUM> |       11 |           41 |         43
            let expect = vec![
                ("<ALPHANUM>", "now", 1, 0, 3),
                ("<ALPHANUM>", "for", 5, 16, 19),
                ("<ALPHANUM>", "men", 8, 29, 32),
                ("<ALPHANUM>", "to", 9, 33, 35),
                ("<ALPHANUM>", "to", 11, 41, 43),
            ];

            test_table(table, expect);

            Ok(Some(()))
        });
    }

    #[pg_test]
    #[initialize(es = true)]
    fn test_highlight_prox4_with_ord_and_non_ord_doubles_far_apart() {
        let title = "highlight_proximity_four_with_inorder_and_not_inorder_double";
        start_table_and_index(title);
        let search_string = "now is the time of the year for all good men to rise up and come to the aid of their country.";
        let array_one = serde_json::to_string(&json! {
            {
                "words": [{"String":["for", null]}],
                "distance": { "distance": 2, "in_order": true }
            }
        })
        .expect("failed to parse json");
        let array_two = serde_json::to_string(&json! {
            {
                "words": [{"String":["men", null]}],
                "distance": { "distance": 5, "in_order": true }
            }
        })
        .expect("failed to parse json");
        let array_three = serde_json::to_string(&json! {
            {
                "words": [{"String":["to", null]}],
                "distance": { "distance": 11, "in_order": false }
            }
        })
        .expect("failed to parse json");
        let array_four = serde_json::to_string(&json! {
            {
                "words": [{"String":["now", null]}],
                "distance": { "distance": 2, "in_order": false }
            }
        })
        .expect("failed to parse json");
        let select = format!("select * from zdb.highlight_proximity('idxtest_highlighting_{}', 'test_field','{}' ,  ARRAY['{}'::proximitypart, '{}'::proximitypart, '{}'::proximitypart, '{}'::proximitypart]) order by position;", title, search_string, array_one, array_two, array_three, array_four);
        Spi::connect(|client| {
            let table = client.select(&select, None, None);

            // field_name | term |    type    | position | start_offset | end_offset
            // -----------+------+------------+----------+--------------+------------
            // test_field | now  | <ALPHANUM> |        1 |            0 |          3
            // test_field | for  | <ALPHANUM> |        8 |           28 |         31
            // test_field | men  | <ALPHANUM> |       11 |           41 |         44
            // test_field | to   | <ALPHANUM> |       12 |           45 |         47
            // test_field | to   | <ALPHANUM> |       17 |           65 |         67
            let expect = vec![
                ("<ALPHANUM>", "now", 1, 0, 3),
                ("<ALPHANUM>", "for", 8, 28, 31),
                ("<ALPHANUM>", "men", 11, 41, 44),
                ("<ALPHANUM>", "to", 12, 45, 47),
                ("<ALPHANUM>", "to", 17, 65, 67),
            ];

            test_table(table, expect);

            Ok(Some(()))
        });
    }

    #[pg_test]
    #[initialize(es = true)]
    fn test_highlighter_proximity_long_test() {
        let title = "highlight_proximity_long_test";
        start_table_and_index(title);
        let search_string = test_blurb();
        let array_one = serde_json::to_string(&json! {
            {
                "words": [{"String":["energy", null]}],
                "distance": { "distance": 3, "in_order": false }
            }
        })
        .expect("failed to parse json");
        let array_two = serde_json::to_string(&json! {
            {
                "words": [{"String":["enron", null]}],
                "distance": { "distance": 3, "in_order": false }
            }
        })
        .expect("failed to parse json");
        let array_three = serde_json::to_string(&json! {
            {
                "words": [{"String":["lay", null]}],
                "distance": { "distance": 3, "in_order": false }
            }
        })
        .expect("failed to parse json");
        let select = format!("select * from zdb.highlight_proximity('idxtest_highlighting_{}', 'test_field','{}' ,  ARRAY['{}'::proximitypart, '{}'::proximitypart, '{}'::proximitypart]) order by position;", title, search_string, array_one, array_two, array_three);
        Spi::connect(|client| {
            let table = client.select(&select, None, None);

            // field_name | term |    type    | position | start_offset | end_offset
            // -----------+------+------------+----------+--------------+-----------

            let expect = vec![
                ("<ALPHANUM>", "energy", 224, 1597, 1603),
                ("<ALPHANUM>", "lay", 227, 1631, 1634),
                ("<ALPHANUM>", "enron", 228, 1648, 1653),
            ];

            test_table(table, expect);

            Ok(Some(()))
        });
    }

    #[pg_test]
    #[initialize(es = true)]
    fn itest_highlighter_proximity_array_two_then_one_in_order() {
        let title = "highlight_proximity_array_two_then_one_in_order";
        start_table_and_index(title);
        let search_string = "This is a test";
        let array_one = serde_json::to_string(&json! {
            {
                "words": [{"String":["this", null]}, {"String":["is", null]}],
                "distance": { "distance": 2, "in_order": true }
            }
        })
        .expect("failed to parse json");
        let array_two = serde_json::to_string(&json! {
            {
                "words": [{"String":["test", null]}],
                "distance": { "distance": 5, "in_order": true }
            }
        })
        .expect("failed to parse json");
        let select = format!("select * from zdb.highlight_proximity('idxtest_highlighting_{}', 'test_field','{}' ,  ARRAY['{}'::proximitypart, '{}'::proximitypart]) order by position;", title, search_string, array_one, array_two);
        Spi::connect(|client| {
            let table = client.select(&select, None, None);

            // field_name | term |    type    | position | start_offset | end_offset
            // -----------+------+------------+----------+--------------+------------
            // test_field | this | <ALPHANUM> |        1 |            0 |          4
            // test_field | is   | <ALPHANUM> |        2 |            5 |          7
            // test_field | test | <ALPHANUM> |        4 |           10 |         14
            let expect = vec![
                ("<ALPHANUM>", "this", 1, 0, 4),
                ("<ALPHANUM>", "is", 2, 5, 7),
                ("<ALPHANUM>", "test", 4, 10, 14),
            ];

            test_table(table, expect);

            Ok(Some(()))
        });
    }

    #[pg_test]
    #[initialize(es = true)]
    fn test_highlighter_proximity_array_one_then_two_in_order() {
        let title = "highlight_proximity_array_two_then_one_in_order";
        start_table_and_index(title);
        let search_string = "This is a test";
        let array_one = serde_json::to_string(&json! {
            {
                "words": [{"String":["this", null]}],
                "distance": { "distance": 2, "in_order": true }
            }
        })
        .expect("failed to parse json");
        let array_two = serde_json::to_string(&json! {
            {
                "words": [{"String":["test", null]}, {"String":["is", null]}],
                "distance": { "distance": 5, "in_order": true }
            }
        })
        .expect("failed to parse json");
        let select = format!("select * from zdb.highlight_proximity('idxtest_highlighting_{}', 'test_field','{}' ,  ARRAY['{}'::proximitypart, '{}'::proximitypart]) order by position;", title,search_string, array_one, array_two);
        Spi::connect(|client| {
            let table = client.select(&select, None, None);

            // field_name | term |    type    | position | start_offset | end_offset
            // -----------+------+------------+----------+--------------+------------
            // test_field | this | <ALPHANUM> |        1 |            0 |          4
            // test_field | is   | <ALPHANUM> |        2 |            5 |          7
            // test_field | test | <ALPHANUM> |        4 |           10 |         14
            let expect = vec![
                ("<ALPHANUM>", "this", 1, 0, 4),
                ("<ALPHANUM>", "is", 2, 5, 7),
                ("<ALPHANUM>", "test", 4, 10, 14),
            ];

            test_table(table, expect);

            Ok(Some(()))
        });
    }

    #[pg_test]
    #[initialize(es = true)]
    fn test_highlighter_proximity_array_two_then_one_without_order() {
        let title = "highlight_proximity_array_two_then_one_without_order";
        start_table_and_index(title);
        let search_string = "This is a test";
        let array_one = serde_json::to_string(&json! {
            {
                "words": [{"String":["this", null]}, {"String":["is", null]}],
                "distance": { "distance": 2, "in_order": false }
            }
        })
        .expect("failed to parse json");
        let array_two = serde_json::to_string(&json! {
            {
                "words": [{"String":["test", null]}],
                "distance": { "distance": 5, "in_order": true }
            }
        })
        .expect("failed to parse json");
        let select = format!("select * from zdb.highlight_proximity('idxtest_highlighting_{}', 'test_field','{}' ,  ARRAY['{}'::proximitypart, '{}'::proximitypart]) order by position;", title, search_string, array_one, array_two);
        Spi::connect(|client| {
            let table = client.select(&select, None, None);

            // field_name | term |    type    | position | start_offset | end_offset
            // -----------+------+------------+----------+--------------+------------
            // test_field | this | <ALPHANUM> |        1 |            0 |          4
            // test_field | is   | <ALPHANUM> |        2 |            5 |          7
            // test_field | test | <ALPHANUM> |        4 |           10 |         14
            let expect = vec![
                ("<ALPHANUM>", "this", 1, 0, 4),
                ("<ALPHANUM>", "is", 2, 5, 7),
                ("<ALPHANUM>", "test", 4, 10, 14),
            ];

            test_table(table, expect);

            Ok(Some(()))
        });
    }

    #[pg_test]
    #[initialize(es = true)]
    fn test_highlighter_proximity_array_one_then_two_without_order() {
        let title = "highlight_proximity_array_two_then_one_without_order";
        start_table_and_index(title);
        let search_string = "This is a test";
        let array_one = serde_json::to_string(&json! {
            {
                "words": [{"String":["test", null]}],
                "distance": { "distance": 2, "in_order": false }
            }
        })
        .expect("failed to parse json");
        let array_two = serde_json::to_string(&json! {
            {
                "words": [{"String":["this", null]}, {"String":["is", null]}],
                "distance": { "distance": 5, "in_order": true }
            }
        })
        .expect("failed to parse json");
        let select = format!("select * from zdb.highlight_proximity('idxtest_highlighting_{}', 'test_field','{}' ,  ARRAY['{}'::proximitypart, '{}'::proximitypart]) order by position;", title, search_string, array_one, array_two);
        Spi::connect(|client| {
            let table = client.select(&select, None, None);

            // field_name | term |    type    | position | start_offset | end_offset
            // -----------+------+------------+----------+--------------+------------
            // test_field | this | <ALPHANUM> |        1 |            0 |          4
            // test_field | is   | <ALPHANUM> |        2 |            5 |          7
            // test_field | test | <ALPHANUM> |        4 |           10 |         14
            let expect = vec![
                ("<ALPHANUM>", "this", 1, 0, 4),
                ("<ALPHANUM>", "is", 2, 5, 7),
                ("<ALPHANUM>", "test", 4, 10, 14),
            ];

            test_table(table, expect);

            Ok(Some(()))
        });
    }

    #[pg_test]
    #[initialize(es = true)]
    fn test_highlighter_proximity_array_two_then_two_in_order() {
        let title = "highlight_proximity_array_two_then_two_in_order";
        start_table_and_index(title);
        let search_string = "This is a test that is a bit longer";
        let array_one = serde_json::to_string(&json! {
            {
                "words": [{"String":["this", null]}, {"String":["is", null]}],
                "distance": { "distance": 2, "in_order": true }
            }
        })
        .expect("failed to parse json");
        let array_two = serde_json::to_string(&json! {
            {
                "words": [{"String":["test", null]}, {"String":["longer", null]}],
                "distance": { "distance": 5, "in_order": true }
            }
        })
        .expect("failed to parse json");
        let select = format!("select * from zdb.highlight_proximity('idxtest_highlighting_{}', 'test_field','{}' ,  ARRAY['{}'::proximitypart, '{}'::proximitypart]) order by position;", title, search_string, array_one, array_two);
        Spi::connect(|client| {
            let table = client.select(&select, None, None);

            // field_name | term |    type    | position | start_offset | end_offset
            // -----------+------+------------+----------+--------------+------------
            // test_field | this   | <ALPHANUM> |        1 |            0 |          4
            // test_field | is     | <ALPHANUM> |        2 |            5 |          7
            // test_field | test   | <ALPHANUM> |        4 |           10 |         14
            // test_field | is     | <ALPHANUM> |        6 |           20 |         22
            // test_field | longer | <ALPHANUM> |        9 |           29 |         35
            let expect = vec![
                ("<ALPHANUM>", "this", 1, 0, 4),
                ("<ALPHANUM>", "is", 2, 5, 7),
                ("<ALPHANUM>", "test", 4, 10, 14),
                ("<ALPHANUM>", "is", 6, 20, 22),
                ("<ALPHANUM>", "longer", 9, 29, 35),
            ];

            test_table(table, expect);

            Ok(Some(()))
        });
    }

    #[pg_test]
    #[initialize(es = true)]
    fn test_highlighter_proximity_array_two_then_two_without_order() {
        let title = "highlight_proximity_array_two_then_two_without_order";
        start_table_and_index(title);
        let search_string = "This is a test that is a bit longer";
        let array_one = serde_json::to_string(&json! {
            {
                "words": [{"String":["that", null]}, {"String":["longer", null]}],
                "distance": { "distance": 2, "in_order": false }
            }
        })
        .expect("failed to parse json");
        let array_two = serde_json::to_string(&json! {
            {
                "words": [{"String":["test", null]}, {"String":["is", null]}],
                "distance": { "distance": 5, "in_order": true }
            }
        })
        .expect("failed to parse json");
        let select = format!("select * from zdb.highlight_proximity('idxtest_highlighting_{}', 'test_field','{}' ,  ARRAY['{}'::proximitypart, '{}'::proximitypart]) order by position;", title, search_string, array_one, array_two);
        Spi::connect(|client| {
            let table = client.select(&select, None, None);

            // field_name | term |    type    | position | start_offset | end_offset
            // -----------+------+------------+----------+--------------+------------
            //  test_field | is     | <ALPHANUM> |        2 |            5 |          7
            //  test_field | test   | <ALPHANUM> |        4 |           10 |         14
            //  test_field | that   | <ALPHANUM> |        5 |           15 |         19
            //  test_field | is     | <ALPHANUM> |        6 |           20 |         22
            //  test_field | longer | <ALPHANUM> |        9 |           29 |         35
            let expect = vec![
                ("<ALPHANUM>", "is", 2, 5, 7),
                ("<ALPHANUM>", "test", 4, 10, 14),
                ("<ALPHANUM>", "that", 5, 15, 19),
                ("<ALPHANUM>", "is", 6, 20, 22),
                ("<ALPHANUM>", "longer", 9, 29, 35),
            ];

            test_table(table, expect);

            Ok(Some(()))
        });
    }

    #[pg_test]
    #[initialize(es = true)]
    fn test_highlighter_proximity_array_three_then_three_in_order() {
        let title = "highlight_proximity_array_three_then_three_in_order";
        start_table_and_index(title);
        let search_string =
            "This is a test that is a bit longer. I have also added another sentence to test.";
        let array_one = serde_json::to_string(&json! {
            {
                "words": [{"String":["this", null]}, {"String":["longer", null]}, {"String": ["sentence", null]}],
                "distance": { "distance": 2, "in_order": true }
            }
        })
        .expect("failed to parse json");
        let array_two = serde_json::to_string(&json! {
            {
                "words": [{"String":["test", null]}, {"String":["is", null]}, {"String": ["to", null]}],
                "distance": { "distance": 5, "in_order": true }
            }
        })
        .expect("failed to parse json");
        let select = format!("select * from zdb.highlight_proximity('idxtest_highlighting_{}', 'test_field','{}' ,  ARRAY['{}'::proximitypart, '{}'::proximitypart]) order by position;", title, search_string, array_one, array_two);
        Spi::connect(|client| {
            let table = client.select(&select, None, None);

            // field_name | term |    type    | position | start_offset | end_offset
            // -----------+------+------------+----------+--------------+------------
            // test_field | this     | <ALPHANUM> |        1 |            0 |          4
            // test_field | is       | <ALPHANUM> |        2 |            5 |          7
            // test_field | test     | <ALPHANUM> |        4 |           10 |         14
            // test_field | sentence | <ALPHANUM> |       15 |           58 |         66
            // test_field | to       | <ALPHANUM> |       16 |           67 |         69
            // test_field | test     | <ALPHANUM> |       17 |           70 |         74
            let expect = vec![
                ("<ALPHANUM>", "this", 1, 0, 4),
                ("<ALPHANUM>", "is", 2, 5, 7),
                ("<ALPHANUM>", "test", 4, 10, 14),
                ("<ALPHANUM>", "sentence", 15, 63, 71),
                ("<ALPHANUM>", "to", 16, 72, 74),
                ("<ALPHANUM>", "test", 17, 75, 79),
            ];

            test_table(table, expect);

            Ok(Some(()))
        });
    }

    #[pg_test]
    #[initialize(es = true)]
    fn test_highlighter_proximity_array_three_then_three_without_order() {
        let title = "highlight_proximity_array_three_then_three_without_order";
        start_table_and_index(title);
        let search_string =
            "This is a test that is a bit longer. I have also added another sentence to test.";
        let array_one = serde_json::to_string(&json! {
            {
                "words": [{"String":["this", null]}, {"String":["longer", null]}, {"String": ["sentence", null]}],
                "distance": { "distance": 2, "in_order": false }
            }
        })
        .expect("failed to parse json");
        let array_two = serde_json::to_string(&json! {
            {
                "words": [{"String":["test", null]}, {"String":["is", null]}, {"String": ["to", null]}],
                "distance": { "distance": 5, "in_order": true }
            }
        })
        .expect("failed to parse json");
        let select = format!("select * from zdb.highlight_proximity('idxtest_highlighting_{}', 'test_field','{}' ,  ARRAY['{}'::proximitypart, '{}'::proximitypart]) order by position;", title, search_string, array_one, array_two);
        Spi::connect(|client| {
            let table = client.select(&select, None, None);

            // field_name | term |    type    | position | start_offset | end_offset
            // -----------+------+------------+----------+--------------+------------
            // test_field | this     | <ALPHANUM> |        1 |            0 |          4
            // test_field | is       | <ALPHANUM> |        2 |            5 |          7
            // test_field | test     | <ALPHANUM> |        4 |           10 |         14
            // test_field | is       | <ALPHANUM> |        6 |           20 |         22
            // test_field | longer   | <ALPHANUM> |        9 |           29 |         35
            // test_field | sentence | <ALPHANUM> |       15 |           63 |         71
            // test_field | to       | <ALPHANUM> |       16 |           72 |         74
            // test_field | test     | <ALPHANUM> |       17 |           75 |         79
            let expect = vec![
                ("<ALPHANUM>", "this", 1, 0, 4),
                ("<ALPHANUM>", "is", 2, 5, 7),
                ("<ALPHANUM>", "test", 4, 10, 14),
                ("<ALPHANUM>", "is", 6, 20, 22),
                ("<ALPHANUM>", "longer", 9, 29, 35),
                ("<ALPHANUM>", "sentence", 15, 63, 71),
                ("<ALPHANUM>", "to", 16, 72, 74),
                ("<ALPHANUM>", "test", 17, 75, 79),
            ];

            test_table(table, expect);

            Ok(Some(()))
        });
    }

    #[pg_test]
    #[initialize(es = true)]
    fn test_highlighter_proximity_array_three_then_three() {
        let title = "highlight_proximity_array_three_then_three_then_three";
        start_table_and_index(title);
        let search_string =
            "This is a test that is a bit longer. I have also added another sentence to test.";
        let array_one = serde_json::to_string(&json! {
            {
                "words": [{"String":["this", null]}, {"String":["longer", null]}, {"String": ["sentence", null]}],
                "distance": { "distance": 2, "in_order": true }
            }
        })
        .expect("failed to parse json");
        let array_two = serde_json::to_string(&json! {
            {
                "words": [{"String":["is", null]}, {"String":["have", null]}, {"String": ["to", null]}],
                "distance": { "distance": 0, "in_order": true }
            }
        })
        .expect("failed to parse json");
        let array_three = serde_json::to_string(&json! {
            {
                "words": [{"String":["a", null]}, {"String":["test", null]}, {"String": ["also", null]}],
                "distance": { "distance": 5, "in_order": true }
            }
        })
        .expect("failed to parse json");
        let select = format!("select * from zdb.highlight_proximity('idxtest_highlighting_{}', 'test_field','{}' ,  ARRAY['{}'::proximitypart, '{}'::proximitypart, '{}'::proximitypart]) order by position;", title, search_string, array_one, array_two, array_three);
        Spi::connect(|client| {
            let table = client.select(&select, None, None);

            //  field_name | term |    type    | position | start_offset | end_offset
            //  -----------+------+------------+----------+--------------+------------
            //  test_field | this     | <ALPHANUM> |        1 |            0 |          4
            //  test_field | is       | <ALPHANUM> |        2 |            5 |          7
            //  test_field | a        | <ALPHANUM> |        3 |            8 |          9
            //  test_field | longer   | <ALPHANUM> |        9 |           29 |         35
            //  test_field | have     | <ALPHANUM> |       11 |           39 |         43
            //  test_field | also     | <ALPHANUM> |       12 |           44 |         48
            //  test_field | sentence | <ALPHANUM> |       15 |           63 |         71
            //  test_field | to       | <ALPHANUM> |       16 |           72 |         74
            //  test_field | test     | <ALPHANUM> |       17 |           75 |         79
            let expect = vec![
                ("<ALPHANUM>", "this", 1, 0, 4),
                ("<ALPHANUM>", "is", 2, 5, 7),
                ("<ALPHANUM>", "a", 3, 8, 9),
                ("<ALPHANUM>", "longer", 9, 29, 35),
                ("<ALPHANUM>", "have", 11, 39, 43),
                ("<ALPHANUM>", "also", 12, 44, 48),
                ("<ALPHANUM>", "sentence", 15, 63, 71),
                ("<ALPHANUM>", "to", 16, 72, 74),
                ("<ALPHANUM>", "test", 17, 75, 79),
            ];

            test_table(table, expect);

            Ok(Some(()))
        });
    }

    #[pg_test]
    #[initialize(es = true)]
    fn test_highlighter_proximity_array_three_then_three_no_order() {
        let title = "highlight_proximity_array_three_then_three_then_three_no_order";
        start_table_and_index(title);
        let search_string =
            "This is a test that is a bit longer. I have also added another sentence to test.";
        let array_one = serde_json::to_string(&json! {
            {
                "words": [{"String":["this", null]}, {"String":["longer", null]}, {"String": ["sentence", null]}],
                "distance": { "distance": 0, "in_order": false }
            }
        })
        .expect("failed to parse json");
        let array_two = serde_json::to_string(&json! {
            {
                "words": [{"String":["is", null]}, {"String":["have", null]}, {"String": ["another", null]}],
                "distance": { "distance": 0, "in_order": false }
            }
        })
        .expect("failed to parse json");
        let array_three = serde_json::to_string(&json! {
            {
                "words": [{"String":["a", null]}, {"String":["test", null]}, {"String": ["added", null]}],
                "distance": { "distance": 5, "in_order": true }
            }
        })
        .expect("failed to parse json");
        let select = format!("select * from zdb.highlight_proximity('idxtest_highlighting_{}', 'test_field','{}' ,  ARRAY['{}'::proximitypart, '{}'::proximitypart, '{}'::proximitypart]) order by position;", title, search_string, array_one, array_two, array_three);
        Spi::connect(|client| {
            let table = client.select(&select, None, None);

            //  field_name | term |    type    | position | start_offset | end_offset
            //  -----------+------+------------+----------+--------------+------------
            //  test_field | this     | <ALPHANUM> |        1 |            0 |          4
            //  test_field | is       | <ALPHANUM> |        2 |            5 |          7
            //  test_field | a        | <ALPHANUM> |        3 |            8 |          9
            //  test_field | added    | <ALPHANUM> |       13 |           49 |         54
            //  test_field | another  | <ALPHANUM> |       14 |           55 |         62
            //  test_field | sentence | <ALPHANUM> |       15 |           63 |         71
            let expect = vec![
                ("<ALPHANUM>", "this", 1, 0, 4),
                ("<ALPHANUM>", "is", 2, 5, 7),
                ("<ALPHANUM>", "a", 3, 8, 9),
                ("<ALPHANUM>", "added", 13, 49, 54),
                ("<ALPHANUM>", "another", 14, 55, 62),
                ("<ALPHANUM>", "sentence", 15, 63, 71),
            ];

            test_table(table, expect);

            Ok(Some(()))
        });
    }

    #[pg_test]
    #[initialize(es = true)]
    fn test_highlighter_proximity_array_two_then_three_no_order() {
        let title = "highlight_proximity_array_three_then_three_then_three_no_order";
        start_table_and_index(title);
        let search_string =
            "Okay sure, I think this sentence is about fifteen words long Maybe less I dunno";
        let array_one = serde_json::to_string(&json! {
            {
                "words": [{"String":["okay", null]}, {"String":["sure", null]}],
                "distance": { "distance": 15, "in_order": false }
            }
        })
        .expect("failed to parse json");
        let array_two = serde_json::to_string(&json! {
            {
                "words": [{"String":["is", null]}, {"String":["fifteen", null]}, {"String": ["words", null]}],
                "distance": { "distance": 15, "in_order": false }
            }
        })
        .expect("failed to parse json");
        let array_three = serde_json::to_string(&json! {
            {
                "words": [{"String":["dunno", null]}],
                "distance": { "distance": 5, "in_order": true }
            }
        })
        .expect("failed to parse json");
        let select = format!("select * from zdb.highlight_proximity('idxtest_highlighting_{}', 'test_field','{}' ,  ARRAY['{}'::proximitypart, '{}'::proximitypart, '{}'::proximitypart]) order by position;", title, search_string, array_one, array_two, array_three);
        Spi::connect(|client| {
            let table = client.select(&select, None, None);

            // field_name | term |    type    | position | start_offset | end_offset
            // -----------+------+------------+----------+--------------+------------
            // test_field | okay    | <ALPHANUM> |        1 |            0 |          4
            // test_field | sure    | <ALPHANUM> |        2 |            5 |          9
            // test_field | is      | <ALPHANUM> |        7 |           33 |         35
            // test_field | fifteen | <ALPHANUM> |        9 |           42 |         49
            // test_field | words   | <ALPHANUM> |       10 |           50 |         55
            // test_field | dunno   | <ALPHANUM> |       15 |           74 |         79
            let expect = vec![
                ("<ALPHANUM>", "okay", 1, 0, 4),
                ("<ALPHANUM>", "sure", 2, 5, 9),
                ("<ALPHANUM>", "is", 7, 33, 35),
                ("<ALPHANUM>", "fifteen", 9, 42, 49),
                ("<ALPHANUM>", "words", 10, 50, 55),
                ("<ALPHANUM>", "dunno", 15, 74, 79),
            ];

            test_table(table, expect);

            Ok(Some(()))
        });
    }

    fn start_table_and_index(title: &str) {
        let create_table = &format!(
            "CREATE TABLE test_highlighting_{} AS SELECT * FROM generate_series(1, 10);",
            title,
        );
        Spi::run(create_table);
        let create_index = &format!("CREATE INDEX idxtest_highlighting_{} ON test_highlighting_{} USING zombodb ((test_highlighting_{}.*))", title, title, title, );
        Spi::run(create_index);
    }

    fn test_table(mut table: SpiTupleTable, expect: Vec<(&str, &str, i32, i64, i64)>) {
        let mut i = 0;
        while let Some(_) = table.next() {
            let token = table.get_datum::<&str>(2).unwrap();
            let ttype = table.get_datum::<&str>(3).unwrap();
            let pos = table.get_datum::<i32>(4).unwrap();
            let start_offset = table.get_datum::<i64>(5).unwrap();
            let end_offset = table.get_datum::<i64>(6).unwrap();

            let row_tuple = (ttype, token, pos, start_offset, end_offset);

            assert_eq!(expect[i], row_tuple);

            i += 1;
        }
        assert_eq!(expect.len(), i);
    }

    fn test_blurb() -> String {
        let blurb = "Enron

        P.O.Box 1188
        Houston, TX 77251-1188

        Mark Palmer
        713-853-4738

        ENRON REPORTS RECURRING THIRD QUARTER EARNINGS OF $0.43 PER
        DILUTED SHARE; REPORTS NON-RECURRING CHARGES OF $1.01 BILLION
        AFTER-TAX; REAFFIRMS RECURRING EARNINGS ESTIMATES OF $1.80 FOR
        2001 AND $2.15 FOR 2002; AND EXPANDS FINANCIAL REPORTING

        FOR IMMEDIATE RELEASE:  Tuesday, Oct. 16, 2001

        HOUSTON - Enron Corp. (NYSE - ENE) announced today recurring earnings per
        diluted share of $0.43 for the third quarter of 2001, compared to $0.34 a year ago.  Total
        recurring net income increased to $393 million, versus $292 million a year ago.
            Our 26 percent increase in recurring earnings per diluted share shows the very strong
        results of our core wholesale and retail energy businesses and our natural gas pipelines,   said
        Kenneth L. Lay, Enron chairman and CEO.   The continued excellent prospects in these
        businesses and Enron ''s leading market position make us very confident in our strong earnings
        outlook.
            Non-recurring charges totaling $1.01 billion after-tax, or $(1.11) loss per diluted share,
        were recognized for the third quarter of 2001.  The total net loss for the quarter, including non-
            recurring items, was $(618) million, or $(0.84) per diluted share.
            After a thorough review of our businesses, we have decided to take these charges to
        clear away issues that have clouded the performance and earnings potential of our core energy
        businesses,   said Lay.
            Enron also reaffirmed today it is on track to continue strong earnings growth and achieve
        its previously stated targets of recurring earnings per diluted share of  $0.45 for the fourth
        quarter 2001, $1.80 for 2001 and $2.15 for 2002.
        PERFORMANCE SUMMARY
        Enron has recently expanded the reporting of its financial results by both providing
        additional segments and expanding financial and operating information in the attached tables.
            Enron ''s business segments are as follows:
        ?  Wholesale Services
        o Americas
        o Europe and Other Commodity Markets
            ?  Retail Services
            ?  Transportation and Distribution
        o Natural Gas Pipelines
        o Portland General
        o Global Assets
            ?  Broadband Services
            ?  Corporate and Other

        Wholesale Services:  Total income before interest, minority interests and taxes (IBIT)
        increased 28 percent to $754 million in the third quarter of 2001, compared to $589 million in
        the third quarter of last year.  Total wholesale physical volumes increased 65 percent to 88.2
        trillion British thermal units equivalent per day (Tbtue/d) in the recent quarter.
            Americas  - This segment consists of Enron ''s gas and power market-making operations
        and merchant energy activities in North and South America.  IBIT from this segment grew 31
        percent to $701 million in the recent quarter from $536 million a year ago, driven by strong
        results from the North America natural gas and power businesses.  Natural gas volumes
        increased 6 percent to 26.7 Tbtu/d, and power volumes increased 77 percent to 290 million
        megawatt-hours (MWh).
            Europe and Other Commodity Markets - This segment includes Enron ''s European gas
        and power operations and Enron ''s other commodity businesses, such as metals, coal, crude and
        liquids, weather, forest products and steel.  For the third quarter of 2001, IBIT for the segment
        remained unchanged at $53 million as compared to last year.  Although physical volumes
        increased for each commodity in the segment, the low level of volatility in the gas and power
        markets caused profitability to remain flat.

            Retail Services:  Enron ''s Retail Services product offerings include pricing and delivery
        of natural gas and power, as well as demand side management services to minimize energy costs
        for business consumers in North America and Europe.  In the third quarter of 2001, Retail
        Services generated IBIT of $71 million, compared to $27 million a year ago.  Retail Services
        continues to successfully penetrate markets with standard, scalable products to reduce
        consumers '' total energy costs.  Enron recently added new business with large consumers,
        including Wal-Mart, Northrop Grumman, the City of Chicago, Equity Office Properties and
        Wendy ''s in the U.S. and Sainsbury and Guinness Brewery in the U.K.  To date in 2001, Enron
        has completed over 50 transactions with large consumers.  Enron is also successfully extending
        its retail energy products to small business customers, completing over 95,000 transactions in the
        first nine months of this year.
            Transportation and Distribution:  The Transportation and Distribution group includes
        Natural Gas Pipelines, Portland General and Global Assets.
            Natural Gas Pipelines - This segment provided $85 million of IBIT in the current
        quarter, up slightly from the same quarter last year.  Pipeline expansions are underway in high
        growth areas and include a 428 million cubic feet per day (MMcf/d) expansion by Florida Gas
        Transmission and a 150 MMcf/d expansion by Transwestern.
            Portland General - Portland General Electric, an electric utility in the northwestern U.S.,
        reported an IBIT loss of $(17) million compared to IBIT of $74 million in the same quarter a
        year ago.  Portland General entered into power contracts in prior periods to ensure adequate
        supply for the recent quarter at prices that were significantly higher than actual settled prices
        during the third quarter of 2001.  Although the rate mechanism in place anticipated and
        substantially mitigated the effect of the higher purchased power costs, only the amount in excess
        of a defined baseline was recoverable from ratepayers.  Increased power cost recovery was
        incorporated into Portland General ''s new fifteen-month rate structure, which became effective
        October 1, 2001 and included an average 40 percent rate increase.
            Last week, Enron announced a definitive agreement to sell Portland General to Northwest
        Natural Gas for approximately $1.9 billion and the assumption of approximately $1.1 billion in
        Portland General debt.  The proposed transaction, which is subject to customary regulatory
        approvals, is expected to close by late 2002.

        Global Assets - The Global Assets segment includes assets not part of Enron ''s wholesale
        or retail energy operations.  Major assets included in this segment are Elektro, an electric utility
        in Brazil; Dabhol, a power plant in India; TGS, a natural gas pipeline in Argentina; Azurix; and
        the Enron Wind operations.  For the third quarter of 2001, IBIT for the segment remained
        unchanged at $19 million as compared to last year.
            Broadband Services:  Enron makes markets for bandwidth, IP and storage products and
        bundles such products for comprehensive network management services.  IBIT losses were $(80)
        million in the current quarter compared to a $(20) million loss in the third quarter of last year.
            This quarter ''s results include significantly lower investment-related income and lower operating
        costs.
            Corporate and Other:  Corporate and Other reported an IBIT loss of $(59) million for
        the quarter compared to $(106) million loss a year ago.  Corporate and Other represents the
        unallocated portion of expenses related to general corporate functions.

            NON-RECURRING ITEMS
        Enron ''s results in the third quarter of 2001 include after-tax non-recurring charges of
        $1.01 billion, or $(1.11) per diluted share, consisting of:
        ?  $287 million related to asset impairments recorded by Azurix Corp.  These
        impairments primarily reflect Azurix ''s planned disposition of its North American
        and certain South American service-related businesses;
        ?  $180 million associated with the restructuring of Broadband Services, including
        severance costs, loss on the sale of inventory and an impairment to reflect the
        reduced value of Enron ''s content services business; and
            ?  $544 million related to losses associated with certain investments, principally
        Enron ''s interest in The New Power Company, broadband and technology
        investments, and early termination during the third quarter of certain structured
        finance arrangements with a previously disclosed entity.


            OTHER INFORMATION
        A conference call with Enron management regarding third quarter results will be
        conducted live today at 10:00 a.m. EDT and may be accessed through the Investor Relations
        page at www.enron.com
            .
                Enron is one of the world ''s leading energy, commodities and service companies.  The
        company makes markets in electricity and natural gas, delivers energy and other physical
        commodities, and provides financial and risk management services to customers around the
        world.  The stock is traded under the ticker symbol   ENE.
            ______________________________________________________________________________
        Please see attached tables for additional financial information.

            This press release includes forward-looking statements within the meaning of Section 27A of the Securities Act of 1933 and Section
        21E of the Securities Exchange Act of 1934.  The Private Securities Litigation Reform Act of 1995 provides a safe harbor for forward-looking
        statements made by Enron or on its behalf.  These forward-looking statements are not historical facts, but reflect Enron ''s curr ent expectations,
        estimates and projections.  All statements contained in the press release which address future operating performance, events or developments that
        are expected to occur in the future (including statements relating to earnings expectations, sales of assets, or statements expressing general
        optimism about future operating results) are forward-looking statements.  Although Enron believes that its expectations are bas ed on reasonable
        assumptions, it can give no assurance that its goals will be achieved.  Important factors that could cause actual results to di ffer materially from
        those in the forward-looking statements herein include success in marketing natural gas and power to wholesale customers; the ability to
        penetrate new retail natural gas and electricity markets, including the energy outsource market, in the United States and Europe; the timing, extent
        and market effects of deregulation of energy markets in the United States and in foreign jurisdictions; development of Enron ''s broadband
        network and customer demand for intermediation and content services; political developments in foreign countries; receipt of re gulatory
        approvals and satisfaction of customary closing conditions to the sale of Portland General; and conditions of the capital markets and equity
        markets during the periods covered by the forward-looking statements.";
        return String::from(blurb);
    }
}<|MERGE_RESOLUTION|>--- conflicted
+++ resolved
@@ -863,15 +863,10 @@
     field_name: &str,
     text: String,
     prox_clause: Vec<Option<ProximityPart>>,
-<<<<<<< HEAD
     dedup_results: default!(bool, true),
-) -> impl std::iter::Iterator<
-    Item = (
-=======
 ) -> TableIterator<
     'static,
     (
->>>>>>> eeb8a692
         name!(field_name, String),
         name!(term, String),
         name!(type, String),
@@ -888,11 +883,7 @@
     let highlighter = DocumentHighlighter::new(&index, field_name, &value);
     let highlights = highlighter.highlight_proximity(&prox_clause);
 
-<<<<<<< HEAD
     let iter = match highlights {
-=======
-    TableIterator::new(match highlights {
->>>>>>> eeb8a692
         Some(vec) => vec
             .iter()
             .map(|e| {
@@ -908,7 +899,6 @@
             .collect::<Vec<(String, String, String, i32, i64, i64)>>()
             .into_iter(),
         None => Vec::<(String, String, String, i32, i64, i64)>::new().into_iter(),
-<<<<<<< HEAD
     };
 
     let iter: Box<dyn Iterator<Item = _>> = if dedup_results {
@@ -917,10 +907,7 @@
     } else {
         Box::new(iter)
     };
-    iter
-=======
-    })
->>>>>>> eeb8a692
+    TableIterator::new(iter)
 }
 
 #[cfg(any(test, feature = "pg_test"))]
