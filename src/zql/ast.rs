--- conflicted
+++ resolved
@@ -305,25 +305,6 @@
 
         let analyzed_tokens: Vec<_> = match index {
             // if we have an index we'll ask Elasticsearch to tokenize the input for us
-<<<<<<< HEAD
-            Some(index) => match index.open_index() {
-                Ok(index) => {
-                    let analyzer = get_search_analyzer(&index, &field.field);
-                    Elasticsearch::new(&index)
-                        .analyze_text(&analyzer, &replaced_input)
-                        .execute()
-                        .expect("failed to analyze phrase")
-                        .tokens
-                }
-                // if we couldn't open the index we'll just tokenize on whitespace, ignoring the
-                // reason why we couldn't open the index
-                Err(_) => ProximityTerm::tokenize_on_whitespace(input),
-            },
-
-            // if we don't then we'll just tokenize on whitespace.  This is only going to happen
-            // during disconnected tests
-            None => ProximityTerm::tokenize_on_whitespace(input),
-=======
             #[cfg(not(feature = "pg_test"))]
             Some(index) => {
                 let index = index
@@ -362,7 +343,6 @@
                     )
                     .collect()
             }
->>>>>>> 47b245db
         };
 
         // first, group tokens by end_offset
@@ -441,21 +421,6 @@
 
             ProximityTerm::ProximityChain(filtered_parts)
         }
-    }
-
-    fn tokenize_on_whitespace(input: &str) -> Vec<crate::elasticsearch::analyze::Token> {
-        input
-            .split_whitespace()
-            .into_iter()
-            .enumerate()
-            .map(|(idx, word)| crate::elasticsearch::analyze::Token {
-                type_: "".to_string(),
-                token: word.to_string(),
-                position: idx as i32,
-                start_offset: 0,
-                end_offset: 0,
-            })
-            .collect()
     }
 
     fn replace_substitutions(token: &crate::elasticsearch::analyze::Token) -> String {
