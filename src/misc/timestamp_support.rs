--- conflicted
+++ resolved
@@ -23,93 +23,26 @@
 
 impl From<Timestamp> for ZDBTimestamp {
     fn from(ts: Timestamp) -> Self {
-<<<<<<< HEAD
-        ZDBTimestamp(ts.to_iso_string_with_timezone("UTC").unwrap() + "-00")
-=======
         #[cfg(any(feature = "pg13", feature = "pg14", feature = "pg15"))]
         return ZDBTimestamp(ts.to_iso_string_with_timezone("UTC").unwrap() + "-00");
 
         #[cfg(not(any(feature = "pg13", feature = "pg14", feature = "pg15")))]
         return ZDBTimestamp(ts.to_iso_string() + "-00");
->>>>>>> 11a31f71
     }
 }
 
 impl From<TimestampWithTimeZone> for ZDBTimestampWithTimeZone {
     fn from(tsz: TimestampWithTimeZone) -> Self {
-<<<<<<< HEAD
-        ZDBTimestampWithTimeZone(tsz.to_iso_string_with_timezone("UTC").unwrap())
-=======
         #[cfg(any(feature = "pg13", feature = "pg14", feature = "pg15"))]
         return ZDBTimestampWithTimeZone(tsz.to_iso_string_with_timezone("UTC").unwrap());
 
         #[cfg(not(any(feature = "pg13", feature = "pg14", feature = "pg15")))]
         return ZDBTimestampWithTimeZone(tsz.to_utc().to_iso_string() + "+00:00");
->>>>>>> 11a31f71
     }
 }
 
 impl From<Time> for ZDBTime {
     fn from(t: Time) -> Self {
-<<<<<<< HEAD
-        ZDBTime(t.to_iso_string_with_timezone("UTC").unwrap())
-    }
-}
-
-impl From<TimeWithTimeZone> for ZDBTimeWithTimeZone {
-    fn from(tz: TimeWithTimeZone) -> Self {
-        let seconds = tz.second();
-        let second_left = seconds as u64;
-        let second_right = seconds.to_string();
-        let mut parts = second_right.split('.');
-        let _ = parts.next();
-        let right = parts.next().unwrap_or("0");
-        let right = &right[0..6.min(right.len())];
-        let s = format!(
-            "{:02}:{:02}:{:02}{}{}",
-            tz.hour(),
-            tz.minute(),
-            second_left,
-            if right.parse::<u64>().unwrap() > 0 {
-                format!(".{:}", right)
-            } else {
-                "".to_string()
-            },
-            if tz.timezone_offset() == 0 {
-                "Z".to_string()
-            } else {
-                let hour = tz.timezone_hour();
-                let neg = hour < 0;
-                let hour = hour.abs();
-                format!("{}", if neg { "-" } else { "" })
-                    + &format!("{:02}", hour)
-                    + &format!("{:02}", tz.timezone_minute())
-            }
-        );
-        ZDBTimeWithTimeZone(s)
-    }
-}
-
-impl From<Date> for ZDBDate {
-    fn from(t: Date) -> Self {
-        ZDBDate(t.to_iso_string())
-    }
-}
-
-macro_rules! serialize {
-    ($t:ty) => {
-        impl Serialize for $t {
-            fn serialize<S>(&self, serializer: S) -> Result<S::Ok, S::Error>
-            where
-                S: Serializer,
-            {
-                serializer.serialize_str(&self.0)
-            }
-        }
-    };
-}
-
-=======
         #[cfg(any(feature = "pg13", feature = "pg14", feature = "pg15"))]
         return ZDBTime(t.to_iso_string_with_timezone("UTC").unwrap());
 
@@ -171,7 +104,6 @@
     };
 }
 
->>>>>>> 11a31f71
 serialize!(ZDBTimestamp);
 serialize!(ZDBTime);
 serialize!(ZDBTimeWithTimeZone);
