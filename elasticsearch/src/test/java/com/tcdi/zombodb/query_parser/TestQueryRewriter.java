--- conflicted
+++ resolved
@@ -950,16 +950,8 @@
     public void testTermRollups() throws Exception {
         assertJson("id: 100 OR id: 200",
                 "{\n" +
-                        "  \"filtered\" : {\n" +
-                        "    \"query\" : {\n" +
-                        "      \"match_all\" : { }\n" +
-                        "    },\n" +
-                        "    \"filter\" : {\n" +
-                        "      \"terms\" : {\n" +
-                        "        \"id\" : [ 100, 200 ],\n" +
-                        "        \"_cache\" : true\n" +
-                        "      }\n" +
-                        "    }\n" +
+                        "  \"terms\" : {\n" +
+                        "    \"id\" : [ 100, 200 ]\n" +
                         "  }\n" +
                         "}"
         );
@@ -1578,23 +1570,6 @@
         assertJson("exact_field<>(one , two , three)",
                 "{\n" +
                         "  \"bool\" : {\n" +
-<<<<<<< HEAD
-                        "    \"must_not\" : {\n" +
-                        "      \"bool\" : {\n" +
-                        "        \"must\" : [ {\n" +
-                        "          \"term\" : {\n" +
-                        "            \"exact_field\" : \"one\"\n" +
-                        "          }\n" +
-                        "        }, {\n" +
-                        "          \"term\" : {\n" +
-                        "            \"exact_field\" : \"two\"\n" +
-                        "          }\n" +
-                        "        }, {\n" +
-                        "          \"term\" : {\n" +
-                        "            \"exact_field\" : \"three\"\n" +
-                        "          }\n" +
-                        "        } ]\n" +
-=======
                         "    \"should\" : [ {\n" +
                         "      \"bool\" : {\n" +
                         "        \"must_not\" : {\n" +
@@ -1602,7 +1577,6 @@
                         "            \"exact_field\" : \"one\"\n" +
                         "          }\n" +
                         "        }\n" +
->>>>>>> 1067620a
                         "      }\n" +
                         "    }, {\n" +
                         "      \"bool\" : {\n" +
@@ -3638,15 +3612,8 @@
     public void testDoubleBrackets() throws Exception {
         assertJson("exact_field:[[a,b,c,d]]",
                 "{\n" +
-                        "  \"filtered\" : {\n" +
-                        "    \"query\" : {\n" +
-                        "      \"match_all\" : { }\n" +
-                        "    },\n" +
-                        "    \"filter\" : {\n" +
-                        "      \"terms\" : {\n" +
-                        "        \"exact_field\" : [ \"a\", \"b\", \"c\", \"d\" ]\n" +
-                        "      }\n" +
-                        "    }\n" +
+                        "  \"terms\" : {\n" +
+                        "    \"exact_field\" : [ \"a\", \"b\", \"c\", \"d\" ]\n" +
                         "  }\n" +
                         "}"
         );
@@ -4073,15 +4040,8 @@
 
         assertJson(q,
                 "{\n" +
-                        "  \"filtered\" : {\n" +
-                        "    \"query\" : {\n" +
-                        "      \"match_all\" : { }\n" +
-                        "    },\n" +
-                        "    \"filter\" : {\n" +
-                        "      \"terms\" : {\n" +
-                        "        \"exact_field\" : [ \"12/31/1999\", \"2/3/1999\", \"12/31/2016\", \"unknown\", \"2/2/2016\" ]\n" +
-                        "      }\n" +
-                        "    }\n" +
+                        "  \"terms\" : {\n" +
+                        "    \"exact_field\" : [ \"12/31/1999\", \"2/3/1999\", \"12/31/2016\", \"unknown\", \"2/2/2016\" ]\n" +
                         "  }\n" +
                         "}"
         );
@@ -4099,15 +4059,8 @@
         String q = "unanalyzed_field =[[\"12/31/1999\",\"2/3/1999\", \"12/31/2016\", \"UNKNOWN\", \"2/2/2016\"]]";
         assertJson(q,
                 "{\n" +
-                        "  \"filtered\" : {\n" +
-                        "    \"query\" : {\n" +
-                        "      \"match_all\" : { }\n" +
-                        "    },\n" +
-                        "    \"filter\" : {\n" +
-                        "      \"terms\" : {\n" +
-                        "        \"unanalyzed_field\" : [ \"12/31/1999\", \"2/3/1999\", \"12/31/2016\", \"UNKNOWN\", \"2/2/2016\" ]\n" +
-                        "      }\n" +
-                        "    }\n" +
+                        "  \"terms\" : {\n" +
+                        "    \"unanalyzed_field\" : [ \"12/31/1999\", \"2/3/1999\", \"12/31/2016\", \"UNKNOWN\", \"2/2/2016\" ]\n" +
                         "  }\n" +
                         "}"
         );
@@ -4168,20 +4121,8 @@
 
         assertJson(q,
                 "{\n" +
-                        "  \"filtered\" : {\n" +
-                        "    \"query\" : {\n" +
-                        "      \"match_all\" : { }\n" +
-                        "    },\n" +
-                        "    \"filter\" : {\n" +
-                        "      \"terms\" : {\n" +
-<<<<<<< HEAD
-                        "        \"id\" : [ \"1\", \"2\", \"3\", \"4\", \"5\", \"6\", \"7\", \"8\", \"9\", \"10\" ]\n" +
-=======
-                        "        \"id\" : [ 1, 2, 3, 4, 5, 6, 7, 8, 9, 10 ],\n" +
-                        "        \"_cache\" : true\n" +
->>>>>>> 1067620a
-                        "      }\n" +
-                        "    }\n" +
+                        "  \"terms\" : {\n" +
+                        "    \"id\" : [ 1, 2, 3, 4, 5, 6, 7, 8, 9, 10 ]\n" +
                         "  }\n" +
                         "}"
         );
@@ -5185,9 +5126,6 @@
                         "            Word (fieldname=_all, operator=CONTAINS, value=doe, index=db.schema.table.index)"
         );
     }
-<<<<<<< HEAD
-}
-=======
 
     @Test
     public void testIssue183() throws Exception {
@@ -5197,8 +5135,7 @@
         assertSameJson("id=['1','2','3','4','5']", "id=[[1,2,3,4,5]]");
         assertSameJson("id=[1,2,3,4,5]", "id=[['1','2','3','4','5']]");
 
-        assertDifferentJson("exact_field:[a,b,c]", "exact_field:[['a','b','c']]");
-        assertDifferentJson("exact_field:[1,2,3,4,5]", "exact_field:[['1','2','3','4','5']]");
-    }
-}
->>>>>>> 1067620a
+        assertSameJson("exact_field:[a,b,c]", "exact_field:[['a','b','c']]");
+        assertSameJson("exact_field:[1,2,3,4,5]", "exact_field:[['1','2','3','4','5']]");
+    }
+}