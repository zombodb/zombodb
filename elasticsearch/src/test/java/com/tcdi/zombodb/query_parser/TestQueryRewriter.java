/*
 * Portions Copyright 2013-2015 Technology Concepts & Design, Inc
 * Portions Copyright 2015-2016 ZomboDB, LLC
 *
 * Licensed under the Apache License, Version 2.0 (the "License");
 * you may not use this file except in compliance with the License.
 * You may obtain a copy of the License at
 * 
 *     http://www.apache.org/licenses/LICENSE-2.0
 * 
 * Unless required by applicable law or agreed to in writing, software
 * distributed under the License is distributed on an "AS IS" BASIS,
 * WITHOUT WARRANTIES OR CONDITIONS OF ANY KIND, either express or implied.
 * See the License for the specific language governing permissions and
 * limitations under the License.
 */
package com.tcdi.zombodb.query_parser;

import com.fasterxml.jackson.databind.ObjectMapper;
import com.tcdi.zombodb.highlight.AnalyzedField;
import com.tcdi.zombodb.highlight.DocumentHighlighter;
import com.tcdi.zombodb.test.ZomboDBTestCase;
import org.elasticsearch.action.admin.indices.analyze.AnalyzeResponse;
import org.elasticsearch.common.xcontent.json.JsonXContent;
import org.junit.Test;

import java.io.StringReader;
import java.util.Arrays;
import java.util.HashMap;
import java.util.List;
import java.util.Map;

import static org.junit.Assert.assertEquals;
import static org.junit.Assert.fail;

/**
 * Tests for {@link QueryRewriter}
 */
public class TestQueryRewriter extends ZomboDBTestCase {
    String query = "#options(id=<table.index>id, id=<table.index>id, id=<table.index>id, other:(left=<table.index>right)) #extended_stats(custodian) #tally(subject, '^.*', 1000, '_term', #significant_terms(author, '^.*', 1000))  " +
            "#field_lists(field1=[a,b,c], field2=[d,e,f], field3=[a,b,c,d,e,f]) " +
            "(" +
            "fulltext=[beer] meeting not staff not cancelled not risk " +
            "#expand<left_field = <table.index>right_field>(the subquery) " +
            "(some query) (other query) (())" +
            "long.dotted.field:foo " +
            "fuzzy~32 '1-2' " +
            "subject:['beer'] " +
            "prefix* *wildcard *wildcard2* *wild*card3* wild*card4 " +
            "'prefix* *wildcard *wildcard2* *wild*card3* wild*card4' " +
            "( ( (( ( custodian = \"QUERTY, V\" AND recordtype = \"EMAIL ATTACHMENT\" AND fileextension = PDF ) )) AND fileextension = pdf ) ) " +
            "001 123 0 000 0.23 " +
            "$$ doc['id'].value > 1024 $$ " +
            "field:~'^.*' " +
            "subject:[[ a, b, c, d ]] or title:[[1,2,3,4,5]] " +
            "'this is a sloppy phrase~'~11 \"so is this\"~42 " +
            "( ( ((review_data.owner_username=E_RIDGE AND review_data.status_name:[\"REVIEW_UPDATED\",\"REVIEW_CHECKED_OUT\"]) OR (review_data.status_name:REVIEW_READY)) AND review_data.project_id = 1040 ) ) " +
            "'this is an unordered sloppy phrase~'~!11 " +
            "field:null or fuzzy~1" +
            "[1,2,3,beer,'foo',\"blah\", true, 123.99, null] or " +
            "field<>http*\\/\\/www\\.\\*tcdi\\.com\\/ " +
            "field:value~ " +
            "review_data.assigned_reviewers:e_ridge " +
            "field:(a w/123 b w/2 c ^2.0 id=one /to/ two) and " +
            "foo /to/ three a\\-b\\-c\\-d a\\b\\c\\d a\\/b\\/c\\/d " +
            "http\\:\\/\\/www\\.tcdi\\.com\\/\\?id\\=42  blah:1 to 10 a to z " +
            "field1:(word1* word2*** w*ld?card* field2:wo**rd3 or " +
            "(review_data.subject:(first wine cheese food foo bar) and field:drink and review_data.subject:wine and review_data.subject:last and field:food) " +
            "(review_data.subject:(first, wine, cheese, food, foo, bar) or review_data.subject:wine or review_data.subject:last) " +
            "review_data.review_set_name:zipper or (review_data.review_set_name:food or beer) " +
            "(this or merges or arrays or [1,2,3] or [x,y,z, 'some phrase']) " +
            "field3:(beer^2 and wine) not *gr*avy*) " +
            "nested_field.fielda:beer with nested_field.fieldb:wine with (nested_field.fieldc:(food or cheese)) " +
            "  ((_xmin = 42  AND                      " + //  inserted by the current transaction
            "     _cmin < 42  AND                     " + //  before this command, and
            "     (_xmax = 0 OR                       " + //  the row has not been deleted, or
            "      (_xmax = 42  AND                   " + //  it was deleted by the current transaction
            "       _cmax >= 42)))                    " + //  but not before this command,
            "  OR                                     " + //                   or
            "    (_xmin_is_committed = true  AND      " + //  the row was inserted by a committed transaction, and
            "       (_xmax = 0 OR                     " + //  the row has not been deleted, or
            "        (_xmax = 42  AND                 " + //  the row is being deleted by this transaction
            "         _cmax >= 42) OR                 " + //  but it's not deleted \"yet\", or
            "        (_xmax <> 42  AND                " + //  the row was deleted by another transaction
            "         _xmax_is_committed = false))))  " + //  that has not been committed
            ")";

    @Test
    public void testComplexQueryJson() throws Exception {
        assertJson(query, resource(this.getClass(), "testComplexQueryJson.expected"));
    }

    @Test
    public void testComplexQueryAST() throws Exception {
        assertAST(query, resource(this.getClass(), "testComplexQueryAST.expected"));
    }

    @Test
    public void testSingleOption() throws Exception {
        assertAST("#options(left=<table.index>right)",
                "QueryTree\n" +
                        "   Options\n" +
                        "      left=<db.schema.table.index>right\n" +
                        "         LeftField (value=left)\n" +
                        "         IndexName (value=db.schema.table.index)\n" +
                        "         RightField (value=right)\n"
        );
    }

    @Test
    public void testMultipleOptions() throws Exception {
        assertAST("#options(left=<table.index>right, left2=<table2.index2>right2)",
                "QueryTree\n" +
                        "   Options\n" +
                        "      left=<db.schema.table.index>right\n" +
                        "         LeftField (value=left)\n" +
                        "         IndexName (value=db.schema.table.index)\n" +
                        "         RightField (value=right)\n" +
                        "      left2=<db.schema.table2.index2>right2\n" +
                        "         LeftField (value=left2)\n" +
                        "         IndexName (value=db.schema.table2.index2)\n" +
                        "         RightField (value=right2)\n"
        );
    }

    @Test
    public void testSingleNamedOption() throws Exception {
        assertAST("#options(f_name:(left=<table.index>right))",
                "QueryTree\n" +
                        "   Options\n" +
                        "      f_name:(left=<db.schema.table.index>right)\n" +
                        "         LeftField (value=left)\n" +
                        "         IndexName (value=db.schema.table.index)\n" +
                        "         RightField (value=right)\n"
        );
    }

    @Test
    public void testMultipleNamedOptions() throws Exception {
        assertAST("#options(f_name:(left=<table.index>right), f_name2:(left2=<table2.index2>right2))",
                "QueryTree\n" +
                        "   Options\n" +
                        "      f_name:(left=<db.schema.table.index>right)\n" +
                        "         LeftField (value=left)\n" +
                        "         IndexName (value=db.schema.table.index)\n" +
                        "         RightField (value=right)\n" +
                        "      f_name2:(left2=<db.schema.table2.index2>right2)\n" +
                        "         LeftField (value=left2)\n" +
                        "         IndexName (value=db.schema.table2.index2)\n" +
                        "         RightField (value=right2)\n"
        );
    }

    @Test
    public void testMultipleMixedOptions() throws Exception {
        assertAST("#options(left=<table.index>right, f_name2:(left2=<table2.index2>right2))",
                "QueryTree\n" +
                        "   Options\n" +
                        "      left=<db.schema.table.index>right\n" +
                        "         LeftField (value=left)\n" +
                        "         IndexName (value=db.schema.table.index)\n" +
                        "         RightField (value=right)\n" +
                        "      f_name2:(left2=<db.schema.table2.index2>right2)\n" +
                        "         LeftField (value=left2)\n" +
                        "         IndexName (value=db.schema.table2.index2)\n" +
                        "         RightField (value=right2)\n"
        );
    }

    @Test
    public void test_allFieldExpansion() throws Exception {
        assertAST("beer or wine or cheese and fulltext:bob",
                "QueryTree\n" +
                        "   Expansion\n" +
                        "      id=<db.schema.table.index>id\n" +
                        "      Or\n" +
                        "         And\n" +
                        "            Or\n" +
                        "               Word (fieldname=fulltext_field, operator=CONTAINS, value=cheese, index=db.schema.table.index)\n" +
                        "               Word (fieldname=_all, operator=CONTAINS, value=cheese, index=db.schema.table.index)\n" +
                        "            Word (fieldname=fulltext, operator=CONTAINS, value=bob, index=db.schema.table.index)\n" +
                        "         Array (fieldname=fulltext_field, operator=CONTAINS, index=db.schema.table.index) (OR)\n" +
                        "            Word (fieldname=fulltext_field, operator=CONTAINS, value=beer, index=db.schema.table.index)\n" +
                        "            Word (fieldname=fulltext_field, operator=CONTAINS, value=wine, index=db.schema.table.index)\n" +
                        "         Array (fieldname=_all, operator=CONTAINS, index=db.schema.table.index) (OR)\n" +
                        "            Word (fieldname=_all, operator=CONTAINS, value=beer, index=db.schema.table.index)\n" +
                        "            Word (fieldname=_all, operator=CONTAINS, value=wine, index=db.schema.table.index)"
        );
    }

    @Test
    public void testASTExpansionInjection() throws Exception {
        assertAST("#options(id=<main_ft.idxmain_ft>ft_id, id=<main_vol.idxmain_vol>vol_id, id=<main_other.idxmain_other>other_id) (((_xmin = 6250261 AND _cmin < 0 AND (_xmax = 0 OR (_xmax = 6250261 AND _cmax >= 0))) OR (_xmin_is_committed = true AND (_xmax = 0 OR (_xmax = 6250261 AND _cmax >= 0) OR (_xmax <> 6250261 AND _xmax_is_committed = false))))) AND (((phrase_field:(beer w/500 a))))",
                "QueryTree\n" +
                        "   Options\n" +
                        "      id=<db.schema.main_ft.idxmain_ft>ft_id\n" +
                        "         LeftField (value=id)\n" +
                        "         IndexName (value=db.schema.main_ft.idxmain_ft)\n" +
                        "         RightField (value=ft_id)\n" +
                        "      id=<db.schema.main_vol.idxmain_vol>vol_id\n" +
                        "         LeftField (value=id)\n" +
                        "         IndexName (value=db.schema.main_vol.idxmain_vol)\n" +
                        "         RightField (value=vol_id)\n" +
                        "      id=<db.schema.main_other.idxmain_other>other_id\n" +
                        "         LeftField (value=id)\n" +
                        "         IndexName (value=db.schema.main_other.idxmain_other)\n" +
                        "         RightField (value=other_id)\n" +
                        "   Expansion\n" +
                        "      id=<db.schema.table.index>id\n" +
                        "      And\n" +
                        "         Or\n" +
                        "            And\n" +
                        "               Number (fieldname=_xmin, operator=EQ, value=6250261)\n" +
                        "               Number (fieldname=_cmin, operator=LT, value=0)\n" +
                        "               Or\n" +
                        "                  Number (fieldname=_xmax, operator=EQ, value=0)\n" +
                        "                  And\n" +
                        "                     Number (fieldname=_xmax, operator=EQ, value=6250261)\n" +
                        "                     Number (fieldname=_cmax, operator=GTE, value=0)\n" +
                        "            And\n" +
                        "               Boolean (fieldname=_xmin_is_committed, operator=EQ, value=true)\n" +
                        "               Or\n" +
                        "                  Number (fieldname=_xmax, operator=EQ, value=0)\n" +
                        "                  And\n" +
                        "                     Number (fieldname=_xmax, operator=EQ, value=6250261)\n" +
                        "                     Number (fieldname=_cmax, operator=GTE, value=0)\n" +
                        "                  And\n" +
                        "                     Number (fieldname=_xmax, operator=NE, value=6250261)\n" +
                        "                     Boolean (fieldname=_xmax_is_committed, operator=EQ, value=false)\n" +
                        "         Proximity (fieldname=phrase_field, operator=CONTAINS, distance=500, ordered=false, index=db.schema.table.index)\n" +
                        "            Word (fieldname=phrase_field, operator=CONTAINS, value=beer, index=db.schema.table.index)\n" +
                        "            Word (fieldname=phrase_field, operator=CONTAINS, value=a, index=db.schema.table.index)"
        );
    }

    @Test
    public void testASTExpansionInjection2() throws Exception {
        assertAST("#options(id=<so_users.idxso_users>ft_id, id=<so_users.idxso_users>vol_id, id=<so_users.idxso_users>other_id) (((_xmin = 6250507 AND _cmin < 0 AND (_xmax = 0 OR (_xmax = 6250507 AND _cmax >= 0))) OR (_xmin_is_committed = true AND (_xmax = 0 OR (_xmax = 6250507 AND _cmax >= 0) OR (_xmax <> 6250507 AND _xmax_is_committed = false))))) AND (((( #expand<data_cv_group_id=<this.index>data_cv_group_id> ( ( (( ( data_client_name = ANTHEM AND data_duplicate_resource = NO ) )) AND " +
                        "( (data_custodian = \"Querty, AMY\" OR data_custodian = \"QWERTY, COLIN\" OR data_custodian = \"QWERTY, KEITH\" OR data_custodian = \"QWERTY, PERRY\" OR data_custodian = \"QWERTY, NORM\" OR data_custodian = \"QWERTY, MIKE\" OR " +
                        "data_custodian = \"QWERTY,MIKE\" OR data_custodian = \"QWERTY, DAN\" OR data_custodian = \"QWERTY,DAN\") AND data_filter_06b = \"QWERTY*\" AND NOT data_moved_to = \"*\" ) ) ) ))))",
                "QueryTree\n" +
                        "   Options\n" +
                        "      id=<db.schema.so_users.idxso_users>ft_id\n" +
                        "         LeftField (value=id)\n" +
                        "         IndexName (value=db.schema.so_users.idxso_users)\n" +
                        "         RightField (value=ft_id)\n" +
                        "      id=<db.schema.so_users.idxso_users>vol_id\n" +
                        "         LeftField (value=id)\n" +
                        "         IndexName (value=db.schema.so_users.idxso_users)\n" +
                        "         RightField (value=vol_id)\n" +
                        "      id=<db.schema.so_users.idxso_users>other_id\n" +
                        "         LeftField (value=id)\n" +
                        "         IndexName (value=db.schema.so_users.idxso_users)\n" +
                        "         RightField (value=other_id)\n" +
                        "   And\n" +
                        "      Or\n" +
                        "         And\n" +
                        "            Number (fieldname=_xmin, operator=EQ, value=6250507)\n" +
                        "            Number (fieldname=_cmin, operator=LT, value=0)\n" +
                        "            Or\n" +
                        "               Number (fieldname=_xmax, operator=EQ, value=0)\n" +
                        "               And\n" +
                        "                  Number (fieldname=_xmax, operator=EQ, value=6250507)\n" +
                        "                  Number (fieldname=_cmax, operator=GTE, value=0)\n" +
                        "         And\n" +
                        "            Boolean (fieldname=_xmin_is_committed, operator=EQ, value=true)\n" +
                        "            Or\n" +
                        "               Number (fieldname=_xmax, operator=EQ, value=0)\n" +
                        "               And\n" +
                        "                  Number (fieldname=_xmax, operator=EQ, value=6250507)\n" +
                        "                  Number (fieldname=_cmax, operator=GTE, value=0)\n" +
                        "               And\n" +
                        "                  Number (fieldname=_xmax, operator=NE, value=6250507)\n" +
                        "                  Boolean (fieldname=_xmax_is_committed, operator=EQ, value=false)\n" +
<<<<<<< HEAD
                        "      Or\n" +
                        "         Expansion\n" +
                        "            data_cv_group_id=<db.schema.table.index>data_cv_group_id\n" +
=======
                        "      Child (type=data)\n" +
                        "         Or\n" +
                        "            Expansion\n" +
                        "               data_cv_group_id=<db.schema.table.index>data_cv_group_id\n" +
                        "               Expansion\n" +
                        "                  id=<db.schema.table.index>id\n" +
                        "                  And\n" +
                        "                     Word (fieldname=data_client_name, operator=EQ, value=anthem, index=db.schema.table.index)\n" +
                        "                     Word (fieldname=data_duplicate_resource, operator=EQ, value=no, index=db.schema.table.index)\n" +
                        "                     Or\n" +
                        "                        Array (fieldname=data_custodian, operator=EQ, index=db.schema.table.index) (OR)\n" +
                        "                           Word (fieldname=data_custodian, operator=EQ, value=querty, amy, index=db.schema.table.index)\n" +
                        "                           Word (fieldname=data_custodian, operator=EQ, value=qwerty, colin, index=db.schema.table.index)\n" +
                        "                           Word (fieldname=data_custodian, operator=EQ, value=qwerty, keith, index=db.schema.table.index)\n" +
                        "                           Word (fieldname=data_custodian, operator=EQ, value=qwerty, perry, index=db.schema.table.index)\n" +
                        "                           Word (fieldname=data_custodian, operator=EQ, value=qwerty, norm, index=db.schema.table.index)\n" +
                        "                           Word (fieldname=data_custodian, operator=EQ, value=qwerty, mike, index=db.schema.table.index)\n" +
                        "                           Word (fieldname=data_custodian, operator=EQ, value=qwerty,mike, index=db.schema.table.index)\n" +
                        "                           Word (fieldname=data_custodian, operator=EQ, value=qwerty, dan, index=db.schema.table.index)\n" +
                        "                           Word (fieldname=data_custodian, operator=EQ, value=qwerty,dan, index=db.schema.table.index)\n" +
                        "                     Prefix (fieldname=data_filter_06b, operator=EQ, value=qwerty, index=db.schema.table.index)\n" +
                        "                     Not\n" +
                        "                        NotNull (fieldname=data_moved_to, operator=EQ, index=db.schema.table.index)\n" +
>>>>>>> c3f9421d
                        "            Expansion\n" +
                        "               id=<db.schema.table.index>id\n" +
                        "               And\n" +
                        "                  Word (fieldname=data_client_name, operator=EQ, value=anthem, index=db.schema.table.index)\n" +
                        "                  Word (fieldname=data_duplicate_resource, operator=EQ, value=no, index=db.schema.table.index)\n" +
                        "                  Or\n" +
                        "                     Array (fieldname=data_custodian, operator=EQ, index=db.schema.table.index) (OR)\n" +
                        "                        Word (fieldname=data_custodian, operator=EQ, value=querty, amy, index=db.schema.table.index)\n" +
                        "                        Word (fieldname=data_custodian, operator=EQ, value=qwerty, colin, index=db.schema.table.index)\n" +
                        "                        Word (fieldname=data_custodian, operator=EQ, value=qwerty, keith, index=db.schema.table.index)\n" +
                        "                        Word (fieldname=data_custodian, operator=EQ, value=qwerty, perry, index=db.schema.table.index)\n" +
                        "                        Word (fieldname=data_custodian, operator=EQ, value=qwerty, norm, index=db.schema.table.index)\n" +
                        "                        Word (fieldname=data_custodian, operator=EQ, value=qwerty, mike, index=db.schema.table.index)\n" +
                        "                        Word (fieldname=data_custodian, operator=EQ, value=qwerty,mike, index=db.schema.table.index)\n" +
                        "                        Word (fieldname=data_custodian, operator=EQ, value=qwerty, dan, index=db.schema.table.index)\n" +
                        "                        Word (fieldname=data_custodian, operator=EQ, value=qwerty,dan, index=db.schema.table.index)\n" +
                        "                  Prefix (fieldname=data_filter_06b, operator=EQ, value=qwerty, index=db.schema.table.index)\n" +
                        "                  Not\n" +
                        "                     NotNull (fieldname=data_moved_to, operator=EQ, index=db.schema.table.index)\n" +
                        "         Expansion\n" +
                        "            id=<db.schema.table.index>id\n" +
                        "            And\n" +
                        "               Word (fieldname=data_client_name, operator=EQ, value=anthem, index=db.schema.table.index)\n" +
                        "               Word (fieldname=data_duplicate_resource, operator=EQ, value=no, index=db.schema.table.index)\n" +
                        "               Or\n" +
                        "                  Word (fieldname=data_custodian, operator=EQ, value=querty, amy, index=db.schema.table.index)\n" +
                        "                  Word (fieldname=data_custodian, operator=EQ, value=qwerty, colin, index=db.schema.table.index)\n" +
                        "                  Word (fieldname=data_custodian, operator=EQ, value=qwerty, keith, index=db.schema.table.index)\n" +
                        "                  Word (fieldname=data_custodian, operator=EQ, value=qwerty, perry, index=db.schema.table.index)\n" +
                        "                  Word (fieldname=data_custodian, operator=EQ, value=qwerty, norm, index=db.schema.table.index)\n" +
                        "                  Word (fieldname=data_custodian, operator=EQ, value=qwerty, mike, index=db.schema.table.index)\n" +
                        "                  Word (fieldname=data_custodian, operator=EQ, value=qwerty,mike, index=db.schema.table.index)\n" +
                        "                  Word (fieldname=data_custodian, operator=EQ, value=qwerty, dan, index=db.schema.table.index)\n" +
                        "                  Word (fieldname=data_custodian, operator=EQ, value=qwerty,dan, index=db.schema.table.index)\n" +
                        "               Prefix (fieldname=data_filter_06b, operator=EQ, value=qwerty, index=db.schema.table.index)\n" +
                        "               Not\n" +
                        "                  NotNull (fieldname=data_moved_to, operator=EQ, index=db.schema.table.index)"
        );
    }

    @Test
    public void testSimplePhrase() throws Exception {
        assertJson("phrase_field:(\"this is a phrase\")",
                "{\n" +
                        "  \"match\" : {\n" +
                        "    \"phrase_field\" : {\n" +
                        "      \"query\" : \"this is a phrase\",\n" +
                        "      \"type\" : \"phrase\"\n" +
                        "    }\n" +
                        "  }\n" +
                        "}"
        );
    }

    @Test
    public void testPhraseWithEscapedWildcards() throws Exception {
        assertJson("_all:'\\* this phrase has \\?escaped\\~ wildcards\\*'",
                "{\n" +
                        "  \"bool\" : {\n" +
                        "    \"should\" : [ {\n" +
                        "      \"match\" : {\n" +
                        "        \"fulltext_field\" : {\n" +
                        "          \"query\" : \"* this phrase has ?escaped~ wildcards*\",\n" +
                        "          \"type\" : \"phrase\"\n" +
                        "        }\n" +
                        "      }\n" +
                        "    }, {\n" +
                        "      \"match\" : {\n" +
                        "        \"_all\" : {\n" +
                        "          \"query\" : \"* this phrase has ?escaped~ wildcards*\",\n" +
                        "          \"type\" : \"phrase\"\n" +
                        "        }\n" +
                        "      }\n" +
                        "    } ]\n" +
                        "  }\n" +
                        "}");
    }

    @Test
    public void testPhraseWithFuzzyTerms() throws Exception {
        assertJson("phrase_field:'Here~ is~ fuzzy~ words'",
                "{\n" +
                        "  \"span_near\" : {\n" +
                        "    \"clauses\" : [ {\n" +
                        "      \"span_multi\" : {\n" +
                        "        \"match\" : {\n" +
                        "          \"fuzzy\" : {\n" +
                        "            \"phrase_field\" : {\n" +
                        "              \"value\" : \"here\",\n" +
                        "              \"prefix_length\" : 3\n" +
                        "            }\n" +
                        "          }\n" +
                        "        }\n" +
                        "      }\n" +
                        "    }, {\n" +
                        "      \"span_multi\" : {\n" +
                        "        \"match\" : {\n" +
                        "          \"fuzzy\" : {\n" +
                        "            \"phrase_field\" : {\n" +
                        "              \"value\" : \"is\",\n" +
                        "              \"prefix_length\" : 3\n" +
                        "            }\n" +
                        "          }\n" +
                        "        }\n" +
                        "      }\n" +
                        "    }, {\n" +
                        "      \"span_multi\" : {\n" +
                        "        \"match\" : {\n" +
                        "          \"fuzzy\" : {\n" +
                        "            \"phrase_field\" : {\n" +
                        "              \"value\" : \"fuzzy\",\n" +
                        "              \"prefix_length\" : 3\n" +
                        "            }\n" +
                        "          }\n" +
                        "        }\n" +
                        "      }\n" +
                        "    }, {\n" +
                        "      \"span_term\" : {\n" +
                        "        \"phrase_field\" : {\n" +
                        "          \"value\" : \"words\"\n" +
                        "        }\n" +
                        "      }\n" +
                        "    } ],\n" +
                        "    \"slop\" : 0,\n" +
                        "    \"in_order\" : true\n" +
                        "  }\n" +
                        "}");
    }

    @Test
    public void testPhraseWithEscapedFuzzyCharacters() throws Exception {
        assertJson("phrase_field:'Here\\~ is\\~ fuzzy\\~ words'",
                "{\n" +
                        "  \"match\" : {\n" +
                        "    \"phrase_field\" : {\n" +
                        "      \"query\" : \"Here~ is~ fuzzy~ words\",\n" +
                        "      \"type\" : \"phrase\"\n" +
                        "    }\n" +
                        "  }\n" +
                        "}");
    }

    @Test
    public void testPhraseWithMetaCharacters() throws Exception {
        assertJson("phrase_field:'this* should\\* sub:parse :\\- into a sp\\?n~'",
                "{\n" +
                        "  \"span_near\" : {\n" +
                        "    \"clauses\" : [ {\n" +
                        "      \"span_multi\" : {\n" +
                        "        \"match\" : {\n" +
                        "          \"prefix\" : {\n" +
                        "            \"phrase_field\" : \"this\"\n" +
                        "          }\n" +
                        "        }\n" +
                        "      }\n" +
                        "    }, {\n" +
                        "      \"span_term\" : {\n" +
                        "        \"phrase_field\" : {\n" +
                        "          \"value\" : \"should*\"\n" +
                        "        }\n" +
                        "      }\n" +
                        "    }, {\n" +
                        "      \"span_term\" : {\n" +
                        "        \"phrase_field\" : {\n" +
                        "          \"value\" : \"sub:parse\"\n" +
                        "        }\n" +
                        "      }\n" +
                        "    }, {\n" +
                        "      \"span_term\" : {\n" +
                        "        \"phrase_field\" : {\n" +
                        "          \"value\" : \"\\\\\"\n" +
                        "        }\n" +
                        "      }\n" +
                        "    }, {\n" +
                        "      \"span_term\" : {\n" +
                        "        \"phrase_field\" : {\n" +
                        "          \"value\" : \"into\"\n" +
                        "        }\n" +
                        "      }\n" +
                        "    }, {\n" +
                        "      \"span_term\" : {\n" +
                        "        \"phrase_field\" : {\n" +
                        "          \"value\" : \"a\"\n" +
                        "        }\n" +
                        "      }\n" +
                        "    }, {\n" +
                        "      \"span_multi\" : {\n" +
                        "        \"match\" : {\n" +
                        "          \"fuzzy\" : {\n" +
                        "            \"phrase_field\" : {\n" +
                        "              \"value\" : \"sp?n\",\n" +
                        "              \"prefix_length\" : 3\n" +
                        "            }\n" +
                        "          }\n" +
                        "        }\n" +
                        "      }\n" +
                        "    } ],\n" +
                        "    \"slop\" : 0,\n" +
                        "    \"in_order\" : true\n" +
                        "  }\n" +
                        "}");
    }

    @Test
    public void testPhraseWithSlop() throws Exception {
        assertJson("phrase_field:'some phrase containing slop'~2",
                "{\n" +
                        "  \"match\" : {\n" +
                        "    \"phrase_field\" : {\n" +
                        "      \"query\" : \"some phrase containing slop\",\n" +
                        "      \"type\" : \"phrase\",\n" +
                        "      \"slop\" : 2\n" +
                        "    }\n" +
                        "  }\n" +
                        "}");
    }

    @Test
    public void testPhraseWithWildcards() throws Exception {
        assertJson("phrase_field:'phrase containing wild*card'",
                "{\n" +
                        "  \"span_near\" : {\n" +
                        "    \"clauses\" : [ {\n" +
                        "      \"span_term\" : {\n" +
                        "        \"phrase_field\" : {\n" +
                        "          \"value\" : \"phrase\"\n" +
                        "        }\n" +
                        "      }\n" +
                        "    }, {\n" +
                        "      \"span_term\" : {\n" +
                        "        \"phrase_field\" : {\n" +
                        "          \"value\" : \"containing\"\n" +
                        "        }\n" +
                        "      }\n" +
                        "    }, {\n" +
                        "      \"span_multi\" : {\n" +
                        "        \"match\" : {\n" +
                        "          \"wildcard\" : {\n" +
                        "            \"phrase_field\" : \"wild*card\"\n" +
                        "          }\n" +
                        "        }\n" +
                        "      }\n" +
                        "    } ],\n" +
                        "    \"slop\" : 0,\n" +
                        "    \"in_order\" : true\n" +
                        "  }\n" +
                        "}");
    }

    @Test
    public void testAndedWildcardPhrases() throws Exception {
        assertJson("phrase_field:'phrase containing wild*card AND w*ns'",
                "{\n" +
                        "  \"span_near\" : {\n" +
                        "    \"clauses\" : [ {\n" +
                        "      \"span_term\" : {\n" +
                        "        \"phrase_field\" : {\n" +
                        "          \"value\" : \"phrase\"\n" +
                        "        }\n" +
                        "      }\n" +
                        "    }, {\n" +
                        "      \"span_term\" : {\n" +
                        "        \"phrase_field\" : {\n" +
                        "          \"value\" : \"containing\"\n" +
                        "        }\n" +
                        "      }\n" +
                        "    }, {\n" +
                        "      \"span_multi\" : {\n" +
                        "        \"match\" : {\n" +
                        "          \"wildcard\" : {\n" +
                        "            \"phrase_field\" : \"wild*card\"\n" +
                        "          }\n" +
                        "        }\n" +
                        "      }\n" +
                        "    }, {\n" +
                        "      \"span_term\" : {\n" +
                        "        \"phrase_field\" : {\n" +
                        "          \"value\" : \"and\"\n" +
                        "        }\n" +
                        "      }\n" +
                        "    }, {\n" +
                        "      \"span_multi\" : {\n" +
                        "        \"match\" : {\n" +
                        "          \"wildcard\" : {\n" +
                        "            \"phrase_field\" : \"w*ns\"\n" +
                        "          }\n" +
                        "        }\n" +
                        "      }\n" +
                        "    } ],\n" +
                        "    \"slop\" : 0,\n" +
                        "    \"in_order\" : true\n" +
                        "  }\n" +
                        "}");
    }

    @Test
    public void testOredWildcardPhrases() throws Exception {
        assertJson("phrase_field:'phrase containing wild*card OR w*ns'",
                "{\n" +
                        "  \"span_near\" : {\n" +
                        "    \"clauses\" : [ {\n" +
                        "      \"span_term\" : {\n" +
                        "        \"phrase_field\" : {\n" +
                        "          \"value\" : \"phrase\"\n" +
                        "        }\n" +
                        "      }\n" +
                        "    }, {\n" +
                        "      \"span_term\" : {\n" +
                        "        \"phrase_field\" : {\n" +
                        "          \"value\" : \"containing\"\n" +
                        "        }\n" +
                        "      }\n" +
                        "    }, {\n" +
                        "      \"span_multi\" : {\n" +
                        "        \"match\" : {\n" +
                        "          \"wildcard\" : {\n" +
                        "            \"phrase_field\" : \"wild*card\"\n" +
                        "          }\n" +
                        "        }\n" +
                        "      }\n" +
                        "    }, {\n" +
                        "      \"span_term\" : {\n" +
                        "        \"phrase_field\" : {\n" +
                        "          \"value\" : \"or\"\n" +
                        "        }\n" +
                        "      }\n" +
                        "    }, {\n" +
                        "      \"span_multi\" : {\n" +
                        "        \"match\" : {\n" +
                        "          \"wildcard\" : {\n" +
                        "            \"phrase_field\" : \"w*ns\"\n" +
                        "          }\n" +
                        "        }\n" +
                        "      }\n" +
                        "    } ],\n" +
                        "    \"slop\" : 0,\n" +
                        "    \"in_order\" : true\n" +
                        "  }\n" +
                        "}");
    }

    @Test
    public void testCVSIX939_boolean_simpilification() throws Exception {
        assertJson("id:1 and id<>1",
                "{\n" +
                        "  \"bool\" : {\n" +
                        "    \"must\" : [ {\n" +
                        "      \"term\" : {\n" +
                        "        \"id\" : 1\n" +
                        "      }\n" +
                        "    }, {\n" +
                        "      \"filtered\" : {\n" +
                        "        \"query\" : {\n" +
                        "          \"match_all\" : { }\n" +
                        "        },\n" +
                        "        \"filter\" : {\n" +
                        "          \"not\" : {\n" +
                        "            \"filter\" : {\n" +
                        "              \"query\" : {\n" +
                        "                \"term\" : {\n" +
                        "                  \"id\" : 1\n" +
                        "                }\n" +
                        "              }\n" +
                        "            }\n" +
                        "          }\n" +
                        "        }\n" +
                        "      }\n" +
                        "    } ]\n" +
                        "  }\n" +
                        "}");
    }

    @Test
    public void testTermAndPhraseEqual() throws Exception {
        assertEquals(toJson("phrase_field:'\\*test\\~'"), toJson("phrase_field:\\*test\\~"));
    }

    @Test
    public void testSimpleNestedGroup() throws Exception {
        assertJson("nested_group.field_a:value and nested_group.field_b:value",
                "{\n" +
                        "  \"bool\" : {\n" +
                        "    \"must\" : [ {\n" +
                        "      \"nested\" : {\n" +
                        "        \"query\" : {\n" +
                        "          \"term\" : {\n" +
                        "            \"nested_group.field_a\" : \"value\"\n" +
                        "          }\n" +
                        "        },\n" +
                        "        \"path\" : \"nested_group\"\n" +
                        "      }\n" +
                        "    }, {\n" +
                        "      \"nested\" : {\n" +
                        "        \"query\" : {\n" +
                        "          \"term\" : {\n" +
                        "            \"nested_group.field_b\" : \"value\"\n" +
                        "          }\n" +
                        "        },\n" +
                        "        \"path\" : \"nested_group\"\n" +
                        "      }\n" +
                        "    } ]\n" +
                        "  }\n" +
                        "}");
    }

    @Test
    public void testSimpleNestedGroup2() throws Exception {
        assertJson("nested_group.field_a:value ",
                "{\n" +
                        "  \"nested\" : {\n" +
                        "    \"query\" : {\n" +
                        "      \"term\" : {\n" +
                        "        \"nested_group.field_a\" : \"value\"\n" +
                        "      }\n" +
                        "    },\n" +
                        "    \"path\" : \"nested_group\"\n" +
                        "  }\n" +
                        "}");
    }

    @Test
    public void testExternalNestedGroup() throws Exception {
        assertJson(
                "#options(witness_data:(id=<table.index>id)) witness_data.wit_first_name = 'mark' and witness_data.wit_last_name = 'matte'",
                "{\n" +
                        "  \"bool\" : {\n" +
                        "    \"must\" : [ {\n" +
                        "      \"nested\" : {\n" +
                        "        \"query\" : {\n" +
                        "          \"term\" : {\n" +
                        "            \"witness_data.wit_first_name\" : \"mark\"\n" +
                        "          }\n" +
                        "        },\n" +
                        "        \"path\" : \"witness_data\"\n" +
                        "      }\n" +
                        "    }, {\n" +
                        "      \"nested\" : {\n" +
                        "        \"query\" : {\n" +
                        "          \"term\" : {\n" +
                        "            \"witness_data.wit_last_name\" : \"matte\"\n" +
                        "          }\n" +
                        "        },\n" +
                        "        \"path\" : \"witness_data\"\n" +
                        "      }\n" +
                        "    } ]\n" +
                        "  }\n" +
                        "}"
        );
    }

    @Test
    public void testCVSIX_2551() throws Exception {
        assertJson(
                "phrase_field:'c-note'",
                "{\n" +
                        "  \"match\" : {\n" +
                        "    \"phrase_field\" : {\n" +
                        "      \"query\" : \"c-note\",\n" +
                        "      \"type\" : \"phrase\"\n" +
                        "    }\n" +
                        "  }\n" +
                        "}"
        );
    }

    @Test
    public void testCVSIX_2551_PrefixWildcard() throws Exception {
        assertJson(
                "phrase_field:'c-note*'",
                "{\n" +
                        "  \"span_near\" : {\n" +
                        "    \"clauses\" : [ {\n" +
                        "      \"span_term\" : {\n" +
                        "        \"phrase_field\" : {\n" +
                        "          \"value\" : \"c\"\n" +
                        "        }\n" +
                        "      }\n" +
                        "    }, {\n" +
                        "      \"span_multi\" : {\n" +
                        "        \"match\" : {\n" +
                        "          \"prefix\" : {\n" +
                        "            \"phrase_field\" : \"note\"\n" +
                        "          }\n" +
                        "        }\n" +
                        "      }\n" +
                        "    } ],\n" +
                        "    \"slop\" : 0,\n" +
                        "    \"in_order\" : true\n" +
                        "  }\n" +
                        "}"
        );
    }

    @Test
    public void testCVSIX_2551_EmbeddedWildcard() throws Exception {
        assertJson(
                "phrase_field:'c-note*s'",
                "{\n" +
                        "  \"span_near\" : {\n" +
                        "    \"clauses\" : [ {\n" +
                        "      \"span_term\" : {\n" +
                        "        \"phrase_field\" : {\n" +
                        "          \"value\" : \"c\"\n" +
                        "        }\n" +
                        "      }\n" +
                        "    }, {\n" +
                        "      \"span_multi\" : {\n" +
                        "        \"match\" : {\n" +
                        "          \"wildcard\" : {\n" +
                        "            \"phrase_field\" : \"note*s\"\n" +
                        "          }\n" +
                        "        }\n" +
                        "      }\n" +
                        "    } ],\n" +
                        "    \"slop\" : 0,\n" +
                        "    \"in_order\" : true\n" +
                        "  }\n" +
                        "}"
        );
    }

    @Test
    public void testCVSIX_2551_Fuzzy() throws Exception {
        assertJson(
                "phrase_field:'c-note'~2",
                "{\n" +
                        "  \"span_near\" : {\n" +
                        "    \"clauses\" : [ {\n" +
                        "      \"span_term\" : {\n" +
                        "        \"phrase_field\" : {\n" +
                        "          \"value\" : \"c\"\n" +
                        "        }\n" +
                        "      }\n" +
                        "    }, {\n" +
                        "      \"span_multi\" : {\n" +
                        "        \"match\" : {\n" +
                        "          \"fuzzy\" : {\n" +
                        "            \"phrase_field\" : {\n" +
                        "              \"value\" : \"note\",\n" +
                        "              \"prefix_length\" : 2\n" +
                        "            }\n" +
                        "          }\n" +
                        "        }\n" +
                        "      }\n" +
                        "    } ],\n" +
                        "    \"slop\" : 0,\n" +
                        "    \"in_order\" : true\n" +
                        "  }\n" +
                        "}"
        );
    }

    @Test
    public void testReverseOfCVSIX_2551() throws Exception {
        assertJson(
                "exact_field:'c-note'",
                "{\n" +
                        "  \"term\" : {\n" +
                        "    \"exact_field\" : \"c-note\"\n" +
                        "  }\n" +
                        "}"
        );
    }

    @Test
    public void testCVSIX_2551_WithProximity() throws Exception {
        assertJson("phrase_field:('c-note' w/3 beer)",
                "{\n" +
                        "  \"span_near\" : {\n" +
                        "    \"clauses\" : [ {\n" +
                        "      \"span_near\" : {\n" +
                        "        \"clauses\" : [ {\n" +
                        "          \"span_term\" : {\n" +
                        "            \"phrase_field\" : {\n" +
                        "              \"value\" : \"c\"\n" +
                        "            }\n" +
                        "          }\n" +
                        "        }, {\n" +
                        "          \"span_term\" : {\n" +
                        "            \"phrase_field\" : {\n" +
                        "              \"value\" : \"note\"\n" +
                        "            }\n" +
                        "          }\n" +
                        "        } ],\n" +
                        "        \"slop\" : 0,\n" +
                        "        \"in_order\" : true\n" +
                        "      }\n" +
                        "    }, {\n" +
                        "      \"span_term\" : {\n" +
                        "        \"phrase_field\" : {\n" +
                        "          \"value\" : \"beer\"\n" +
                        "        }\n" +
                        "      }\n" +
                        "    } ],\n" +
                        "    \"slop\" : 3,\n" +
                        "    \"in_order\" : false\n" +
                        "  }\n" +
                        "}"
        );
    }

    @Test
    public void testCVSIX_2551_WithFuzzyProximity() throws Exception {
        assertJson("phrase_field:('c-note'~10 w/3 beer)",
                "{\n" +
                        "  \"span_near\" : {\n" +
                        "    \"clauses\" : [ {\n" +
                        "      \"span_near\" : {\n" +
                        "        \"clauses\" : [ {\n" +
                        "          \"span_term\" : {\n" +
                        "            \"phrase_field\" : {\n" +
                        "              \"value\" : \"c\"\n" +
                        "            }\n" +
                        "          }\n" +
                        "        }, {\n" +
                        "          \"span_multi\" : {\n" +
                        "            \"match\" : {\n" +
                        "              \"fuzzy\" : {\n" +
                        "                \"phrase_field\" : {\n" +
                        "                  \"value\" : \"note\",\n" +
                        "                  \"prefix_length\" : 10\n" +
                        "                }\n" +
                        "              }\n" +
                        "            }\n" +
                        "          }\n" +
                        "        } ],\n" +
                        "        \"slop\" : 0,\n" +
                        "        \"in_order\" : true\n" +
                        "      }\n" +
                        "    }, {\n" +
                        "      \"span_term\" : {\n" +
                        "        \"phrase_field\" : {\n" +
                        "          \"value\" : \"beer\"\n" +
                        "        }\n" +
                        "      }\n" +
                        "    } ],\n" +
                        "    \"slop\" : 3,\n" +
                        "    \"in_order\" : false\n" +
                        "  }\n" +
                        "}"
        );
    }

    @Test
    public void testCVSIX_2551_subjectsStarsSymbol002() throws Exception {
        assertJson("( phrase_field : \"Qwerty \\*FREE Samples\\*\" )",
                "{\n" +
                        "  \"match\" : {\n" +
                        "    \"phrase_field\" : {\n" +
                        "      \"query\" : \"Qwerty *FREE Samples*\",\n" +
                        "      \"type\" : \"phrase\"\n" +
                        "    }\n" +
                        "  }\n" +
                        "}"
        );
    }

    @Test
    public void testCVSIX_2577() throws Exception {
        assertJson("( phrase_field: \"cut-over\" OR phrase_field: \"get-prices\" )",
                "{\n" +
                        "  \"bool\" : {\n" +
                        "    \"should\" : [ {\n" +
                        "      \"match\" : {\n" +
                        "        \"phrase_field\" : {\n" +
                        "          \"query\" : \"cut-over\",\n" +
                        "          \"type\" : \"phrase\"\n" +
                        "        }\n" +
                        "      }\n" +
                        "    }, {\n" +
                        "      \"match\" : {\n" +
                        "        \"phrase_field\" : {\n" +
                        "          \"query\" : \"get-prices\",\n" +
                        "          \"type\" : \"phrase\"\n" +
                        "        }\n" +
                        "      }\n" +
                        "    } ]\n" +
                        "  }\n" +
                        "}"
        );
    }

    @Test
    public void testTermRollups() throws Exception {
        assertJson("id: 100 OR id: 200",
                "{\n" +
                        "  \"terms\" : {\n" +
                        "    \"id\" : [ 100, 200 ]\n" +
                        "  }\n" +
                        "}"
        );
    }

    @Test
    public void testCVSIX_2521() throws Exception {
        assertJson("id < 100 OR id < 100",
                "{\n" +
                        "  \"bool\" : {\n" +
                        "    \"should\" : [ {\n" +
                        "      \"range\" : {\n" +
                        "        \"id\" : {\n" +
                        "          \"from\" : null,\n" +
                        "          \"to\" : 100,\n" +
                        "          \"include_lower\" : true,\n" +
                        "          \"include_upper\" : false\n" +
                        "        }\n" +
                        "      }\n" +
                        "    }, {\n" +
                        "      \"range\" : {\n" +
                        "        \"id\" : {\n" +
                        "          \"from\" : null,\n" +
                        "          \"to\" : 100,\n" +
                        "          \"include_lower\" : true,\n" +
                        "          \"include_upper\" : false\n" +
                        "        }\n" +
                        "      }\n" +
                        "    } ]\n" +
                        "  }\n" +
                        "}"
        );
    }

    @Test
    public void testCVSIX_2578_AnyBareWildcard() throws Exception {
        assertJson("phrase_field:'V - A - C - A - T - I - O * N'",
                "{\n" +
                        "  \"span_near\" : {\n" +
                        "    \"clauses\" : [ {\n" +
                        "      \"span_term\" : {\n" +
                        "        \"phrase_field\" : {\n" +
                        "          \"value\" : \"v\"\n" +
                        "        }\n" +
                        "      }\n" +
                        "    }, {\n" +
                        "      \"span_term\" : {\n" +
                        "        \"phrase_field\" : {\n" +
                        "          \"value\" : \"a\"\n" +
                        "        }\n" +
                        "      }\n" +
                        "    }, {\n" +
                        "      \"span_term\" : {\n" +
                        "        \"phrase_field\" : {\n" +
                        "          \"value\" : \"c\"\n" +
                        "        }\n" +
                        "      }\n" +
                        "    }, {\n" +
                        "      \"span_term\" : {\n" +
                        "        \"phrase_field\" : {\n" +
                        "          \"value\" : \"a\"\n" +
                        "        }\n" +
                        "      }\n" +
                        "    }, {\n" +
                        "      \"span_term\" : {\n" +
                        "        \"phrase_field\" : {\n" +
                        "          \"value\" : \"t\"\n" +
                        "        }\n" +
                        "      }\n" +
                        "    }, {\n" +
                        "      \"span_term\" : {\n" +
                        "        \"phrase_field\" : {\n" +
                        "          \"value\" : \"i\"\n" +
                        "        }\n" +
                        "      }\n" +
                        "    }, {\n" +
                        "      \"span_term\" : {\n" +
                        "        \"phrase_field\" : {\n" +
                        "          \"value\" : \"o\"\n" +
                        "        }\n" +
                        "      }\n" +
                        "    }, {\n" +
                        "      \"span_multi\" : {\n" +
                        "        \"match\" : {\n" +
                        "          \"wildcard\" : {\n" +
                        "            \"phrase_field\" : \"*\"\n" +
                        "          }\n" +
                        "        }\n" +
                        "      }\n" +
                        "    }, {\n" +
                        "      \"span_term\" : {\n" +
                        "        \"phrase_field\" : {\n" +
                        "          \"value\" : \"n\"\n" +
                        "        }\n" +
                        "      }\n" +
                        "    } ],\n" +
                        "    \"slop\" : 0,\n" +
                        "    \"in_order\" : true\n" +
                        "  }\n" +
                        "}");
    }

    @Test
    public void testCVSIX_2578_SingleBareWildcard() throws Exception {
        assertJson("phrase_field:'V - A - C - A -?'",
                "{\n" +
                        "  \"span_near\" : {\n" +
                        "    \"clauses\" : [ {\n" +
                        "      \"span_term\" : {\n" +
                        "        \"phrase_field\" : {\n" +
                        "          \"value\" : \"v\"\n" +
                        "        }\n" +
                        "      }\n" +
                        "    }, {\n" +
                        "      \"span_term\" : {\n" +
                        "        \"phrase_field\" : {\n" +
                        "          \"value\" : \"a\"\n" +
                        "        }\n" +
                        "      }\n" +
                        "    }, {\n" +
                        "      \"span_term\" : {\n" +
                        "        \"phrase_field\" : {\n" +
                        "          \"value\" : \"c\"\n" +
                        "        }\n" +
                        "      }\n" +
                        "    }, {\n" +
                        "      \"span_term\" : {\n" +
                        "        \"phrase_field\" : {\n" +
                        "          \"value\" : \"a\"\n" +
                        "        }\n" +
                        "      }\n" +
                        "    }, {\n" +
                        "      \"span_multi\" : {\n" +
                        "        \"match\" : {\n" +
                        "          \"wildcard\" : {\n" +
                        "            \"phrase_field\" : \"?\"\n" +
                        "          }\n" +
                        "        }\n" +
                        "      }\n" +
                        "    } ],\n" +
                        "    \"slop\" : 0,\n" +
                        "    \"in_order\" : true\n" +
                        "  }\n" +
                        "}"
        );
    }

    @Test
    public void testCVSIX_2578_AnyWildcard() throws Exception {
        assertJson("phrase_field:'V - A - C - A - T - I - O* N'",
                "{\n" +
                        "  \"span_near\" : {\n" +
                        "    \"clauses\" : [ {\n" +
                        "      \"span_term\" : {\n" +
                        "        \"phrase_field\" : {\n" +
                        "          \"value\" : \"v\"\n" +
                        "        }\n" +
                        "      }\n" +
                        "    }, {\n" +
                        "      \"span_term\" : {\n" +
                        "        \"phrase_field\" : {\n" +
                        "          \"value\" : \"a\"\n" +
                        "        }\n" +
                        "      }\n" +
                        "    }, {\n" +
                        "      \"span_term\" : {\n" +
                        "        \"phrase_field\" : {\n" +
                        "          \"value\" : \"c\"\n" +
                        "        }\n" +
                        "      }\n" +
                        "    }, {\n" +
                        "      \"span_term\" : {\n" +
                        "        \"phrase_field\" : {\n" +
                        "          \"value\" : \"a\"\n" +
                        "        }\n" +
                        "      }\n" +
                        "    }, {\n" +
                        "      \"span_term\" : {\n" +
                        "        \"phrase_field\" : {\n" +
                        "          \"value\" : \"t\"\n" +
                        "        }\n" +
                        "      }\n" +
                        "    }, {\n" +
                        "      \"span_term\" : {\n" +
                        "        \"phrase_field\" : {\n" +
                        "          \"value\" : \"i\"\n" +
                        "        }\n" +
                        "      }\n" +
                        "    }, {\n" +
                        "      \"span_multi\" : {\n" +
                        "        \"match\" : {\n" +
                        "          \"prefix\" : {\n" +
                        "            \"phrase_field\" : \"o\"\n" +
                        "          }\n" +
                        "        }\n" +
                        "      }\n" +
                        "    }, {\n" +
                        "      \"span_term\" : {\n" +
                        "        \"phrase_field\" : {\n" +
                        "          \"value\" : \"n\"\n" +
                        "        }\n" +
                        "      }\n" +
                        "    } ],\n" +
                        "    \"slop\" : 0,\n" +
                        "    \"in_order\" : true\n" +
                        "  }\n" +
                        "}"
        );
    }

    @Test
    public void testCVSIX_2578_SingleWildcard() throws Exception {
        assertJson("phrase_field:'V - A - C - A - T - I?'",
                "{\n" +
                        "  \"span_near\" : {\n" +
                        "    \"clauses\" : [ {\n" +
                        "      \"span_term\" : {\n" +
                        "        \"phrase_field\" : {\n" +
                        "          \"value\" : \"v\"\n" +
                        "        }\n" +
                        "      }\n" +
                        "    }, {\n" +
                        "      \"span_term\" : {\n" +
                        "        \"phrase_field\" : {\n" +
                        "          \"value\" : \"a\"\n" +
                        "        }\n" +
                        "      }\n" +
                        "    }, {\n" +
                        "      \"span_term\" : {\n" +
                        "        \"phrase_field\" : {\n" +
                        "          \"value\" : \"c\"\n" +
                        "        }\n" +
                        "      }\n" +
                        "    }, {\n" +
                        "      \"span_term\" : {\n" +
                        "        \"phrase_field\" : {\n" +
                        "          \"value\" : \"a\"\n" +
                        "        }\n" +
                        "      }\n" +
                        "    }, {\n" +
                        "      \"span_term\" : {\n" +
                        "        \"phrase_field\" : {\n" +
                        "          \"value\" : \"t\"\n" +
                        "        }\n" +
                        "      }\n" +
                        "    }, {\n" +
                        "      \"span_multi\" : {\n" +
                        "        \"match\" : {\n" +
                        "          \"wildcard\" : {\n" +
                        "            \"phrase_field\" : \"i?\"\n" +
                        "          }\n" +
                        "        }\n" +
                        "      }\n" +
                        "    } ],\n" +
                        "    \"slop\" : 0,\n" +
                        "    \"in_order\" : true\n" +
                        "  }\n" +
                        "}"
        );
    }

    @Test
    public void test_subjectsFuzzyPhrase_001() throws Exception {
        assertJson("( phrase_field : \"choose prize your~2\"~!0 )",
                "{\n" +
                        "  \"span_near\" : {\n" +
                        "    \"clauses\" : [ {\n" +
                        "      \"span_term\" : {\n" +
                        "        \"phrase_field\" : {\n" +
                        "          \"value\" : \"choose\"\n" +
                        "        }\n" +
                        "      }\n" +
                        "    }, {\n" +
                        "      \"span_term\" : {\n" +
                        "        \"phrase_field\" : {\n" +
                        "          \"value\" : \"prize\"\n" +
                        "        }\n" +
                        "      }\n" +
                        "    }, {\n" +
                        "      \"span_multi\" : {\n" +
                        "        \"match\" : {\n" +
                        "          \"fuzzy\" : {\n" +
                        "            \"phrase_field\" : {\n" +
                        "              \"value\" : \"your\",\n" +
                        "              \"prefix_length\" : 2\n" +
                        "            }\n" +
                        "          }\n" +
                        "        }\n" +
                        "      }\n" +
                        "    } ],\n" +
                        "    \"slop\" : 0,\n" +
                        "    \"in_order\" : false\n" +
                        "  }\n" +
                        "}"
        );
    }

    @Test
    public void test_CVSIX_2579() throws Exception {
        assertJson("phrase_field:('4-13-01*' w/15 Weekend w/15 outage)",
                "{\n" +
                        "  \"span_near\" : {\n" +
                        "    \"clauses\" : [ {\n" +
                        "      \"span_near\" : {\n" +
                        "        \"clauses\" : [ {\n" +
                        "          \"span_term\" : {\n" +
                        "            \"phrase_field\" : {\n" +
                        "              \"value\" : \"4\"\n" +
                        "            }\n" +
                        "          }\n" +
                        "        }, {\n" +
                        "          \"span_term\" : {\n" +
                        "            \"phrase_field\" : {\n" +
                        "              \"value\" : \"13\"\n" +
                        "            }\n" +
                        "          }\n" +
                        "        }, {\n" +
                        "          \"span_multi\" : {\n" +
                        "            \"match\" : {\n" +
                        "              \"prefix\" : {\n" +
                        "                \"phrase_field\" : \"01\"\n" +
                        "              }\n" +
                        "            }\n" +
                        "          }\n" +
                        "        } ],\n" +
                        "        \"slop\" : 0,\n" +
                        "        \"in_order\" : true\n" +
                        "      }\n" +
                        "    }, {\n" +
                        "      \"span_near\" : {\n" +
                        "        \"clauses\" : [ {\n" +
                        "          \"span_term\" : {\n" +
                        "            \"phrase_field\" : {\n" +
                        "              \"value\" : \"weekend\"\n" +
                        "            }\n" +
                        "          }\n" +
                        "        }, {\n" +
                        "          \"span_term\" : {\n" +
                        "            \"phrase_field\" : {\n" +
                        "              \"value\" : \"outage\"\n" +
                        "            }\n" +
                        "          }\n" +
                        "        } ],\n" +
                        "        \"slop\" : 15,\n" +
                        "        \"in_order\" : false\n" +
                        "      }\n" +
                        "    } ],\n" +
                        "    \"slop\" : 15,\n" +
                        "    \"in_order\" : false\n" +
                        "  }\n" +
                        "}"
        );
    }

    @Test
    public void test_CVSIX_2591() throws Exception {
        assertJson("exact_field:\"2001-*\"",
                "{\n" +
                        "  \"prefix\" : {\n" +
                        "    \"exact_field\" : \"2001-\"\n" +
                        "  }\n" +
                        "}"
        );
    }

    @Test
    public void test_CVSIX_2835_prefix() throws Exception {
        assertJson("(exact_field = \"bob dol*\")",
                "{\n" +
                        "  \"prefix\" : {\n" +
                        "    \"exact_field\" : \"bob dol\"\n" +
                        "  }\n" +
                        "}"
        );
    }

    @Test
    public void test_CVSIX_2835_wildcard() throws Exception {
        assertJson("(exact_field = \"bob* dol*\")",
                "{\n" +
                        "  \"wildcard\" : {\n" +
                        "    \"exact_field\" : \"bob* dol*\"\n" +
                        "  }\n" +
                        "}"
        );
    }

    @Test
    public void test_CVSIX_2835_fuzzy() throws Exception {
        assertJson("(exact_field = \"bob dol~\")",
                "{\n" +
                        "  \"fuzzy\" : {\n" +
                        "    \"exact_field\" : {\n" +
                        "      \"value\" : \"bob dol\",\n" +
                        "      \"prefix_length\" : 3\n" +
                        "    }\n" +
                        "  }\n" +
                        "}"
        );
    }

    @Test
    public void test_CVSIX_2807() throws Exception {
        assertJson("(exact_field <> \"bob*\")",
                "{\n" +
                        "  \"filtered\" : {\n" +
                        "    \"query\" : {\n" +
                        "      \"match_all\" : { }\n" +
                        "    },\n" +
                        "    \"filter\" : {\n" +
                        "      \"not\" : {\n" +
                        "        \"filter\" : {\n" +
                        "          \"query\" : {\n" +
                        "            \"prefix\" : {\n" +
                        "              \"exact_field\" : \"bob\"\n" +
                        "            }\n" +
                        "          }\n" +
                        "        }\n" +
                        "      }\n" +
                        "    }\n" +
                        "  }\n" +
                        "}"
        );
    }

    @Test
    public void test_CVSIX_2807_phrase() throws Exception {
        assertJson("(phrase_field <> \"bob*\")",
                "{\n" +
                        "  \"filtered\" : {\n" +
                        "    \"query\" : {\n" +
                        "      \"match_all\" : { }\n" +
                        "    },\n" +
                        "    \"filter\" : {\n" +
                        "      \"not\" : {\n" +
                        "        \"filter\" : {\n" +
                        "          \"query\" : {\n" +
                        "            \"prefix\" : {\n" +
                        "              \"phrase_field\" : \"bob\"\n" +
                        "            }\n" +
                        "          }\n" +
                        "        }\n" +
                        "      }\n" +
                        "    }\n" +
                        "  }\n" +
                        "}"
        );
    }

    @Test
    public void testMoreLikeThis() throws Exception {
        assertJson("phrase_field:@'this is a test'",
                "{\n" +
                        "  \"mlt\" : {\n" +
                        "    \"fields\" : [ \"phrase_field\" ],\n" +
                        "    \"like_text\" : \"this is a test\",\n" +
                        "    \"min_term_freq\" : 1,\n" +
                        "    \"max_query_terms\" : 80,\n" +
                        "    \"stop_words\" : [ \"http\", \"span\", \"class\", \"flashtext\", \"let\", \"its\", \"may\", \"well\", \"got\", \"too\", \"them\", \"really\", \"new\", \"set\", \"please\", \"how\", \"our\", \"from\", \"sent\", \"subject\", \"sincerely\", \"thank\", \"thanks\", \"just\", \"get\", \"going\", \"were\", \"much\", \"can\", \"also\", \"she\", \"her\", \"him\", \"his\", \"has\", \"been\", \"ok\", \"still\", \"okay\", \"does\", \"did\", \"about\", \"yes\", \"you\", \"your\", \"when\", \"know\", \"have\", \"who\", \"what\", \"where\", \"sir\", \"page\", \"a\", \"an\", \"and\", \"are\", \"as\", \"at\", \"be\", \"but\", \"by\", \"for\", \"if\", \"in\", \"into\", \"is\", \"it\", \"no\", \"not\", \"of\", \"on\", \"or\", \"such\", \"that\", \"the\", \"their\", \"than\", \"then\", \"there\", \"these\", \"they\", \"this\", \"to\", \"was\", \"will\", \"with\" ],\n" +
                        "    \"min_word_length\" : 3\n" +
                        "  }\n" +
                        "}"
                );
    }

    @Test
    public void testFuzzyLikeThis() throws Exception {
        assertJson("phrase_field:@~'this is a test'",
                "{\n" +
                        "  \"flt_field\" : {\n" +
                        "    \"phrase_field\" : {\n" +
                        "      \"like_text\" : \"this is a test\",\n" +
                        "      \"max_query_terms\" : 80,\n" +
                        "      \"fuzziness\" : \"AUTO\"\n" +
                        "    }\n" +
                        "  }\n" +
                        "}"
        );
    }

    @Test
    public void testScript() throws Exception {
        assertJson("$$ this.is.a.script[12] = 42; $$",
                "{\n" +
                        "  \"filtered\" : {\n" +
                        "    \"query\" : {\n" +
                        "      \"match_all\" : { }\n" +
                        "    },\n" +
                        "    \"filter\" : {\n" +
                        "      \"script\" : {\n" +
                        "        \"script\" : \" this.is.a.script[12] = 42; \"\n" +
                        "      }\n" +
                        "    }\n" +
                        "  }\n" +
                        "}"
        );
    }

    @Test
    public void test_CVSIX_2682() throws Exception {
        assertJson("( phrase_field:(more w/10 \"food\\*\") )",
                "{\n" +
                        "  \"span_near\" : {\n" +
                        "    \"clauses\" : [ {\n" +
                        "      \"span_term\" : {\n" +
                        "        \"phrase_field\" : {\n" +
                        "          \"value\" : \"more\"\n" +
                        "        }\n" +
                        "      }\n" +
                        "    }, {\n" +
                        "      \"span_term\" : {\n" +
                        "        \"phrase_field\" : {\n" +
                        "          \"value\" : \"food*\"\n" +
                        "        }\n" +
                        "      }\n" +
                        "    } ],\n" +
                        "    \"slop\" : 10,\n" +
                        "    \"in_order\" : false\n" +
                        "  }\n" +
                        "}"
        );
    }

    @Test
    public void test_CVSIX_2579_WithQuotes() throws Exception {
        assertJson("phrase_field:(\"4-13-01*\" w/15 Weekend w/15 outage)",
                "{\n" +
                        "  \"span_near\" : {\n" +
                        "    \"clauses\" : [ {\n" +
                        "      \"span_near\" : {\n" +
                        "        \"clauses\" : [ {\n" +
                        "          \"span_term\" : {\n" +
                        "            \"phrase_field\" : {\n" +
                        "              \"value\" : \"4\"\n" +
                        "            }\n" +
                        "          }\n" +
                        "        }, {\n" +
                        "          \"span_term\" : {\n" +
                        "            \"phrase_field\" : {\n" +
                        "              \"value\" : \"13\"\n" +
                        "            }\n" +
                        "          }\n" +
                        "        }, {\n" +
                        "          \"span_multi\" : {\n" +
                        "            \"match\" : {\n" +
                        "              \"prefix\" : {\n" +
                        "                \"phrase_field\" : \"01\"\n" +
                        "              }\n" +
                        "            }\n" +
                        "          }\n" +
                        "        } ],\n" +
                        "        \"slop\" : 0,\n" +
                        "        \"in_order\" : true\n" +
                        "      }\n" +
                        "    }, {\n" +
                        "      \"span_near\" : {\n" +
                        "        \"clauses\" : [ {\n" +
                        "          \"span_term\" : {\n" +
                        "            \"phrase_field\" : {\n" +
                        "              \"value\" : \"weekend\"\n" +
                        "            }\n" +
                        "          }\n" +
                        "        }, {\n" +
                        "          \"span_term\" : {\n" +
                        "            \"phrase_field\" : {\n" +
                        "              \"value\" : \"outage\"\n" +
                        "            }\n" +
                        "          }\n" +
                        "        } ],\n" +
                        "        \"slop\" : 15,\n" +
                        "        \"in_order\" : false\n" +
                        "      }\n" +
                        "    } ],\n" +
                        "    \"slop\" : 15,\n" +
                        "    \"in_order\" : false\n" +
                        "  }\n" +
                        "}"
        );
    }

    @Test
    public void test_MergeLiterals_AND() throws Exception {
        assertJson("exact_field:(one & two & three)",
                "{\n" +
                        "  \"terms\" : {\n" +
                        "    \"exact_field\" : [ \"one\", \"two\", \"three\" ],\n" +
                        "    \"minimum_should_match\" : \"3\"\n" +
                        "  }\n" +
                        "}"
        );
    }

    @Test
    public void test_MergeLiterals_AND_NE() throws Exception {
        assertJson("exact_field<>(one & two & three)",
                "{\n" +
                        "  \"filtered\" : {\n" +
                        "    \"query\" : {\n" +
                        "      \"match_all\" : { }\n" +
                        "    },\n" +
                        "    \"filter\" : {\n" +
                        "      \"not\" : {\n" +
                        "        \"filter\" : {\n" +
                        "          \"query\" : {\n" +
                        "            \"terms\" : {\n" +
                        "              \"exact_field\" : [ \"one\", \"two\", \"three\" ]\n" +
                        "            }\n" +
                        "          }\n" +
                        "        }\n" +
                        "      }\n" +
                        "    }\n" +
                        "  }\n" +
                        "}"
        );
    }

    @Test
    public void test_MergeLiterals_OR_NE() throws Exception {
        assertJson("exact_field<>(one , two , three)",
                "{\n" +
                        "  \"filtered\" : {\n" +
                        "    \"query\" : {\n" +
                        "      \"match_all\" : { }\n" +
                        "    },\n" +
                        "    \"filter\" : {\n" +
                        "      \"not\" : {\n" +
                        "        \"filter\" : {\n" +
                        "          \"query\" : {\n" +
                        "            \"terms\" : {\n" +
                        "              \"exact_field\" : [ \"one\", \"two\", \"three\" ],\n" +
                        "              \"minimum_should_match\" : \"3\"\n" +
                        "            }\n" +
                        "          }\n" +
                        "        }\n" +
                        "      }\n" +
                        "    }\n" +
                        "  }\n" +
                        "}"
        );
    }

    @Test
    public void test_MergeLiterals_OR() throws Exception {
        assertJson("exact_field:(one , two , three)",
                "{\n" +
                        "  \"terms\" : {\n" +
                        "    \"exact_field\" : [ \"one\", \"two\", \"three\" ]\n" +
                        "  }\n" +
                        "}"
        );
    }

    @Test
    public void test_MergeLiterals_AND_WithArrays() throws Exception {
        assertJson("exact_field:(one & two & three & [four,five,six])",
                "{\n" +
                        "  \"bool\" : {\n" +
                        "    \"must\" : [ {\n" +
                        "      \"terms\" : {\n" +
                        "        \"exact_field\" : [ \"one\", \"two\", \"three\" ],\n" +
                        "        \"minimum_should_match\" : \"3\"\n" +
                        "      }\n" +
                        "    }, {\n" +
                        "      \"terms\" : {\n" +
                        "        \"exact_field\" : [ \"four\", \"five\", \"six\" ]\n" +
                        "      }\n" +
                        "    } ]\n" +
                        "  }\n" +
                        "}"
        );
    }

    @Test
    public void test_MergeLiterals_OR_WithArrays() throws Exception {
        assertJson("exact_field:(one , two , three , [four,five,six])",
                "{\n" +
                        "  \"terms\" : {\n" +
                        "    \"exact_field\" : [ \"one\", \"two\", \"three\", \"four\", \"five\", \"six\" ]\n" +
                        "  }\n" +
                        "}"
        );
    }

    @Test
    public void test_MergeLiterals_AND_OR_WithArrays() throws Exception {
        assertJson("exact_field:(one , two , three , [four,five,six] & one & two & three & [four, five, six])",
                "{\n" +
                        "  \"bool\" : {\n" +
                        "    \"should\" : [ {\n" +
                        "      \"terms\" : {\n" +
                        "        \"exact_field\" : [ \"one\", \"two\", \"three\" ]\n" +
                        "      }\n" +
                        "    }, {\n" +
                        "      \"bool\" : {\n" +
                        "        \"must\" : [ {\n" +
                        "          \"terms\" : {\n" +
                        "            \"exact_field\" : [ \"four\", \"five\", \"six\", \"four\", \"five\", \"six\" ]\n" +
                        "          }\n" +
                        "        }, {\n" +
                        "          \"terms\" : {\n" +
                        "            \"exact_field\" : [ \"one\", \"two\", \"three\" ],\n" +
                        "            \"minimum_should_match\" : \"3\"\n" +
                        "          }\n" +
                        "        } ]\n" +
                        "      }\n" +
                        "    } ]\n" +
                        "  }\n" +
                        "}"
        );
    }

    @Test
    public void test_CVSIX_2941_DoesntWork() throws Exception {
        assertJson("( ( ( review_data_ben.coding.responsiveness = Responsive OR review_data_ben.coding.responsiveness = \"Potentially Responsive\" OR review_data_ben.coding.responsiveness = \"Not Responsive\" OR review_data_ben.coding.responsiveness = Unreviewable ) AND review_data_ben.review_data_id = 67115 ) )",
                "{\n" +
                        "  \"bool\" : {\n" +
                        "    \"must\" : [ {\n" +
                        "      \"nested\" : {\n" +
                        "        \"query\" : {\n" +
                        "          \"terms\" : {\n" +
                        "            \"review_data_ben.coding.responsiveness\" : [ \"responsive\", \"potentially responsive\", \"not responsive\", \"unreviewable\" ]\n" +
                        "          }\n" +
                        "        },\n" +
                        "        \"path\" : \"review_data_ben\"\n" +
                        "      }\n" +
                        "    }, {\n" +
                        "      \"nested\" : {\n" +
                        "        \"query\" : {\n" +
                        "          \"term\" : {\n" +
                        "            \"review_data_ben.review_data_id\" : 67115\n" +
                        "          }\n" +
                        "        },\n" +
                        "        \"path\" : \"review_data_ben\"\n" +
                        "      }\n" +
                        "    } ]\n" +
                        "  }\n" +
                        "}"
        );
    }

    @Test
    public void test_CVSIX_2941_DoesWork() throws Exception {
        assertJson("( (review_data_ben.review_data_id = 67115 WITH ( review_data_ben.coding.responsiveness = Responsive OR review_data_ben.coding.responsiveness = \"Potentially Responsive\" OR review_data_ben.coding.responsiveness = \"Not Responsive\" OR review_data_ben.coding.responsiveness = Unreviewable  ) ) )",
                "{\n" +
                        "  \"nested\" : {\n" +
                        "    \"query\" : {\n" +
                        "      \"bool\" : {\n" +
                        "        \"must\" : [ {\n" +
                        "          \"term\" : {\n" +
                        "            \"review_data_ben.review_data_id\" : 67115\n" +
                        "          }\n" +
                        "        }, {\n" +
                        "          \"bool\" : {\n" +
                        "            \"should\" : {\n" +
                        "              \"terms\" : {\n" +
                        "                \"review_data_ben.coding.responsiveness\" : [ \"responsive\", \"potentially responsive\", \"not responsive\", \"unreviewable\" ]\n" +
                        "              }\n" +
                        "            }\n" +
                        "          }\n" +
                        "        } ]\n" +
                        "      }\n" +
                        "    },\n" +
                        "    \"path\" : \"review_data_ben\"\n" +
                        "  }\n" +
                        "}"
        );
    }

    @Test
    public void test_CVSIX_2941_NestedGroupRollupWithNonNestedFields_AND() throws Exception {
        assertJson("(review_data.subject:(first wine cheese food foo bar) and field:drink and review_data.subject:wine and review_data.subject:last and field:food) ",
                "{\n" +
                        "  \"bool\" : {\n" +
                        "    \"must\" : [ {\n" +
                        "      \"terms\" : {\n" +
                        "        \"field\" : [ \"drink\", \"food\" ],\n" +
                        "        \"minimum_should_match\" : \"2\"\n" +
                        "      }\n" +
                        "    }, {\n" +
                        "      \"nested\" : {\n" +
                        "        \"query\" : {\n" +
                        "          \"term\" : {\n" +
                        "            \"review_data.subject\" : \"wine\"\n" +
                        "          }\n" +
                        "        },\n" +
                        "        \"path\" : \"review_data\"\n" +
                        "      }\n" +
                        "    }, {\n" +
                        "      \"nested\" : {\n" +
                        "        \"query\" : {\n" +
                        "          \"term\" : {\n" +
                        "            \"review_data.subject\" : \"last\"\n" +
                        "          }\n" +
                        "        },\n" +
                        "        \"path\" : \"review_data\"\n" +
                        "      }\n" +
                        "    }, {\n" +
                        "      \"nested\" : {\n" +
                        "        \"query\" : {\n" +
                        "          \"term\" : {\n" +
                        "            \"review_data.subject\" : \"first\"\n" +
                        "          }\n" +
                        "        },\n" +
                        "        \"path\" : \"review_data\"\n" +
                        "      }\n" +
                        "    }, {\n" +
                        "      \"nested\" : {\n" +
                        "        \"query\" : {\n" +
                        "          \"term\" : {\n" +
                        "            \"review_data.subject\" : \"wine\"\n" +
                        "          }\n" +
                        "        },\n" +
                        "        \"path\" : \"review_data\"\n" +
                        "      }\n" +
                        "    }, {\n" +
                        "      \"nested\" : {\n" +
                        "        \"query\" : {\n" +
                        "          \"term\" : {\n" +
                        "            \"review_data.subject\" : \"cheese\"\n" +
                        "          }\n" +
                        "        },\n" +
                        "        \"path\" : \"review_data\"\n" +
                        "      }\n" +
                        "    }, {\n" +
                        "      \"nested\" : {\n" +
                        "        \"query\" : {\n" +
                        "          \"term\" : {\n" +
                        "            \"review_data.subject\" : \"food\"\n" +
                        "          }\n" +
                        "        },\n" +
                        "        \"path\" : \"review_data\"\n" +
                        "      }\n" +
                        "    }, {\n" +
                        "      \"nested\" : {\n" +
                        "        \"query\" : {\n" +
                        "          \"term\" : {\n" +
                        "            \"review_data.subject\" : \"foo\"\n" +
                        "          }\n" +
                        "        },\n" +
                        "        \"path\" : \"review_data\"\n" +
                        "      }\n" +
                        "    }, {\n" +
                        "      \"nested\" : {\n" +
                        "        \"query\" : {\n" +
                        "          \"term\" : {\n" +
                        "            \"review_data.subject\" : \"bar\"\n" +
                        "          }\n" +
                        "        },\n" +
                        "        \"path\" : \"review_data\"\n" +
                        "      }\n" +
                        "    } ]\n" +
                        "  }\n" +
                        "}"
        );
    }

    @Test
    public void test_CVSIX_2941_NestedGroupRollupWithNonNestedFields_OR() throws Exception {
        assertJson("(review_data.subject:(first, wine, cheese, food, foo, bar) or field:food and review_data.subject:wine or review_data.subject:last) or field:drink ",
                "{\n" +
                        "  \"bool\" : {\n" +
                        "    \"should\" : [ {\n" +
                        "      \"term\" : {\n" +
                        "        \"field\" : \"drink\"\n" +
                        "      }\n" +
                        "    }, {\n" +
                        "      \"bool\" : {\n" +
                        "        \"must\" : [ {\n" +
                        "          \"term\" : {\n" +
                        "            \"field\" : \"food\"\n" +
                        "          }\n" +
                        "        }, {\n" +
                        "          \"nested\" : {\n" +
                        "            \"query\" : {\n" +
                        "              \"term\" : {\n" +
                        "                \"review_data.subject\" : \"wine\"\n" +
                        "              }\n" +
                        "            },\n" +
                        "            \"path\" : \"review_data\"\n" +
                        "          }\n" +
                        "        } ]\n" +
                        "      }\n" +
                        "    }, {\n" +
                        "      \"nested\" : {\n" +
                        "        \"query\" : {\n" +
                        "          \"terms\" : {\n" +
                        "            \"review_data.subject\" : [ \"last\", \"first\", \"wine\", \"cheese\", \"food\", \"foo\", \"bar\" ]\n" +
                        "          }\n" +
                        "        },\n" +
                        "        \"path\" : \"review_data\"\n" +
                        "      }\n" +
                        "    } ]\n" +
                        "  }\n" +
                        "}"
        );
    }

    @Test
    public void test_CVSIX_2941_NestedGroupRollupWithNonNestedFields_BOTH() throws Exception {
        assertJson("(review_data.subject:(first wine cheese food foo bar) and review_data.subject:wine and review_data.subject:last and field:food) (review_data.subject:(first, wine, cheese, food, foo, bar) or review_data.subject:wine or review_data.subject:last)",
                "{\n" +
                        "  \"bool\" : {\n" +
                        "    \"must\" : [ {\n" +
                        "      \"nested\" : {\n" +
                        "        \"query\" : {\n" +
                        "          \"terms\" : {\n" +
                        "            \"review_data.subject\" : [ \"wine\", \"last\", \"first\", \"wine\", \"cheese\", \"food\", \"foo\", \"bar\" ]\n" +
                        "          }\n" +
                        "        },\n" +
                        "        \"path\" : \"review_data\"\n" +
                        "      }\n" +
                        "    }, {\n" +
                        "      \"nested\" : {\n" +
                        "        \"query\" : {\n" +
                        "          \"term\" : {\n" +
                        "            \"review_data.subject\" : \"wine\"\n" +
                        "          }\n" +
                        "        },\n" +
                        "        \"path\" : \"review_data\"\n" +
                        "      }\n" +
                        "    }, {\n" +
                        "      \"nested\" : {\n" +
                        "        \"query\" : {\n" +
                        "          \"term\" : {\n" +
                        "            \"review_data.subject\" : \"last\"\n" +
                        "          }\n" +
                        "        },\n" +
                        "        \"path\" : \"review_data\"\n" +
                        "      }\n" +
                        "    }, {\n" +
                        "      \"term\" : {\n" +
                        "        \"field\" : \"food\"\n" +
                        "      }\n" +
                        "    }, {\n" +
                        "      \"nested\" : {\n" +
                        "        \"query\" : {\n" +
                        "          \"term\" : {\n" +
                        "            \"review_data.subject\" : \"first\"\n" +
                        "          }\n" +
                        "        },\n" +
                        "        \"path\" : \"review_data\"\n" +
                        "      }\n" +
                        "    }, {\n" +
                        "      \"nested\" : {\n" +
                        "        \"query\" : {\n" +
                        "          \"term\" : {\n" +
                        "            \"review_data.subject\" : \"wine\"\n" +
                        "          }\n" +
                        "        },\n" +
                        "        \"path\" : \"review_data\"\n" +
                        "      }\n" +
                        "    }, {\n" +
                        "      \"nested\" : {\n" +
                        "        \"query\" : {\n" +
                        "          \"term\" : {\n" +
                        "            \"review_data.subject\" : \"cheese\"\n" +
                        "          }\n" +
                        "        },\n" +
                        "        \"path\" : \"review_data\"\n" +
                        "      }\n" +
                        "    }, {\n" +
                        "      \"nested\" : {\n" +
                        "        \"query\" : {\n" +
                        "          \"term\" : {\n" +
                        "            \"review_data.subject\" : \"food\"\n" +
                        "          }\n" +
                        "        },\n" +
                        "        \"path\" : \"review_data\"\n" +
                        "      }\n" +
                        "    }, {\n" +
                        "      \"nested\" : {\n" +
                        "        \"query\" : {\n" +
                        "          \"term\" : {\n" +
                        "            \"review_data.subject\" : \"foo\"\n" +
                        "          }\n" +
                        "        },\n" +
                        "        \"path\" : \"review_data\"\n" +
                        "      }\n" +
                        "    }, {\n" +
                        "      \"nested\" : {\n" +
                        "        \"query\" : {\n" +
                        "          \"term\" : {\n" +
                        "            \"review_data.subject\" : \"bar\"\n" +
                        "          }\n" +
                        "        },\n" +
                        "        \"path\" : \"review_data\"\n" +
                        "      }\n" +
                        "    } ]\n" +
                        "  }\n" +
                        "}"
        );
    }

    @Test
    public void test_CVSIX_2941_NestedGroupRollup() throws Exception {
        assertJson("beer and ( ( ((review_data.owner_username=E_RIDGE AND review_data.status_name:[\"REVIEW_UPDATED\",\"REVIEW_CHECKED_OUT\"]) OR (review_data.status_name:REVIEW_READY)) AND review_data.project_id = 1040 ) ) ",
                "{\n" +
                        "  \"bool\" : {\n" +
                        "    \"must\" : [ {\n" +
                        "      \"bool\" : {\n" +
                        "        \"should\" : [ {\n" +
                        "          \"term\" : {\n" +
                        "            \"fulltext_field\" : \"beer\"\n" +
                        "          }\n" +
                        "        }, {\n" +
                        "          \"term\" : {\n" +
                        "            \"_all\" : \"beer\"\n" +
                        "          }\n" +
                        "        } ]\n" +
                        "      }\n" +
                        "    }, {\n" +
                        "      \"bool\" : {\n" +
                        "        \"should\" : [ {\n" +
                        "          \"bool\" : {\n" +
                        "            \"must\" : [ {\n" +
                        "              \"nested\" : {\n" +
                        "                \"query\" : {\n" +
                        "                  \"term\" : {\n" +
                        "                    \"review_data.owner_username\" : \"e_ridge\"\n" +
                        "                  }\n" +
                        "                },\n" +
                        "                \"path\" : \"review_data\"\n" +
                        "              }\n" +
                        "            }, {\n" +
                        "              \"nested\" : {\n" +
                        "                \"query\" : {\n" +
                        "                  \"terms\" : {\n" +
                        "                    \"review_data.status_name\" : [ \"review_updated\", \"review_checked_out\" ]\n" +
                        "                  }\n" +
                        "                },\n" +
                        "                \"path\" : \"review_data\"\n" +
                        "              }\n" +
                        "            } ]\n" +
                        "          }\n" +
                        "        }, {\n" +
                        "          \"nested\" : {\n" +
                        "            \"query\" : {\n" +
                        "              \"term\" : {\n" +
                        "                \"review_data.status_name\" : \"review_ready\"\n" +
                        "              }\n" +
                        "            },\n" +
                        "            \"path\" : \"review_data\"\n" +
                        "          }\n" +
                        "        } ]\n" +
                        "      }\n" +
                        "    }, {\n" +
                        "      \"nested\" : {\n" +
                        "        \"query\" : {\n" +
                        "          \"term\" : {\n" +
                        "            \"review_data.project_id\" : 1040\n" +
                        "          }\n" +
                        "        },\n" +
                        "        \"path\" : \"review_data\"\n" +
                        "      }\n" +
                        "    } ]\n" +
                        "  }\n" +
                        "}"
        );
    }

    @Test
    public void test_CVSIX_2941_NestedGroupRollupInChild() throws Exception {
        assertJson("(( ( ((review_data.owner_username=E_RIDGE WITH review_data.status_name:[\"REVIEW_UPDATED\",\"REVIEW_CHECKED_OUT\"]) OR (review_data.status_name:REVIEW_READY)) WITH review_data.project_id = 1040 ) ) )",
                "{\n" +
                        "  \"nested\" : {\n" +
                        "    \"query\" : {\n" +
                        "      \"bool\" : {\n" +
                        "        \"must\" : [ {\n" +
                        "          \"bool\" : {\n" +
                        "            \"should\" : [ {\n" +
                        "              \"bool\" : {\n" +
                        "                \"must\" : [ {\n" +
                        "                  \"term\" : {\n" +
                        "                    \"review_data.owner_username\" : \"e_ridge\"\n" +
                        "                  }\n" +
                        "                }, {\n" +
                        "                  \"terms\" : {\n" +
                        "                    \"review_data.status_name\" : [ \"review_updated\", \"review_checked_out\" ]\n" +
                        "                  }\n" +
                        "                } ]\n" +
                        "              }\n" +
                        "            }, {\n" +
                        "              \"term\" : {\n" +
                        "                \"review_data.status_name\" : \"review_ready\"\n" +
                        "              }\n" +
                        "            } ]\n" +
                        "          }\n" +
                        "        }, {\n" +
                        "          \"term\" : {\n" +
                        "            \"review_data.project_id\" : 1040\n" +
                        "          }\n" +
                        "        } ]\n" +
                        "      }\n" +
                        "    },\n" +
                        "    \"path\" : \"review_data\"\n" +
                        "  }\n" +
                        "}"
        );
    }

    @Test
    public void test_CVSIX_2941_Aggregate() throws Exception {
        assertJson("#tally(review_data_ridge.coding.responsiveness, \"^.*\", 5000, \"term\") #options(id=<table.index>ft_id, id=<table.index>vol_id, id=<table.index>other_id) ((((_xmin = 6249019 AND _cmin < 0 AND (_xmax = 0 OR (_xmax = 6249019 AND _cmax >= 0))) OR (_xmin_is_committed = true AND (_xmax = 0 OR (_xmax = 6249019 AND _cmax >= 0) OR (_xmax <> 6249019 AND _xmax_is_committed = false)))))) AND ((review_data_ridge.review_set_name:\"test\"))",
                "{\n" +
                        "  \"bool\" : {\n" +
                        "    \"must\" : [ {\n" +
                        "      \"bool\" : {\n" +
                        "        \"should\" : [ {\n" +
                        "          \"bool\" : {\n" +
                        "            \"must\" : [ {\n" +
                        "              \"term\" : {\n" +
                        "                \"_xmin\" : 6249019\n" +
                        "              }\n" +
                        "            }, {\n" +
                        "              \"range\" : {\n" +
                        "                \"_cmin\" : {\n" +
                        "                  \"from\" : null,\n" +
                        "                  \"to\" : 0,\n" +
                        "                  \"include_lower\" : true,\n" +
                        "                  \"include_upper\" : false\n" +
                        "                }\n" +
                        "              }\n" +
                        "            }, {\n" +
                        "              \"bool\" : {\n" +
                        "                \"should\" : [ {\n" +
                        "                  \"term\" : {\n" +
                        "                    \"_xmax\" : 0\n" +
                        "                  }\n" +
                        "                }, {\n" +
                        "                  \"bool\" : {\n" +
                        "                    \"must\" : [ {\n" +
                        "                      \"term\" : {\n" +
                        "                        \"_xmax\" : 6249019\n" +
                        "                      }\n" +
                        "                    }, {\n" +
                        "                      \"range\" : {\n" +
                        "                        \"_cmax\" : {\n" +
                        "                          \"from\" : 0,\n" +
                        "                          \"to\" : null,\n" +
                        "                          \"include_lower\" : true,\n" +
                        "                          \"include_upper\" : true\n" +
                        "                        }\n" +
                        "                      }\n" +
                        "                    } ]\n" +
                        "                  }\n" +
                        "                } ]\n" +
                        "              }\n" +
                        "            } ]\n" +
                        "          }\n" +
                        "        }, {\n" +
                        "          \"bool\" : {\n" +
                        "            \"must\" : [ {\n" +
                        "              \"term\" : {\n" +
                        "                \"_xmin_is_committed\" : true\n" +
                        "              }\n" +
                        "            }, {\n" +
                        "              \"bool\" : {\n" +
                        "                \"should\" : [ {\n" +
                        "                  \"term\" : {\n" +
                        "                    \"_xmax\" : 0\n" +
                        "                  }\n" +
                        "                }, {\n" +
                        "                  \"bool\" : {\n" +
                        "                    \"must\" : [ {\n" +
                        "                      \"term\" : {\n" +
                        "                        \"_xmax\" : 6249019\n" +
                        "                      }\n" +
                        "                    }, {\n" +
                        "                      \"range\" : {\n" +
                        "                        \"_cmax\" : {\n" +
                        "                          \"from\" : 0,\n" +
                        "                          \"to\" : null,\n" +
                        "                          \"include_lower\" : true,\n" +
                        "                          \"include_upper\" : true\n" +
                        "                        }\n" +
                        "                      }\n" +
                        "                    } ]\n" +
                        "                  }\n" +
                        "                }, {\n" +
                        "                  \"bool\" : {\n" +
                        "                    \"must\" : [ {\n" +
                        "                      \"filtered\" : {\n" +
                        "                        \"query\" : {\n" +
                        "                          \"match_all\" : { }\n" +
                        "                        },\n" +
                        "                        \"filter\" : {\n" +
                        "                          \"not\" : {\n" +
                        "                            \"filter\" : {\n" +
                        "                              \"query\" : {\n" +
                        "                                \"term\" : {\n" +
                        "                                  \"_xmax\" : 6249019\n" +
                        "                                }\n" +
                        "                              }\n" +
                        "                            }\n" +
                        "                          }\n" +
                        "                        }\n" +
                        "                      }\n" +
                        "                    }, {\n" +
                        "                      \"term\" : {\n" +
                        "                        \"_xmax_is_committed\" : false\n" +
                        "                      }\n" +
                        "                    } ]\n" +
                        "                  }\n" +
                        "                } ]\n" +
                        "              }\n" +
                        "            } ]\n" +
                        "          }\n" +
                        "        } ]\n" +
                        "      }\n" +
                        "    }, {\n" +
                        "      \"nested\" : {\n" +
                        "        \"query\" : {\n" +
                        "          \"term\" : {\n" +
                        "            \"review_data_ridge.review_set_name\" : \"test\"\n" +
                        "          }\n" +
                        "        },\n" +
                        "        \"path\" : \"review_data_ridge\"\n" +
                        "      }\n" +
                        "    } ]\n" +
                        "  }\n" +
                        "}"
        );
    }

    @Test
    public void test_RegexWord() throws Exception {
        assertJson("phrase_field:~'\\d{2}'",
                "{\n" +
                        "  \"regexp\" : {\n" +
                        "    \"phrase_field\" : {\n" +
                        "      \"value\" : \"\\\\d{2}\"\n" +
                        "    }\n" +
                        "  }\n" +
                        "}"
        );
    }

    @Test
    public void test_RegexPhrase() throws Exception {
        assertJson("phrase_field:~'\\d{2} \\d{3}'",
                "{\n" +
                        "  \"regexp\" : {\n" +
                        "    \"phrase_field\" : {\n" +
                        "      \"value\" : \"\\\\d{2} \\\\d{3}\"\n" +
                        "    }\n" +
                        "  }\n" +
                        "}"
        );
    }

    @Test
    public void test_PhraseFieldRegexEndingInWildcard() throws Exception {
        assertJson("phrase_field:~'^.*'",
                "{\n" +
                        "  \"regexp\" : {\n" +
                        "    \"phrase_field\" : {\n" +
                        "      \"value\" : \"^.*\"\n" +
                        "    }\n" +
                        "  }\n" +
                        "}"
        );
    }

    @Test
    public void test_ExactFieldRegexEndingInWildcard() throws Exception {
        assertJson("exact_field:~'^.*'",
                "{\n" +
                        "  \"regexp\" : {\n" +
                        "    \"exact_field\" : {\n" +
                        "      \"value\" : \"^.*\"\n" +
                        "    }\n" +
                        "  }\n" +
                        "}"
        );
    }

    @Test
    public void test_RegexProximity() throws Exception {
        assertJson("phrase_field:~ ('[0-9]{2}' w/3 '[0-9]{3}')",
                "{\n" +
                        "  \"span_near\" : {\n" +
                        "    \"clauses\" : [ {\n" +
                        "      \"span_multi\" : {\n" +
                        "        \"match\" : {\n" +
                        "          \"regexp\" : {\n" +
                        "            \"phrase_field\" : {\n" +
                        "              \"value\" : \"[0-9]{2}\"\n" +
                        "            }\n" +
                        "          }\n" +
                        "        }\n" +
                        "      }\n" +
                        "    }, {\n" +
                        "      \"span_multi\" : {\n" +
                        "        \"match\" : {\n" +
                        "          \"regexp\" : {\n" +
                        "            \"phrase_field\" : {\n" +
                        "              \"value\" : \"[0-9]{3}\"\n" +
                        "            }\n" +
                        "          }\n" +
                        "        }\n" +
                        "      }\n" +
                        "    } ],\n" +
                        "    \"slop\" : 3,\n" +
                        "    \"in_order\" : false\n" +
                        "  }\n" +
                        "}"
        );
    }

    @Test
    public void test_CVSIX_2755() throws Exception {
        assertJson("exact_field = \"CRAZY W/5 PEOPLE W/15 FOREVER W/25 (\\\"EYE UP\\\")\"",
                "{\n" +
                        "  \"term\" : {\n" +
                        "    \"exact_field\" : \"crazy w/5 people w/15 forever w/25 (\\\"eye up\\\")\"\n" +
                        "  }\n" +
                        "}"
        );
    }

    @Test
    public void test_CVSIX_2755_WithSingleQuotes() throws Exception {
        assertJson("exact_field = 'CRAZY W/5 PEOPLE W/15 FOREVER W/25 (\"EYE UP\")'",
                "{\n" +
                        "  \"term\" : {\n" +
                        "    \"exact_field\" : \"crazy w/5 people w/15 forever w/25 (\\\"eye up\\\")\"\n" +
                        "  }\n" +
                        "}"
        );
    }

    @Test
    public void test_CVSIX_2770_exact() throws Exception {
        assertJson("exact_field = \"\\\"NOTES:KARO\\?\\?\\?\\?\\?\\?\\?\"  ",
                "{\n" +
                        "  \"term\" : {\n" +
                        "    \"exact_field\" : \"\\\"notes:karo???????\"\n" +
                        "  }\n" +
                        "}"
        );
    }

    @Test
    public void test_CVSIX_2770_phrase() throws Exception {
        assertJson("phrase_field = \"\\\"NOTES:KARO\\?\\?\\?\\?\\?\\?\\?\"  ",
                "{\n" +
                        "  \"match\" : {\n" +
                        "    \"phrase_field\" : {\n" +
                        "      \"query\" : \"\\\"NOTES:KARO???????\",\n" +
                        "      \"type\" : \"phrase\"\n" +
                        "    }\n" +
                        "  }\n" +
                        "}"
        );
    }

    @Test
    public void test_CVSIX_2766() throws Exception {
        assertJson("exact_field:\"7 KING\\'S BENCH WALK\"",
                "{\n" +
                        "  \"term\" : {\n" +
                        "    \"exact_field\" : \"7 king's bench walk\"\n" +
                        "  }\n" +
                        "}"
        );
    }

    @Test
    public void test_CVSIX_914() throws Exception {
        assertJson("\"xxxx17.0000000001.0000000001.0000000001.M.00.0000000-0000000\"",
                "{\n" +
                        "  \"bool\" : {\n" +
                        "    \"should\" : [ {\n" +
                        "      \"match\" : {\n" +
                        "        \"fulltext_field\" : {\n" +
                        "          \"query\" : \"xxxx17.0000000001.0000000001.0000000001.M.00.0000000-0000000\",\n" +
                        "          \"type\" : \"phrase\"\n" +
                        "        }\n" +
                        "      }\n" +
                        "    }, {\n" +
                        "      \"match\" : {\n" +
                        "        \"_all\" : {\n" +
                        "          \"query\" : \"xxxx17.0000000001.0000000001.0000000001.M.00.0000000-0000000\",\n" +
                        "          \"type\" : \"phrase\"\n" +
                        "        }\n" +
                        "      }\n" +
                        "    } ]\n" +
                        "  }\n" +
                        "}"
        );
    }

    @Test
    public void test_FlattenParentChild() throws Exception {
        assertJson("a:1 and (field:value or field2:value or field:value2)",
                "{\n" +
                        "  \"bool\" : {\n" +
                        "    \"must\" : [ {\n" +
                        "      \"term\" : {\n" +
                        "        \"a\" : 1\n" +
                        "      }\n" +
                        "    }, {\n" +
                        "      \"bool\" : {\n" +
                        "        \"should\" : [ {\n" +
                        "          \"terms\" : {\n" +
                        "            \"field\" : [ \"value\", \"value2\" ]\n" +
                        "          }\n" +
                        "        }, {\n" +
                        "          \"term\" : {\n" +
                        "            \"field2\" : \"value\"\n" +
                        "          }\n" +
                        "        } ]\n" +
                        "      }\n" +
                        "    } ]\n" +
                        "  }\n" +
                        "}"
        );
    }

    @Test
    public void testMixedFieldnamesNoProx() throws Exception {
        assertAST("outside:(one and inside:two)",
                "QueryTree\n" +
                        "   Expansion\n" +
                        "      id=<db.schema.table.index>id\n" +
                        "      And\n" +
                        "         Word (fieldname=outside, operator=CONTAINS, value=one, index=db.schema.table.index)\n" +
                        "         Word (fieldname=inside, operator=CONTAINS, value=two, index=db.schema.table.index)"
        );
    }

    @Test
    public void testMixedFieldnamesWithProx() throws Exception {
        try {
            qr("outside:(one w/4 (inside:two))");
            fail("Should not be here");
        } catch (RuntimeException re) {
            assertEquals(re.getMessage(), "Cannot mix fieldnames in PROXIMITY expression");
        }
    }

    @Test
    public void testProximalProximity() throws Exception {
        String query = "phrase_field:( ('1 3' w/2 '2 3') w/4 (get w/8 out) )";

        assertAST(query,
                "QueryTree\n" +
                        "   Expansion\n" +
                        "      id=<db.schema.table.index>id\n" +
                        "      Proximity (fieldname=phrase_field, operator=CONTAINS, distance=4, ordered=false, index=db.schema.table.index)\n" +
                        "         Proximity (fieldname=phrase_field, operator=CONTAINS, distance=2, ordered=false, index=db.schema.table.index)\n" +
                        "            Phrase (fieldname=phrase_field, operator=CONTAINS, value=1 3, index=db.schema.table.index)\n" +
                        "            Phrase (fieldname=phrase_field, operator=CONTAINS, value=2 3, index=db.schema.table.index)\n" +
                        "         Proximity (fieldname=phrase_field, operator=CONTAINS, distance=8, ordered=false, index=db.schema.table.index)\n" +
                        "            Word (fieldname=phrase_field, operator=CONTAINS, value=get, index=db.schema.table.index)\n" +
                        "            Word (fieldname=phrase_field, operator=CONTAINS, value=out, index=db.schema.table.index)"
        );

        assertJson(query,
                "{\n" +
                        "  \"span_near\" : {\n" +
                        "    \"clauses\" : [ {\n" +
                        "      \"span_near\" : {\n" +
                        "        \"clauses\" : [ {\n" +
                        "          \"span_near\" : {\n" +
                        "            \"clauses\" : [ {\n" +
                        "              \"span_term\" : {\n" +
                        "                \"phrase_field\" : {\n" +
                        "                  \"value\" : \"1\"\n" +
                        "                }\n" +
                        "              }\n" +
                        "            }, {\n" +
                        "              \"span_term\" : {\n" +
                        "                \"phrase_field\" : {\n" +
                        "                  \"value\" : \"3\"\n" +
                        "                }\n" +
                        "              }\n" +
                        "            } ],\n" +
                        "            \"slop\" : 0,\n" +
                        "            \"in_order\" : true\n" +
                        "          }\n" +
                        "        }, {\n" +
                        "          \"span_near\" : {\n" +
                        "            \"clauses\" : [ {\n" +
                        "              \"span_term\" : {\n" +
                        "                \"phrase_field\" : {\n" +
                        "                  \"value\" : \"2\"\n" +
                        "                }\n" +
                        "              }\n" +
                        "            }, {\n" +
                        "              \"span_term\" : {\n" +
                        "                \"phrase_field\" : {\n" +
                        "                  \"value\" : \"3\"\n" +
                        "                }\n" +
                        "              }\n" +
                        "            } ],\n" +
                        "            \"slop\" : 0,\n" +
                        "            \"in_order\" : true\n" +
                        "          }\n" +
                        "        } ],\n" +
                        "        \"slop\" : 2,\n" +
                        "        \"in_order\" : false\n" +
                        "      }\n" +
                        "    }, {\n" +
                        "      \"span_near\" : {\n" +
                        "        \"clauses\" : [ {\n" +
                        "          \"span_term\" : {\n" +
                        "            \"phrase_field\" : {\n" +
                        "              \"value\" : \"get\"\n" +
                        "            }\n" +
                        "          }\n" +
                        "        }, {\n" +
                        "          \"span_term\" : {\n" +
                        "            \"phrase_field\" : {\n" +
                        "              \"value\" : \"out\"\n" +
                        "            }\n" +
                        "          }\n" +
                        "        } ],\n" +
                        "        \"slop\" : 8,\n" +
                        "        \"in_order\" : false\n" +
                        "      }\n" +
                        "    } ],\n" +
                        "    \"slop\" : 4,\n" +
                        "    \"in_order\" : false\n" +
                        "  }\n" +
                        "}"
        );
    }

    @Test
    public void testProximalProximity2() throws Exception {
        assertAST("fulltext:( (\"K F\" w/1 \"D T\") w/7 \"KN\" )",
                "QueryTree\n" +
                        "   Expansion\n" +
                        "      id=<db.schema.table.index>id\n" +
                        "      Proximity (fieldname=fulltext, operator=CONTAINS, distance=7, ordered=false, index=db.schema.table.index)\n" +
                        "         Proximity (fieldname=fulltext, operator=CONTAINS, distance=1, ordered=false, index=db.schema.table.index)\n" +
                        "            Word (fieldname=fulltext, operator=CONTAINS, value=k f, index=db.schema.table.index)\n" +
                        "            Word (fieldname=fulltext, operator=CONTAINS, value=d t, index=db.schema.table.index)\n" +
                        "         Word (fieldname=fulltext, operator=CONTAINS, value=kn, index=db.schema.table.index)"
        );
    }

    @Test
    public void test_AggregateQuery() throws Exception {
        assertJson("#tally(cp_case_name, \"^.*\", 5000, \"term\") #options(fk_doc_cp_link_doc = <table.index>pk_doc, fk_doc_cp_link_cp = <table.index>pk_cp) ((((_xmin = 5353919 AND _cmin < 0 AND (_xmax = 0 OR (_xmax = 5353919 AND _cmax >= 0))) OR (_xmin_is_committed = true AND (_xmax = 0 OR (_xmax = 5353919 AND _cmax >= 0) OR (_xmax <> 5353919 AND _xmax_is_committed = false)))))) AND ((( ( pk_doc_cp = \"*\" ) )))",
                "{\n" +
                        "  \"bool\" : {\n" +
                        "    \"must\" : [ {\n" +
                        "      \"bool\" : {\n" +
                        "        \"should\" : [ {\n" +
                        "          \"bool\" : {\n" +
                        "            \"must\" : [ {\n" +
                        "              \"term\" : {\n" +
                        "                \"_xmin\" : 5353919\n" +
                        "              }\n" +
                        "            }, {\n" +
                        "              \"range\" : {\n" +
                        "                \"_cmin\" : {\n" +
                        "                  \"from\" : null,\n" +
                        "                  \"to\" : 0,\n" +
                        "                  \"include_lower\" : true,\n" +
                        "                  \"include_upper\" : false\n" +
                        "                }\n" +
                        "              }\n" +
                        "            }, {\n" +
                        "              \"bool\" : {\n" +
                        "                \"should\" : [ {\n" +
                        "                  \"term\" : {\n" +
                        "                    \"_xmax\" : 0\n" +
                        "                  }\n" +
                        "                }, {\n" +
                        "                  \"bool\" : {\n" +
                        "                    \"must\" : [ {\n" +
                        "                      \"term\" : {\n" +
                        "                        \"_xmax\" : 5353919\n" +
                        "                      }\n" +
                        "                    }, {\n" +
                        "                      \"range\" : {\n" +
                        "                        \"_cmax\" : {\n" +
                        "                          \"from\" : 0,\n" +
                        "                          \"to\" : null,\n" +
                        "                          \"include_lower\" : true,\n" +
                        "                          \"include_upper\" : true\n" +
                        "                        }\n" +
                        "                      }\n" +
                        "                    } ]\n" +
                        "                  }\n" +
                        "                } ]\n" +
                        "              }\n" +
                        "            } ]\n" +
                        "          }\n" +
                        "        }, {\n" +
                        "          \"bool\" : {\n" +
                        "            \"must\" : [ {\n" +
                        "              \"term\" : {\n" +
                        "                \"_xmin_is_committed\" : true\n" +
                        "              }\n" +
                        "            }, {\n" +
                        "              \"bool\" : {\n" +
                        "                \"should\" : [ {\n" +
                        "                  \"term\" : {\n" +
                        "                    \"_xmax\" : 0\n" +
                        "                  }\n" +
                        "                }, {\n" +
                        "                  \"bool\" : {\n" +
                        "                    \"must\" : [ {\n" +
                        "                      \"term\" : {\n" +
                        "                        \"_xmax\" : 5353919\n" +
                        "                      }\n" +
                        "                    }, {\n" +
                        "                      \"range\" : {\n" +
                        "                        \"_cmax\" : {\n" +
                        "                          \"from\" : 0,\n" +
                        "                          \"to\" : null,\n" +
                        "                          \"include_lower\" : true,\n" +
                        "                          \"include_upper\" : true\n" +
                        "                        }\n" +
                        "                      }\n" +
                        "                    } ]\n" +
                        "                  }\n" +
                        "                }, {\n" +
                        "                  \"bool\" : {\n" +
                        "                    \"must\" : [ {\n" +
                        "                      \"filtered\" : {\n" +
                        "                        \"query\" : {\n" +
                        "                          \"match_all\" : { }\n" +
                        "                        },\n" +
                        "                        \"filter\" : {\n" +
                        "                          \"not\" : {\n" +
                        "                            \"filter\" : {\n" +
                        "                              \"query\" : {\n" +
                        "                                \"term\" : {\n" +
                        "                                  \"_xmax\" : 5353919\n" +
                        "                                }\n" +
                        "                              }\n" +
                        "                            }\n" +
                        "                          }\n" +
                        "                        }\n" +
                        "                      }\n" +
                        "                    }, {\n" +
                        "                      \"term\" : {\n" +
                        "                        \"_xmax_is_committed\" : false\n" +
                        "                      }\n" +
                        "                    } ]\n" +
                        "                  }\n" +
                        "                } ]\n" +
                        "              }\n" +
                        "            } ]\n" +
                        "          }\n" +
                        "        } ]\n" +
                        "      }\n" +
                        "    }, {\n" +
                        "      \"filtered\" : {\n" +
                        "        \"query\" : {\n" +
                        "          \"match_all\" : { }\n" +
                        "        },\n" +
                        "        \"filter\" : {\n" +
                        "          \"exists\" : {\n" +
                        "            \"field\" : \"pk_doc_cp\"\n" +
                        "          }\n" +
                        "        }\n" +
                        "      }\n" +
                        "    } ]\n" +
                        "  }\n" +
                        "}"
        );
    }

    @Test
    public void testCVSIX_2886() throws Exception {
        assertAST("phrase_field:[\"RESPONSIVE BATCH EDIT\"]",
                "QueryTree\n" +
                        "   Expansion\n" +
                        "      id=<db.schema.table.index>id\n" +
                        "      Phrase (fieldname=phrase_field, operator=CONTAINS, value=RESPONSIVE BATCH EDIT, index=db.schema.table.index)"
        );

        assertAST("phrase_field:[\"RESPONSIVE BATCH EDIT\", \"Insider Trading\"]",
                "QueryTree\n" +
                        "   Expansion\n" +
                        "      id=<db.schema.table.index>id\n" +
                        "      Or\n" +
                        "         Phrase (fieldname=phrase_field, operator=CONTAINS, value=RESPONSIVE BATCH EDIT, index=db.schema.table.index)\n" +
                        "         Phrase (fieldname=phrase_field, operator=CONTAINS, value=Insider Trading, index=db.schema.table.index)"
        );
    }

    @Test
    public void testCVSIX_2874() throws Exception {
        assertAST("( #expand<cvgroupid=<this.index>cvgroupid> ( ( ( review_data_ridge.review_set_name:*BEER* ) ) ) )",
                "QueryTree\n" +
                        "   Or\n" +
                        "      Expansion\n" +
                        "         cvgroupid=<db.schema.table.index>cvgroupid\n" +
                        "         Expansion\n" +
                        "            id=<db.schema.table.index>id\n" +
                        "            Wildcard (fieldname=review_data_ridge.review_set_name, operator=CONTAINS, value=*beer*, index=db.schema.table.index)\n" +
                        "      Expansion\n" +
                        "         id=<db.schema.table.index>id\n" +
                        "         Wildcard (fieldname=review_data_ridge.review_set_name, operator=CONTAINS, value=*beer*, index=db.schema.table.index)"
        );
    }

    @Test
    public void testCVSIX_2792() throws Exception {
        assertAST("( ( (cp_agg_wit.cp_wit_link_witness_status:[\"ALIVE\",\"ICU\"]) AND ( (cars.cid:[\"2\",\"3\",\"1\"]) AND (cars.make:[\"BUICK\",\"CHEVY\",\"FORD\",\"VOLVO\"]) ) ) )",
                "QueryTree\n" +
                        "   Expansion\n" +
                        "      id=<db.schema.table.index>id\n" +
                        "      And\n" +
                        "         Array (fieldname=cp_agg_wit.cp_wit_link_witness_status, operator=CONTAINS, index=db.schema.table.index) (OR)\n" +
                        "            Word (fieldname=cp_agg_wit.cp_wit_link_witness_status, operator=CONTAINS, value=alive, index=db.schema.table.index)\n" +
                        "            Word (fieldname=cp_agg_wit.cp_wit_link_witness_status, operator=CONTAINS, value=icu, index=db.schema.table.index)\n" +
                        "         Array (fieldname=cars.cid, operator=CONTAINS, index=db.schema.table.index) (OR)\n" +
                        "            Word (fieldname=cars.cid, operator=CONTAINS, value=2, index=db.schema.table.index)\n" +
                        "            Word (fieldname=cars.cid, operator=CONTAINS, value=3, index=db.schema.table.index)\n" +
                        "            Word (fieldname=cars.cid, operator=CONTAINS, value=1, index=db.schema.table.index)\n" +
                        "         Array (fieldname=cars.make, operator=CONTAINS, index=db.schema.table.index) (OR)\n" +
                        "            Word (fieldname=cars.make, operator=CONTAINS, value=buick, index=db.schema.table.index)\n" +
                        "            Word (fieldname=cars.make, operator=CONTAINS, value=chevy, index=db.schema.table.index)\n" +
                        "            Word (fieldname=cars.make, operator=CONTAINS, value=ford, index=db.schema.table.index)\n" +
                        "            Word (fieldname=cars.make, operator=CONTAINS, value=volvo, index=db.schema.table.index)"
        );
    }

    @Test
    public void testCVSIX_2990() throws Exception {
        assertJson("phrase_field:(beer wo/5 wine)",
                "{\n" +
                        "  \"span_near\" : {\n" +
                        "    \"clauses\" : [ {\n" +
                        "      \"span_term\" : {\n" +
                        "        \"phrase_field\" : {\n" +
                        "          \"value\" : \"beer\"\n" +
                        "        }\n" +
                        "      }\n" +
                        "    }, {\n" +
                        "      \"span_term\" : {\n" +
                        "        \"phrase_field\" : {\n" +
                        "          \"value\" : \"wine\"\n" +
                        "        }\n" +
                        "      }\n" +
                        "    } ],\n" +
                        "    \"slop\" : 5,\n" +
                        "    \"in_order\" : true\n" +
                        "  }\n" +
                        "}"
        );
    }

    @Test
    public void testCVSIX_3030_ast() throws Exception {
        assertAST("( ( custodian = \"QUERTY, SUSAN\" AND NOT NOT review_data_cv623beta.state = CAAT NOT review_data_cv623beta.state = DOOG ) )",
                "QueryTree\n" +
                        "   Expansion\n" +
                        "      id=<db.schema.table.index>id\n" +
                        "      And\n" +
                        "         Word (fieldname=custodian, operator=EQ, value=querty, susan, index=db.schema.table.index)\n" +
                        "         Not\n" +
                        "            Not\n" +
                        "               Array (fieldname=review_data_cv623beta.state, operator=EQ, index=db.schema.table.index) (OR)\n" +
                        "                  Word (fieldname=review_data_cv623beta.state, operator=EQ, value=caat, index=db.schema.table.index)\n" +
                        "                  Word (fieldname=review_data_cv623beta.state, operator=EQ, value=doog, index=db.schema.table.index)"
        );
    }

    @Test
    public void testCVSIX_3030_json() throws Exception {
        assertJson("( ( custodian = \"QUERTY, SUSAN\" AND NOT NOT review_data_cv623beta.state = CAAT NOT review_data_cv623beta.state = DOOG ) )",
                "{\n" +
                        "  \"bool\" : {\n" +
                        "    \"must\" : [ {\n" +
                        "      \"term\" : {\n" +
                        "        \"custodian\" : \"querty, susan\"\n" +
                        "      }\n" +
                        "    }, {\n" +
                        "      \"bool\" : {\n" +
                        "        \"must_not\" : {\n" +
                        "          \"bool\" : {\n" +
                        "            \"must_not\" : {\n" +
                        "              \"nested\" : {\n" +
                        "                \"query\" : {\n" +
                        "                  \"terms\" : {\n" +
                        "                    \"review_data_cv623beta.state\" : [ \"caat\", \"doog\" ]\n" +
                        "                  }\n" +
                        "                },\n" +
                        "                \"path\" : \"review_data_cv623beta\"\n" +
                        "              }\n" +
                        "            }\n" +
                        "          }\n" +
                        "        }\n" +
                        "      }\n" +
                        "    } ]\n" +
                        "  }\n" +
                        "}"
        );
    }

    @Test
    public void testCVSIX_2748() {
        Utils.convertToProximity("field", Arrays.asList(new AnalyzeResponse.AnalyzeToken("you", 0, 0, 0, null), new AnalyzeResponse.AnalyzeToken("not", 0, 0, 0, null), new AnalyzeResponse.AnalyzeToken("i", 0, 0, 0, null)));
        Utils.convertToProximity("field", Arrays.asList(new AnalyzeResponse.AnalyzeToken("you", 0, 0, 0, null), new AnalyzeResponse.AnalyzeToken("and", 0, 0, 0, null), new AnalyzeResponse.AnalyzeToken("i", 0, 0, 0, null)));
        Utils.convertToProximity("field", Arrays.asList(new AnalyzeResponse.AnalyzeToken("you", 0, 0, 0, null), new AnalyzeResponse.AnalyzeToken("or", 0, 0, 0, null), new AnalyzeResponse.AnalyzeToken("i", 0, 0, 0, null)));
    }

    @Test
    public void testSimpleTokenize() {
        assertEquals(Arrays.asList("a", "b", "c"), Utils.simpleTokenize("a b c"));
        assertEquals(Arrays.asList("a", "b", "c"), Utils.simpleTokenize("a-b-c"));
        assertEquals(Arrays.asList("a", "b", "c*"), Utils.simpleTokenize("a-b-c*"));
        assertEquals(Arrays.asList("a", "b", "c*", "d"), Utils.simpleTokenize("a-b-c* d"));
        assertEquals(Arrays.asList("V", "A", "C", "A", "T", "I", "O", "*", "N"), Utils.simpleTokenize("V - A - C - A - T - I - O * N"));
    }

    @Test
    public void testIssue_13() throws Exception {
        assertAST("#options(user_data:(owner_user_id=<so_users.idxso_users>id), comment_data:(id=<so_comments.idxso_comments>post_id)) " +
                        "(user_data.display_name:j* and comment_data.user_display_name:j*)",
                "QueryTree\n" +
                        "   Options\n" +
                        "      user_data:(owner_user_id=<db.schema.so_users.idxso_users>id)\n" +
                        "         LeftField (value=owner_user_id)\n" +
                        "         IndexName (value=db.schema.so_users.idxso_users)\n" +
                        "         RightField (value=id)\n" +
                        "      comment_data:(id=<db.schema.so_comments.idxso_comments>post_id)\n" +
                        "         LeftField (value=id)\n" +
                        "         IndexName (value=db.schema.so_comments.idxso_comments)\n" +
                        "         RightField (value=post_id)\n" +
                        "   And\n" +
                        "      Expansion\n" +
                        "         user_data:(owner_user_id=<db.schema.so_users.idxso_users>id)\n" +
                        "            LeftField (value=owner_user_id)\n" +
                        "            IndexName (value=db.schema.so_users.idxso_users)\n" +
                        "            RightField (value=id)\n" +
                        "         Prefix (fieldname=user_data.display_name, operator=CONTAINS, value=j, index=db.schema.so_users.idxso_users)\n" +
                        "      Expansion\n" +
                        "         comment_data:(id=<db.schema.so_comments.idxso_comments>post_id)\n" +
                        "            LeftField (value=id)\n" +
                        "            IndexName (value=db.schema.so_comments.idxso_comments)\n" +
                        "            RightField (value=post_id)\n" +
                        "         Prefix (fieldname=comment_data.user_display_name, operator=CONTAINS, value=j, index=db.schema.so_comments.idxso_comments)\n"
        );
    }

    @Test
    public void testIssue_37_RangeAggregateParsing() throws Exception {
        assertEquals("testIssue_37_RangeAggregateParsing",
                "\n\"page_count\"{\n" +
                        "  \"range\" : {\n" +
                        "    \"field\" : \"page_count\",\n" +
                        "    \"ranges\" : [ {\n" +
                        "      \"key\" : \"first\",\n" +
                        "      \"to\" : 100.0\n" +
                        "    }, {\n" +
                        "      \"from\" : 100.0,\n" +
                        "      \"to\" : 150.0\n" +
                        "    }, {\n" +
                        "      \"from\" : 150.0\n" +
                        "    } ]\n" +
                        "  }\n" +
                        "}",
                qr("#range(page_count, '[{\"key\":\"first\", \"to\":100}, {\"from\":100, \"to\":150}, {\"from\":150}]')")
                        .rewriteAggregations()
                        .toXContent(JsonXContent.contentBuilder().prettyPrint(), null).string()
        );
    }

    @Test
    public void testIssue_46_DateRangeAggregateParsing() throws Exception {
        assertEquals("testIssue_99_DateRangeAggregateParsing",
                "\n\"date_field\"{\n" +
                        "  \"date_range\" : {\n" +
                        "    \"field\" : \"date_field.date\",\n" +
                        "    \"ranges\" : [ {\n" +
                        "      \"key\" : \"early\",\n" +
                        "      \"to\" : \"2009-01-01 00:00:00\"\n" +
                        "    }, {\n" +
                        "      \"from\" : \"2009-01-01 00:00:00\",\n" +
                        "      \"to\" : \"2010-01-01 00:00:00\"\n" +
                        "    }, {\n" +
                        "      \"from\" : \"2010-01-01 00:00:00\"\n" +
                        "    } ]\n" +
                        "  }\n" +
                        "}",
                qr("#range(date_field, '[{\"key\": \"early\", \"to\":\"2009-01-01 00:00:00\"}, {\"from\":\"2009-01-01 00:00:00\", \"to\":\"2010-01-01 00:00:00\"}, {\"from\":\"2010-01-01 00:00:00\"}]')")
                        .rewriteAggregations()
                        .toXContent(JsonXContent.contentBuilder().prettyPrint(), null).string());
    }

    @Test
    public void testIssue_56() throws Exception {
        assertAST("#expand<parent_id=<this.index>parent_id>(phrase_field:beer)",
                "QueryTree\n" +
                        "   Or\n" +
                        "      Expansion\n" +
                        "         parent_id=<db.schema.table.index>parent_id\n" +
                        "         Expansion\n" +
                        "            id=<db.schema.table.index>id\n" +
                        "            Word (fieldname=phrase_field, operator=CONTAINS, value=beer, index=db.schema.table.index)\n" +
                        "      Expansion\n" +
                        "         id=<db.schema.table.index>id\n" +
                        "         Word (fieldname=phrase_field, operator=CONTAINS, value=beer, index=db.schema.table.index)");
    }

    @Test
    public void testFieldedProximity() throws Exception {
        assertAST("phrase_field:beer w/500 phrase_field:a",
                "QueryTree\n" +
                        "   Expansion\n" +
                        "      id=<db.schema.table.index>id\n" +
                        "      Proximity (fieldname=phrase_field, operator=CONTAINS, distance=500, ordered=false, index=db.schema.table.index)\n" +
                        "         Word (fieldname=phrase_field, operator=CONTAINS, value=beer, index=db.schema.table.index)\n" +
                        "         Word (fieldname=phrase_field, operator=CONTAINS, value=a, index=db.schema.table.index)"
        );
    }

    @Test
    public void testWithOperatorAST() throws Exception {
        assertAST("nested.exact_field:(a with b with (c or d with e)) and nested2.exact_field:(a with b)",
                "QueryTree\n" +
                        "   Expansion\n" +
                        "      id=<db.schema.table.index>id\n" +
                        "      And\n" +
                        "         With\n" +
                        "            Array (fieldname=nested.exact_field, operator=CONTAINS, index=db.schema.table.index) (AND)\n" +
                        "               Word (fieldname=nested.exact_field, operator=CONTAINS, value=a, index=db.schema.table.index)\n" +
                        "               Word (fieldname=nested.exact_field, operator=CONTAINS, value=b, index=db.schema.table.index)\n" +
                        "            Or\n" +
                        "               Word (fieldname=nested.exact_field, operator=CONTAINS, value=c, index=db.schema.table.index)\n" +
                        "               With\n" +
                        "                  Array (fieldname=nested.exact_field, operator=CONTAINS, index=db.schema.table.index) (AND)\n" +
                        "                     Word (fieldname=nested.exact_field, operator=CONTAINS, value=d, index=db.schema.table.index)\n" +
                        "                     Word (fieldname=nested.exact_field, operator=CONTAINS, value=e, index=db.schema.table.index)\n" +
                        "         With\n" +
                        "            Array (fieldname=nested2.exact_field, operator=CONTAINS, index=db.schema.table.index) (AND)\n" +
                        "               Word (fieldname=nested2.exact_field, operator=CONTAINS, value=a, index=db.schema.table.index)\n" +
                        "               Word (fieldname=nested2.exact_field, operator=CONTAINS, value=b, index=db.schema.table.index)");
    }

    @Test
    public void testExternalWithOperatorAST() throws Exception {
        assertAST("#options(nested:(id=<so_users.idxso_users>other_id)) nested.exact_field:(a with b with (c or d with e)) and nested2.exact_field:(a with b)",
                "QueryTree\n" +
                        "   Options\n" +
                        "      nested:(id=<db.schema.so_users.idxso_users>other_id)\n" +
                        "         LeftField (value=id)\n" +
                        "         IndexName (value=db.schema.so_users.idxso_users)\n" +
                        "         RightField (value=other_id)\n" +
                        "   And\n" +
                        "      Expansion\n" +
                        "         nested:(id=<db.schema.so_users.idxso_users>other_id)\n" +
                        "            LeftField (value=id)\n" +
                        "            IndexName (value=db.schema.so_users.idxso_users)\n" +
                        "            RightField (value=other_id)\n" +
                        "         With\n" +
                        "            Array (fieldname=nested.exact_field, operator=CONTAINS, index=db.schema.so_users.idxso_users) (AND)\n" +
                        "               Word (fieldname=nested.exact_field, operator=CONTAINS, value=a, index=db.schema.so_users.idxso_users)\n" +
                        "               Word (fieldname=nested.exact_field, operator=CONTAINS, value=b, index=db.schema.so_users.idxso_users)\n" +
                        "            Or\n" +
                        "               Word (fieldname=nested.exact_field, operator=CONTAINS, value=c, index=db.schema.so_users.idxso_users)\n" +
                        "               With\n" +
                        "                  Array (fieldname=nested.exact_field, operator=CONTAINS, index=db.schema.so_users.idxso_users) (AND)\n" +
                        "                     Word (fieldname=nested.exact_field, operator=CONTAINS, value=d, index=db.schema.so_users.idxso_users)\n" +
                        "                     Word (fieldname=nested.exact_field, operator=CONTAINS, value=e, index=db.schema.so_users.idxso_users)\n" +
                        "      Expansion\n" +
                        "         id=<db.schema.table.index>id\n" +
                        "         With\n" +
                        "            Array (fieldname=nested2.exact_field, operator=CONTAINS, index=db.schema.table.index) (AND)\n" +
                        "               Word (fieldname=nested2.exact_field, operator=CONTAINS, value=a, index=db.schema.table.index)\n" +
                        "               Word (fieldname=nested2.exact_field, operator=CONTAINS, value=b, index=db.schema.table.index)");
    }

    @Test
    public void testWithOperatorJSON() throws Exception {
        assertJson("nested.exact_field:(a with b with (c or d with e)) and nested2.exact_field:(a with b)",
                "{\n" +
                        "  \"bool\" : {\n" +
                        "    \"must\" : [ {\n" +
                        "      \"nested\" : {\n" +
                        "        \"query\" : {\n" +
                        "          \"bool\" : {\n" +
                        "            \"must\" : [ {\n" +
                        "              \"terms\" : {\n" +
                        "                \"nested.exact_field\" : [ \"a\", \"b\" ],\n" +
                        "                \"minimum_should_match\" : \"2\"\n" +
                        "              }\n" +
                        "            }, {\n" +
                        "              \"bool\" : {\n" +
                        "                \"should\" : [ {\n" +
                        "                  \"term\" : {\n" +
                        "                    \"nested.exact_field\" : \"c\"\n" +
                        "                  }\n" +
                        "                }, {\n" +
                        "                  \"bool\" : {\n" +
                        "                    \"must\" : {\n" +
                        "                      \"terms\" : {\n" +
                        "                        \"nested.exact_field\" : [ \"d\", \"e\" ],\n" +
                        "                        \"minimum_should_match\" : \"2\"\n" +
                        "                      }\n" +
                        "                    }\n" +
                        "                  }\n" +
                        "                } ]\n" +
                        "              }\n" +
                        "            } ]\n" +
                        "          }\n" +
                        "        },\n" +
                        "        \"path\" : \"nested\"\n" +
                        "      }\n" +
                        "    }, {\n" +
                        "      \"nested\" : {\n" +
                        "        \"query\" : {\n" +
                        "          \"bool\" : {\n" +
                        "            \"must\" : {\n" +
                        "              \"terms\" : {\n" +
                        "                \"nested2.exact_field\" : [ \"a\", \"b\" ],\n" +
                        "                \"minimum_should_match\" : \"2\"\n" +
                        "              }\n" +
                        "            }\n" +
                        "          }\n" +
                        "        },\n" +
                        "        \"path\" : \"nested2\"\n" +
                        "      }\n" +
                        "    } ]\n" +
                        "  }\n" +
                        "}"
        );
    }

    @Test
    public void testIssue60() throws Exception {
        assertJson("details.state:NC and details.state:SC",
                "{\n" +
                        "  \"bool\" : {\n" +
                        "    \"must\" : [ {\n" +
                        "      \"nested\" : {\n" +
                        "        \"query\" : {\n" +
                        "          \"term\" : {\n" +
                        "            \"details.state\" : \"nc\"\n" +
                        "          }\n" +
                        "        },\n" +
                        "        \"path\" : \"details\"\n" +
                        "      }\n" +
                        "    }, {\n" +
                        "      \"nested\" : {\n" +
                        "        \"query\" : {\n" +
                        "          \"term\" : {\n" +
                        "            \"details.state\" : \"sc\"\n" +
                        "          }\n" +
                        "        },\n" +
                        "        \"path\" : \"details\"\n" +
                        "      }\n" +
                        "    } ]\n" +
                        "  }\n" +
                        "}"
        );
    }

    @Test
    public void testIssue60_WITH() throws Exception {
        assertJson("details.state:NC WITH details.state:SC",
                "{\n" +
                        "  \"nested\" : {\n" +
                        "    \"query\" : {\n" +
                        "      \"bool\" : {\n" +
                        "        \"must\" : {\n" +
                        "          \"terms\" : {\n" +
                        "            \"details.state\" : [ \"nc\", \"sc\" ],\n" +
                        "            \"minimum_should_match\" : \"2\"\n" +
                        "          }\n" +
                        "        }\n" +
                        "      }\n" +
                        "    },\n" +
                        "    \"path\" : \"details\"\n" +
                        "  }\n" +
                        "}"
        );
    }

    @Test
    public void testMikeWeber() throws Exception {
        assertJson("( " +
                        " ( " +
                        "  (  " +
                        "   (internal_data.internal_set_tag_id = 369 OR internal_data.internal_set_tag_id = 370 OR internal_data.internal_set_tag_id = 371 OR internal_data.internal_set_tag_id = 298 OR internal_data.internal_set_tag_id = 367 OR internal_data.internal_set_tag_id = 295 OR internal_data.internal_set_tag_id = 296) " +
                        "   WITH internal_data.state_id = 4424  " +
                        "   WITH internal_data.assigned_reviewers = \"J_WEBER\"  " +
                        "   WITH (internal_data.status_name:[\"internal_CHECKED_OUT\",\"internal_READY\"]) " +
                        "  ) " +
                        "   OR  " +
                        "  (  " +
                        "   (internal_data.internal_set_tag_id = 369 OR internal_data.internal_set_tag_id = 370 OR internal_data.internal_set_tag_id = 371 OR internal_data.internal_set_tag_id = 298 OR internal_data.internal_set_tag_id = 367 OR internal_data.internal_set_tag_id = 295 OR internal_data.internal_set_tag_id = 296)  " +
                        "   WITH internal_data.state_id = 4424  " +
                        "   WITH (internal_data.status_name:[\"internal_READY\",\"internal_UPDATED\",\"internal_CHECKED_OUT\",\"EXCEPTION\"]) " +
                        "   WITH internal_data.owner_username = \"J_WEBER\"  " +
                        "  )  " +
                        " )  " +
                        ")",
                "{\n" +
                        "  \"bool\" : {\n" +
                        "    \"should\" : [ {\n" +
                        "      \"nested\" : {\n" +
                        "        \"query\" : {\n" +
                        "          \"bool\" : {\n" +
                        "            \"must\" : [ {\n" +
                        "              \"terms\" : {\n" +
                        "                \"internal_data.internal_set_tag_id\" : [ 369, 370, 371, 298, 367, 295, 296 ]\n" +
                        "              }\n" +
                        "            }, {\n" +
                        "              \"term\" : {\n" +
                        "                \"internal_data.state_id\" : 4424\n" +
                        "              }\n" +
                        "            }, {\n" +
                        "              \"term\" : {\n" +
                        "                \"internal_data.assigned_reviewers\" : \"j_weber\"\n" +
                        "              }\n" +
                        "            }, {\n" +
                        "              \"terms\" : {\n" +
                        "                \"internal_data.status_name\" : [ \"internal_checked_out\", \"internal_ready\" ]\n" +
                        "              }\n" +
                        "            } ]\n" +
                        "          }\n" +
                        "        },\n" +
                        "        \"path\" : \"internal_data\"\n" +
                        "      }\n" +
                        "    }, {\n" +
                        "      \"nested\" : {\n" +
                        "        \"query\" : {\n" +
                        "          \"bool\" : {\n" +
                        "            \"must\" : [ {\n" +
                        "              \"terms\" : {\n" +
                        "                \"internal_data.internal_set_tag_id\" : [ 369, 370, 371, 298, 367, 295, 296 ]\n" +
                        "              }\n" +
                        "            }, {\n" +
                        "              \"term\" : {\n" +
                        "                \"internal_data.state_id\" : 4424\n" +
                        "              }\n" +
                        "            }, {\n" +
                        "              \"terms\" : {\n" +
                        "                \"internal_data.status_name\" : [ \"internal_ready\", \"internal_updated\", \"internal_checked_out\", \"exception\" ]\n" +
                        "              }\n" +
                        "            }, {\n" +
                        "              \"term\" : {\n" +
                        "                \"internal_data.owner_username\" : \"j_weber\"\n" +
                        "              }\n" +
                        "            } ]\n" +
                        "          }\n" +
                        "        },\n" +
                        "        \"path\" : \"internal_data\"\n" +
                        "      }\n" +
                        "    } ]\n" +
                        "  }\n" +
                        "}"
        );
    }

    @Test
    public void testIssue_20() throws Exception {
        assertJson("fulltext_field:\"bob.dole*\"",
                "{\n" +
                        "  \"prefix\" : {\n" +
                        "    \"fulltext_field\" : \"bob.dole\"\n" +
                        "  }\n" +
                        "}"
        );
    }

    @Test
    public void testIssue_20_ValidateParsing() throws Exception {
        assertJson("exact_field:literal_term exact_field:'quoted_term' extact_field:prefix* exact_field:*wild*card* exact_field:fuzzy~ exact_field:'phrase value' exact_field:'phrase with *wildcard*' " +
                        "phrase_field:literal_term phrase_field:'quoted_term' extact_field:prefix* phrase_field:*wild*card* phrase_field:fuzzy~ phrase_field:'phrase value' phrase_field:'phrase with *wildcard*' ",
                "{\n" +
                        "  \"bool\" : {\n" +
                        "    \"must\" : [ {\n" +
                        "      \"bool\" : {\n" +
                        "        \"should\" : [ {\n" +
                        "          \"wildcard\" : {\n" +
                        "            \"exact_field\" : \"phrase with *wildcard*\"\n" +
                        "          }\n" +
                        "        }, {\n" +
                        "          \"terms\" : {\n" +
                        "            \"exact_field\" : [ \"literal_term\", \"quoted_term\", \"phrase value\" ],\n" +
                        "            \"minimum_should_match\" : \"3\"\n" +
                        "          }\n" +
                        "        } ]\n" +
                        "      }\n" +
                        "    }, {\n" +
                        "      \"prefix\" : {\n" +
                        "        \"extact_field\" : \"prefix\"\n" +
                        "      }\n" +
                        "    }, {\n" +
                        "      \"wildcard\" : {\n" +
                        "        \"exact_field\" : \"*wild*card*\"\n" +
                        "      }\n" +
                        "    }, {\n" +
                        "      \"fuzzy\" : {\n" +
                        "        \"exact_field\" : {\n" +
                        "          \"value\" : \"fuzzy\",\n" +
                        "          \"prefix_length\" : 3\n" +
                        "        }\n" +
                        "      }\n" +
                        "    }, {\n" +
                        "      \"bool\" : {\n" +
                        "        \"should\" : [ {\n" +
                        "          \"match\" : {\n" +
                        "            \"phrase_field\" : {\n" +
                        "              \"query\" : \"phrase value\",\n" +
                        "              \"type\" : \"phrase\"\n" +
                        "            }\n" +
                        "          }\n" +
                        "        }, {\n" +
                        "          \"span_near\" : {\n" +
                        "            \"clauses\" : [ {\n" +
                        "              \"span_term\" : {\n" +
                        "                \"phrase_field\" : {\n" +
                        "                  \"value\" : \"phrase\"\n" +
                        "                }\n" +
                        "              }\n" +
                        "            }, {\n" +
                        "              \"span_term\" : {\n" +
                        "                \"phrase_field\" : {\n" +
                        "                  \"value\" : \"with\"\n" +
                        "                }\n" +
                        "              }\n" +
                        "            }, {\n" +
                        "              \"span_multi\" : {\n" +
                        "                \"match\" : {\n" +
                        "                  \"wildcard\" : {\n" +
                        "                    \"phrase_field\" : \"*wildcard*\"\n" +
                        "                  }\n" +
                        "                }\n" +
                        "              }\n" +
                        "            } ],\n" +
                        "            \"slop\" : 0,\n" +
                        "            \"in_order\" : true\n" +
                        "          }\n" +
                        "        }, {\n" +
                        "          \"terms\" : {\n" +
                        "            \"phrase_field\" : [ \"literal_term\", \"quoted_term\" ],\n" +
                        "            \"minimum_should_match\" : \"2\"\n" +
                        "          }\n" +
                        "        } ]\n" +
                        "      }\n" +
                        "    }, {\n" +
                        "      \"prefix\" : {\n" +
                        "        \"extact_field\" : \"prefix\"\n" +
                        "      }\n" +
                        "    }, {\n" +
                        "      \"wildcard\" : {\n" +
                        "        \"phrase_field\" : \"*wild*card*\"\n" +
                        "      }\n" +
                        "    }, {\n" +
                        "      \"fuzzy\" : {\n" +
                        "        \"phrase_field\" : {\n" +
                        "          \"value\" : \"fuzzy\",\n" +
                        "          \"prefix_length\" : 3\n" +
                        "        }\n" +
                        "      }\n" +
                        "    } ]\n" +
                        "  }\n" +
                        "}"
        );
    }

    @Test
    public void testIssue_55_v1() throws Exception {
        assertJson("fulltext_field: \"foo''bar*\"",
                "{\n" +
                        "  \"span_near\" : {\n" +
                        "    \"clauses\" : [ {\n" +
                        "      \"span_term\" : {\n" +
                        "        \"fulltext_field\" : {\n" +
                        "          \"value\" : \"foo\"\n" +
                        "        }\n" +
                        "      }\n" +
                        "    }, {\n" +
                        "      \"span_multi\" : {\n" +
                        "        \"match\" : {\n" +
                        "          \"prefix\" : {\n" +
                        "            \"fulltext_field\" : \"bar\"\n" +
                        "          }\n" +
                        "        }\n" +
                        "      }\n" +
                        "    } ],\n" +
                        "    \"slop\" : 0,\n" +
                        "    \"in_order\" : true\n" +
                        "  }\n" +
                        "}"
        );
    }

    @Test
    public void testIssue_55_v2() throws Exception {
        assertJson("fulltext_field: \"test_file.xl*\"",
                "{\n" +
                        "  \"prefix\" : {\n" +
                        "    \"fulltext_field\" : \"test_file.xl\"\n" +
                        "  }\n" +
                        "}"
        );
    }

    @Test
    public void testQueryBoosting() throws Exception {
        assertJson("phrase_field:(term^1.0 field:term^2.0 a^3.0 w/2 b^4.0 'some phrase'^5 fuzzy~^6 wildcard*^7)",
                "{\n" +
                        "  \"bool\" : {\n" +
                        "    \"must\" : [ {\n" +
                        "      \"term\" : {\n" +
                        "        \"phrase_field\" : {\n" +
                        "          \"value\" : \"term\",\n" +
                        "          \"boost\" : 1.0\n" +
                        "        }\n" +
                        "      }\n" +
                        "    }, {\n" +
                        "      \"term\" : {\n" +
                        "        \"field\" : {\n" +
                        "          \"value\" : \"term\",\n" +
                        "          \"boost\" : 2.0\n" +
                        "        }\n" +
                        "      }\n" +
                        "    }, {\n" +
                        "      \"span_near\" : {\n" +
                        "        \"clauses\" : [ {\n" +
                        "          \"span_term\" : {\n" +
                        "            \"phrase_field\" : {\n" +
                        "              \"value\" : \"a\",\n" +
                        "              \"boost\" : 3.0\n" +
                        "            }\n" +
                        "          }\n" +
                        "        }, {\n" +
                        "          \"span_term\" : {\n" +
                        "            \"phrase_field\" : {\n" +
                        "              \"value\" : \"b\",\n" +
                        "              \"boost\" : 4.0\n" +
                        "            }\n" +
                        "          }\n" +
                        "        } ],\n" +
                        "        \"slop\" : 2,\n" +
                        "        \"in_order\" : false\n" +
                        "      }\n" +
                        "    }, {\n" +
                        "      \"match\" : {\n" +
                        "        \"phrase_field\" : {\n" +
                        "          \"query\" : \"some phrase\",\n" +
                        "          \"type\" : \"phrase\",\n" +
                        "          \"boost\" : 5.0\n" +
                        "        }\n" +
                        "      }\n" +
                        "    }, {\n" +
                        "      \"fuzzy\" : {\n" +
                        "        \"phrase_field\" : {\n" +
                        "          \"value\" : \"fuzzy\",\n" +
                        "          \"boost\" : 6.0,\n" +
                        "          \"prefix_length\" : 3\n" +
                        "        }\n" +
                        "      }\n" +
                        "    }, {\n" +
                        "      \"prefix\" : {\n" +
                        "        \"phrase_field\" : {\n" +
                        "          \"prefix\" : \"wildcard\",\n" +
                        "          \"boost\" : 7.0\n" +
                        "        }\n" +
                        "      }\n" +
                        "    } ]\n" +
                        "  }\n" +
                        "}"
        );
    }

    @Test
    public void testUnescape() {
        String input = "\\\\\\\\\\\\\\\\FooBar";
        assertEquals("\\\\\\\\FooBar", Utils.unescape(input));
    }

    @Test
    public void testEscaping() throws Exception {
        assertJson("exact_field:'\\\\\\\\Begings with four backslashes'",
                "{\n" +
                        "  \"term\" : {\n" +
                        "    \"exact_field\" : \"\\\\\\\\begings with four backslashes\"\n" +
                        "  }\n" +
                        "}"
        );
    }

    @Test
    public void testEscapingAsPrefix() throws Exception {
        assertJson("exact_field:'This is a prefix query ending in four backslashes\\\\\\\\*'",
                "{\n" +
                        "  \"prefix\" : {\n" +
                        "    \"exact_field\" : \"this is a prefix query ending in four backslashes\\\\\\\\\"\n" +
                        "  }\n" +
                        "}"
        );
    }

    @Test
    public void testEscapingAsWildcard() throws Exception {
        assertJson("exact_field:'This is a wildcard query ending in four backslashes\\\\\\\\?'",
                "{\n" +
                        "  \"wildcard\" : {\n" +
                        "    \"exact_field\" : \"this is a wildcard query ending in four backslashes\\\\\\\\?\"\n" +
                        "  }\n" +
                        "}"
        );
    }

    @Test
    public void testFieldListParsing() throws Exception {
        assertAST("#field_lists()",
                "QueryTree\n" +
                        "   FieldLists"
        );

        assertAST("#field_lists(field1=[a,b,c])",
                "QueryTree\n" +
                        "   FieldLists\n" +
                        "      FieldListEntry (fieldname=field1)\n" +
                        "         Array (index=db.schema.table.index) (OR)\n" +
                        "            Word (value=a, index=db.schema.table.index)\n" +
                        "            Word (value=b, index=db.schema.table.index)\n" +
                        "            Word (value=c, index=db.schema.table.index)"
        );

        assertAST("#field_lists(field1=[a,b,c], field2=[d,e,f])",
                "QueryTree\n" +
                        "   FieldLists\n" +
                        "      FieldListEntry (fieldname=field1)\n" +
                        "         Array (index=db.schema.table.index) (OR)\n" +
                        "            Word (value=a, index=db.schema.table.index)\n" +
                        "            Word (value=b, index=db.schema.table.index)\n" +
                        "            Word (value=c, index=db.schema.table.index)\n" +
                        "      FieldListEntry (fieldname=field2)\n" +
                        "         Array (index=db.schema.table.index) (OR)\n" +
                        "            Word (value=d, index=db.schema.table.index)\n" +
                        "            Word (value=e, index=db.schema.table.index)\n" +
                        "            Word (value=f, index=db.schema.table.index)"
        );

        ASTQueryTree tree = new QueryParser(new StringReader("#field_lists(field1=[a,b,c], field2=[d,e,f])")).parse(true);

        Map<String, ASTFieldListEntry> fieldLists = tree.getFieldLists();
        assertEquals(2, tree.getFieldLists().size());

        assertEquals("FieldListEntry (fieldname=field1)", fieldLists.get("field1").toString());
        assertEquals("[a, b, c]", fieldLists.get("field1").getFields().toString());

        assertEquals("FieldListEntry (fieldname=field2)", fieldLists.get("field2").toString());
        assertEquals("[d, e, f]", fieldLists.get("field2").getFields().toString());
    }

    @Test
    public void testJapaneseCharacters() throws Exception {
        assertJson("phrase_field:物質の総称である。",
                "{\n" +
                        "  \"match\" : {\n" +
                        "    \"phrase_field\" : {\n" +
                        "      \"query\" : \"物質の総称である。\",\n" +
                        "      \"type\" : \"phrase\"\n" +
                        "    }\n" +
                        "  }\n" +
                        "}"
        );
    }

    @Test
    public void testFieldEqualsDottedIdentifier() throws Exception {
        assertJson("exact_field:some.other.field",
                "{\n" +
                        "  \"term\" : {\n" +
                        "    \"exact_field\" : \"some.other.field\"\n" +
                        "  }\n" +
                        "}"
        );
    }

    @Test
    public void testRandomStringsAST() throws Exception {
        assertAST("exact_field:(asdflkj234-132asdfuj asiodfja;sdf #487adqerydfskf0230 &@#$23)",
                "QueryTree\n" +
                        "   Expansion\n" +
                        "      id=<db.schema.table.index>id\n" +
                        "      Array (fieldname=exact_field, operator=CONTAINS, index=db.schema.table.index) (AND)\n" +
                        "         Word (fieldname=exact_field, operator=CONTAINS, value=asdflkj234-132asdfuj, index=db.schema.table.index)\n" +
                        "         Word (fieldname=exact_field, operator=CONTAINS, value=asiodfja;sdf, index=db.schema.table.index)\n" +
                        "         Word (fieldname=exact_field, operator=CONTAINS, value=#487adqerydfskf0230, index=db.schema.table.index)\n" +
                        "         Word (fieldname=exact_field, operator=CONTAINS, value=@#$23, index=db.schema.table.index)"
        );
    }

    @Test
    public void testRandomStringsJson() throws Exception {
        assertJson("phrase_field:(asdflkj234-132asdfuj asiodfja;sdf #487adqerydfskf0230 &@#$23)",
                "{\n" +
                        "  \"bool\" : {\n" +
                        "    \"should\" : [ {\n" +
                        "      \"match\" : {\n" +
                        "        \"phrase_field\" : {\n" +
                        "          \"query\" : \"asdflkj234-132asdfuj\",\n" +
                        "          \"type\" : \"phrase\"\n" +
                        "        }\n" +
                        "      }\n" +
                        "    }, {\n" +
                        "      \"match\" : {\n" +
                        "        \"phrase_field\" : {\n" +
                        "          \"query\" : \"asiodfja;sdf\",\n" +
                        "          \"type\" : \"phrase\"\n" +
                        "        }\n" +
                        "      }\n" +
                        "    }, {\n" +
                        "      \"terms\" : {\n" +
                        "        \"phrase_field\" : [ \"487adqerydfskf0230\", \"23\" ],\n" +
                        "        \"minimum_should_match\" : \"2\"\n" +
                        "      }\n" +
                        "    } ]\n" +
                        "  }\n" +
                        "}"
        );
    }

    @Test
    public void testParsePrefixAST_exactField() throws Exception {
        assertAST("exact_field:VALUE*",
                "QueryTree\n" +
                "   Expansion\n" +
                "      id=<db.schema.table.index>id\n" +
                "      Prefix (fieldname=exact_field, operator=CONTAINS, value=value, index=db.schema.table.index)"
        );

        assertAST("exact_field:'VALUE*'",
                "QueryTree\n" +
                "   Expansion\n" +
                "      id=<db.schema.table.index>id\n" +
                "      Prefix (fieldname=exact_field, operator=CONTAINS, value=value, index=db.schema.table.index)"
        );
    }

    @Test
    public void testParsePrefixJSON_exactField() throws Exception {
        assertJson("exact_field:VALUE*",
                "{\n" +
                        "  \"prefix\" : {\n" +
                        "    \"exact_field\" : \"value\"\n" +
                        "  }\n" +
                        "}"
        );

        assertJson("exact_field:'VALUE*'",
                "{\n" +
                        "  \"prefix\" : {\n" +
                        "    \"exact_field\" : \"value\"\n" +
                        "  }\n" +
                        "}"
        );
    }
    
    @Test
    public void testParsePrefixAST_phraseField() throws Exception {
        assertAST("phrase_field:VALUE*",
                "QueryTree\n" +
                "   Expansion\n" +
                "      id=<db.schema.table.index>id\n" +
                "      Prefix (fieldname=phrase_field, operator=CONTAINS, value=value, index=db.schema.table.index)"
        );

        assertAST("phrase_field:'VALUE*'",
                "QueryTree\n" +
                "   Expansion\n" +
                "      id=<db.schema.table.index>id\n" +
                "      Prefix (fieldname=phrase_field, operator=CONTAINS, value=value, index=db.schema.table.index)"
        );
    }

    @Test
    public void testParsePrefixJSON_phraseField() throws Exception {
        assertJson("phrase_field:value*",
                "{\n" +
                        "  \"prefix\" : {\n" +
                        "    \"phrase_field\" : \"value\"\n" +
                        "  }\n" +
                        "}"
        );

        assertJson("phrase_field:'value*'", 
                "{\n" +
                        "  \"prefix\" : {\n" +
                        "    \"phrase_field\" : \"value\"\n" +
                        "  }\n" +
                        "}"
        );
    }

    @Test
    public void testLeftTruncationWildcardAST() throws Exception {
        assertAST("phrase_field:(*wildcard)",
                "QueryTree\n" +
                        "   Expansion\n" +
                        "      id=<db.schema.table.index>id\n" +
                        "      Wildcard (fieldname=phrase_field, operator=CONTAINS, value=*wildcard, index=db.schema.table.index)"
        );
    }

    @Test
    public void testDoubleBrackets() throws Exception {
        assertJson("exact_field:[[a,b,c,d]]",
                "{\n" +
                        "  \"terms\" : {\n" +
                        "    \"exact_field\" : [ \"a\", \"b\", \"c\", \"d\" ]\n" +
                        "  }\n" +
                        "}"
        );
    }

    @Test
    public void testIssue62AST() throws Exception {
        assertAST("phrase_field:\"* non * programmers\"",
                "QueryTree\n" +
                        "   Expansion\n" +
                        "      id=<db.schema.table.index>id\n" +
                        "      Proximity (fieldname=phrase_field, operator=CONTAINS, index=db.schema.table.index)\n" +
                        "         NotNull (fieldname=phrase_field, operator=CONTAINS, value=*)\n" +
                        "         Word (fieldname=phrase_field, operator=CONTAINS, value=non)\n" +
                        "         NotNull (fieldname=phrase_field, operator=CONTAINS, value=*)\n" +
                        "         Word (fieldname=phrase_field, operator=CONTAINS, value=programmers)"
        );
    }

    @Test
    public void testIssue62Json() throws Exception {
        assertJson("phrase_field:\"* non * programmers\"",
                "{\n" +
                        "  \"span_near\" : {\n" +
                        "    \"clauses\" : [ {\n" +
                        "      \"span_multi\" : {\n" +
                        "        \"match\" : {\n" +
                        "          \"wildcard\" : {\n" +
                        "            \"phrase_field\" : \"*\"\n" +
                        "          }\n" +
                        "        }\n" +
                        "      }\n" +
                        "    }, {\n" +
                        "      \"span_term\" : {\n" +
                        "        \"phrase_field\" : {\n" +
                        "          \"value\" : \"non\"\n" +
                        "        }\n" +
                        "      }\n" +
                        "    }, {\n" +
                        "      \"span_multi\" : {\n" +
                        "        \"match\" : {\n" +
                        "          \"wildcard\" : {\n" +
                        "            \"phrase_field\" : \"*\"\n" +
                        "          }\n" +
                        "        }\n" +
                        "      }\n" +
                        "    }, {\n" +
                        "      \"span_term\" : {\n" +
                        "        \"phrase_field\" : {\n" +
                        "          \"value\" : \"programmers\"\n" +
                        "        }\n" +
                        "      }\n" +
                        "    } ],\n" +
                        "    \"slop\" : 0,\n" +
                        "    \"in_order\" : true\n" +
                        "  }\n" +
                        "}"
        );
    }

    @Test
    public void testCzech() throws Exception {
        assertJson("czech_field:'toto je test'",
                "{\n" +
                        "  \"match\" : {\n" +
                        "    \"czech_field\" : {\n" +
                        "      \"query\" : \"toto je test\",\n" +
                        "      \"type\" : \"phrase\"\n" +
                        "    }\n" +
                        "  }\n" +
                        "}"
        );
    }

    @Test
    public void testIssue62Highlighting() throws Exception {
        Map<String, Object> data = new HashMap<>();

        DocumentHighlighter highlighter;
        List<AnalyzedField.Token> highlights;

        data.put("phrase_field", "getting non-programmers to understand the development process");
        highlighter = new DocumentHighlighter(client(),
                DEFAULT_INDEX_NAME,
                "id",
                data,
                "phrase_field:\"* non * programmers\"");
        highlights = highlighter.highlight();
        sortHighlightTokens(highlights);

        assertEquals("[{\"term\":\"getting\",\"startOffset\":0,\"endOffset\":7,\"position\":1,\"type\":\"<ALPHANUM>\",\"primaryKey\":null,\"fieldName\":\"phrase_field\",\"arrayIndex\":0,\"clause\":\"phrase_field CONTAINS \\\"null\\\"\"},{\"term\":\"non\",\"startOffset\":8,\"endOffset\":11,\"position\":2,\"type\":\"<ALPHANUM>\",\"primaryKey\":null,\"fieldName\":\"phrase_field\",\"arrayIndex\":0,\"clause\":\"phrase_field CONTAINS \\\"null\\\"\"},{\"term\":\"programmers\",\"startOffset\":12,\"endOffset\":23,\"position\":3,\"type\":\"<ALPHANUM>\",\"primaryKey\":null,\"fieldName\":\"phrase_field\",\"arrayIndex\":0,\"clause\":\"phrase_field CONTAINS \\\"null\\\"\"}]",
                new ObjectMapper().writeValueAsString(highlights));
    }

    @Test
    public void testIssue87() throws Exception {
        Map<String, Object> data = new HashMap<>();


        data.put("phrase_field", "getting non-programmers to understand the development process");

        for (String s : new String[] { "~", ":",  "*",  "?",
                "!",  "%",  "&",  "(",  ")", ",",
                "<",  "=",  ">",  "[",  "]", "^", "@", "#" }) {
            DocumentHighlighter highlighter;
            List<AnalyzedField.Token> highlights;

            highlighter = new DocumentHighlighter(client(),
                    DEFAULT_INDEX_NAME,
                    "id",
                    data,
                    "phrase_field:'" + s + "getting'");
            highlights = highlighter.highlight();
            sortHighlightTokens(highlights);

            assertEquals("[{\"term\":\"getting\",\"startOffset\":0,\"endOffset\":7,\"position\":1,\"type\":\"<ALPHANUM>\",\"primaryKey\":null,\"fieldName\":\"phrase_field\",\"arrayIndex\":0,\"clause\":\"phrase_field CONTAINS \\\"" + s + "getting\\\"\"}]",
                    new ObjectMapper().writeValueAsString(highlights));
        }
    }

    @Test
    public void testTermMergingWithBoots() throws Exception {
        assertJson("phrase_field:(beer^3 wine)",
                "{\n" +
                        "  \"bool\" : {\n" +
                        "    \"must\" : [ {\n" +
                        "      \"term\" : {\n" +
                        "        \"phrase_field\" : {\n" +
                        "          \"value\" : \"beer\",\n" +
                        "          \"boost\" : 3.0\n" +
                        "        }\n" +
                        "      }\n" +
                        "    }, {\n" +
                        "      \"term\" : {\n" +
                        "        \"phrase_field\" : \"wine\"\n" +
                        "      }\n" +
                        "    } ]\n" +
                        "  }\n" +
                        "}"
        );
    }

    @Test
    public void testIssue69_REGEX_Clause() throws Exception {
        assertAST("phrase_field:~'A.*'",
                "QueryTree\n" +
                        "   Expansion\n" +
                        "      id=<db.schema.table.index>id\n" +
                        "      Word (fieldname=phrase_field, operator=REGEX, value=A.*, index=db.schema.table.index)"
        );

        assertAST("phrase_field:~'^A.*'",
                "QueryTree\n" +
                        "   Expansion\n" +
                        "      id=<db.schema.table.index>id\n" +
                        "      Phrase (fieldname=phrase_field, operator=REGEX, value=^A.*, index=db.schema.table.index)"
        );
    }

    @Test
    public void testBoolQueryAST_Issue75() throws Exception {
        assertAST("#bool( #must(here, there and everywhere)  #should(phrase_field:abc title:xyz stuff)  #must_not(foo bar) )",
                "QueryTree\n" +
                        "   Expansion\n" +
                        "      id=<db.schema.table.index>id\n" +
                        "      BoolQuery\n" +
                        "         Must\n" +
                        "            Or\n" +
                        "               Word (fieldname=fulltext_field, operator=CONTAINS, value=here, index=db.schema.table.index)\n" +
                        "               Word (fieldname=_all, operator=CONTAINS, value=here, index=db.schema.table.index)\n" +
                        "            Or\n" +
                        "               Word (fieldname=fulltext_field, operator=CONTAINS, value=there, index=db.schema.table.index)\n" +
                        "               Word (fieldname=_all, operator=CONTAINS, value=there, index=db.schema.table.index)\n" +
                        "            Or\n" +
                        "               Word (fieldname=fulltext_field, operator=CONTAINS, value=everywhere, index=db.schema.table.index)\n" +
                        "               Word (fieldname=_all, operator=CONTAINS, value=everywhere, index=db.schema.table.index)\n" +
                        "         Should\n" +
                        "            Word (fieldname=phrase_field, operator=CONTAINS, value=abc, index=db.schema.table.index)\n" +
                        "            Word (fieldname=title, operator=CONTAINS, value=xyz, index=db.schema.table.index)\n" +
                        "            Or\n" +
                        "               Word (fieldname=fulltext_field, operator=CONTAINS, value=stuff, index=db.schema.table.index)\n" +
                        "               Word (fieldname=_all, operator=CONTAINS, value=stuff, index=db.schema.table.index)\n" +
                        "         MustNot\n" +
                        "            Or\n" +
                        "               Word (fieldname=fulltext_field, operator=CONTAINS, value=foo, index=db.schema.table.index)\n" +
                        "               Word (fieldname=_all, operator=CONTAINS, value=foo, index=db.schema.table.index)\n" +
                        "            Or\n" +
                        "               Word (fieldname=fulltext_field, operator=CONTAINS, value=bar, index=db.schema.table.index)\n" +
                        "               Word (fieldname=_all, operator=CONTAINS, value=bar, index=db.schema.table.index)"
        );
    }

    @Test
    public void testBoolQueryJSON_Issue75() throws Exception {
        assertJson("#bool( #must(a:here, b:there and c:everywhere)  #should(phrase_field:abc title:xyz stuff)  #must_not(x:foo y:bar) )",
                "{\n" +
                        "  \"bool\" : {\n" +
                        "    \"must\" : [ {\n" +
                        "      \"term\" : {\n" +
                        "        \"a\" : \"here\"\n" +
                        "      }\n" +
                        "    }, {\n" +
                        "      \"term\" : {\n" +
                        "        \"b\" : \"there\"\n" +
                        "      }\n" +
                        "    }, {\n" +
                        "      \"term\" : {\n" +
                        "        \"c\" : \"everywhere\"\n" +
                        "      }\n" +
                        "    } ],\n" +
                        "    \"must_not\" : [ {\n" +
                        "      \"term\" : {\n" +
                        "        \"x\" : \"foo\"\n" +
                        "      }\n" +
                        "    }, {\n" +
                        "      \"term\" : {\n" +
                        "        \"y\" : \"bar\"\n" +
                        "      }\n" +
                        "    } ],\n" +
                        "    \"should\" : [ {\n" +
                        "      \"term\" : {\n" +
                        "        \"phrase_field\" : \"abc\"\n" +
                        "      }\n" +
                        "    }, {\n" +
                        "      \"term\" : {\n" +
                        "        \"title\" : \"xyz\"\n" +
                        "      }\n" +
                        "    }, {\n" +
                        "      \"bool\" : {\n" +
                        "        \"should\" : [ {\n" +
                        "          \"term\" : {\n" +
                        "            \"fulltext_field\" : \"stuff\"\n" +
                        "          }\n" +
                        "        }, {\n" +
                        "          \"term\" : {\n" +
                        "            \"_all\" : \"stuff\"\n" +
                        "          }\n" +
                        "        } ]\n" +
                        "      }\n" +
                        "    } ]\n" +
                        "  }\n" +
                        "}"
        );
    }

    @Test
    public void testIssue75Highlighting() throws Exception {
        Map<String, Object> data = new HashMap<>();

        DocumentHighlighter highlighter;
        List<AnalyzedField.Token> highlights;

        data.put("phrase_field", "a b c d e");
        highlighter = new DocumentHighlighter(client(),
                DEFAULT_INDEX_NAME,
                "id",
                data,
                "#bool(#must(phrase_field:a) #should(phrase_field:b phrase_field:c phrase_field:d) #must_not(phrase_field:e))");
        highlights = highlighter.highlight();
        sortHighlightTokens(highlights);

        assertEquals("[{\"term\":\"a\",\"startOffset\":0,\"endOffset\":1,\"position\":1,\"type\":\"<ALPHANUM>\",\"primaryKey\":null,\"fieldName\":\"phrase_field\",\"arrayIndex\":0,\"clause\":\"phrase_field CONTAINS \\\"a\\\"\"},{\"term\":\"b\",\"startOffset\":2,\"endOffset\":3,\"position\":2,\"type\":\"<ALPHANUM>\",\"primaryKey\":null,\"fieldName\":\"phrase_field\",\"arrayIndex\":0,\"clause\":\"phrase_field CONTAINS \\\"b\\\"\"},{\"term\":\"c\",\"startOffset\":4,\"endOffset\":5,\"position\":3,\"type\":\"<ALPHANUM>\",\"primaryKey\":null,\"fieldName\":\"phrase_field\",\"arrayIndex\":0,\"clause\":\"phrase_field CONTAINS \\\"c\\\"\"},{\"term\":\"d\",\"startOffset\":6,\"endOffset\":7,\"position\":4,\"type\":\"<ALPHANUM>\",\"primaryKey\":null,\"fieldName\":\"phrase_field\",\"arrayIndex\":0,\"clause\":\"phrase_field CONTAINS \\\"d\\\"\"}]",
                new ObjectMapper().writeValueAsString(highlights));
    }

    @Test
    public void testProximityHighlighting() throws Exception {
        Map<String, Object> data = new HashMap<>();

        DocumentHighlighter highlighter;
        List<AnalyzedField.Token> highlights;

        data.put("phrase_field", "attorneys have general blah blah blah blah networks");
        highlighter = new DocumentHighlighter(client(),
                DEFAULT_INDEX_NAME,
                "id",
                data,
                "( ((\"attorney*\" w/2 \"general\") w/50 \"network*\") )");
        highlights = highlighter.highlight();
        sortHighlightTokens(highlights);

        assertEquals("[{\"term\":\"attorneys\",\"startOffset\":0,\"endOffset\":9,\"position\":1,\"type\":\"<ALPHANUM>\",\"primaryKey\":null,\"fieldName\":\"phrase_field\",\"arrayIndex\":0,\"clause\":\"_all CONTAINS \\\"null\\\"\"},{\"term\":\"general\",\"startOffset\":15,\"endOffset\":22,\"position\":3,\"type\":\"<ALPHANUM>\",\"primaryKey\":null,\"fieldName\":\"phrase_field\",\"arrayIndex\":0,\"clause\":\"_all CONTAINS \\\"null\\\"\"},{\"term\":\"networks\",\"startOffset\":43,\"endOffset\":51,\"position\":8,\"type\":\"<ALPHANUM>\",\"primaryKey\":null,\"fieldName\":\"phrase_field\",\"arrayIndex\":0,\"clause\":\"_all CONTAINS \\\"null\\\"\"}]",
                new ObjectMapper().writeValueAsString(highlights));
    }

    @Test
    public void testIssue75_Connectors() throws Exception {
        assertAST("#bool(#must() #should() #must_not())",
                "QueryTree\n" +
                        "   BoolQuery\n" +
                        "      Must\n" +
                        "      Should\n" +
                        "      MustNot"
        );

        assertAST("#bool(#must(and))",
                "QueryTree\n" +
                        "   BoolQuery\n" +
                        "      Must"
        );

        assertAST("#bool(#must(and or not with , & ! %))",
                "QueryTree\n" +
                        "   BoolQuery\n" +
                        "      Must"
        );

        assertAST("#bool(#must(and or not with , & ! % phrase_field:food))",
                "QueryTree\n" +
                        "   Expansion\n" +
                        "      id=<db.schema.table.index>id\n" +
                        "      BoolQuery\n" +
                        "         Must\n" +
                        "            Word (fieldname=phrase_field, operator=CONTAINS, value=food, index=db.schema.table.index)"
        );

        assertAST("#bool(#must(phrase_field:food and or not with , & ! %))",
                "QueryTree\n" +
                        "   Expansion\n" +
                        "      id=<db.schema.table.index>id\n" +
                        "      BoolQuery\n" +
                        "         Must\n" +
                        "            Word (fieldname=phrase_field, operator=CONTAINS, value=food, index=db.schema.table.index)"
        );
    }

    @Test
    public void testIssue75_IgnoreParenthesis() throws Exception {
        assertAST("#bool(#must( and,or,not! phrase_field:(this (is title:a) test) () ) #must_not( phrase_field:(this (is title:a) test) () ) #should( phrase_field:(this (is title:a) test) () ))",
                "QueryTree\n" +
                        "   Expansion\n" +
                        "      id=<db.schema.table.index>id\n" +
                        "      BoolQuery\n" +
                        "         Must\n" +
                        "            Word (fieldname=phrase_field, operator=CONTAINS, value=this, index=db.schema.table.index)\n" +
                        "            Word (fieldname=phrase_field, operator=CONTAINS, value=is, index=db.schema.table.index)\n" +
                        "            Word (fieldname=title, operator=CONTAINS, value=a, index=db.schema.table.index)\n" +
                        "            Word (fieldname=phrase_field, operator=CONTAINS, value=test, index=db.schema.table.index)\n" +
                        "         MustNot\n" +
                        "            Word (fieldname=phrase_field, operator=CONTAINS, value=this, index=db.schema.table.index)\n" +
                        "            Word (fieldname=phrase_field, operator=CONTAINS, value=is, index=db.schema.table.index)\n" +
                        "            Word (fieldname=title, operator=CONTAINS, value=a, index=db.schema.table.index)\n" +
                        "            Word (fieldname=phrase_field, operator=CONTAINS, value=test, index=db.schema.table.index)\n" +
                        "         Should\n" +
                        "            Word (fieldname=phrase_field, operator=CONTAINS, value=this, index=db.schema.table.index)\n" +
                        "            Word (fieldname=phrase_field, operator=CONTAINS, value=is, index=db.schema.table.index)\n" +
                        "            Word (fieldname=title, operator=CONTAINS, value=a, index=db.schema.table.index)\n" +
                        "            Word (fieldname=phrase_field, operator=CONTAINS, value=test, index=db.schema.table.index)"
        );
    }

    @Test
    public void testIssue75_SupportProximityAST() throws Exception {
        assertAST("#bool(#must( phrase_field:(a w/3 b w/7 c) )  #should( phrase_field:(a w/3 b w/7 c) ) #must_not( phrase_field:(a w/3 b w/7 c) ))",
                "QueryTree\n" +
                        "   Expansion\n" +
                        "      id=<db.schema.table.index>id\n" +
                        "      BoolQuery\n" +
                        "         Must\n" +
                        "            Proximity (fieldname=phrase_field, operator=CONTAINS, distance=3, ordered=false, index=db.schema.table.index)\n" +
                        "               Word (fieldname=phrase_field, operator=CONTAINS, value=a, index=db.schema.table.index)\n" +
                        "               Proximity (fieldname=phrase_field, operator=CONTAINS, distance=7, ordered=false, index=db.schema.table.index)\n" +
                        "                  Word (fieldname=phrase_field, operator=CONTAINS, value=b, index=db.schema.table.index)\n" +
                        "                  Word (fieldname=phrase_field, operator=CONTAINS, value=c, index=db.schema.table.index)\n" +
                        "         Should\n" +
                        "            Proximity (fieldname=phrase_field, operator=CONTAINS, distance=3, ordered=false, index=db.schema.table.index)\n" +
                        "               Word (fieldname=phrase_field, operator=CONTAINS, value=a, index=db.schema.table.index)\n" +
                        "               Proximity (fieldname=phrase_field, operator=CONTAINS, distance=7, ordered=false, index=db.schema.table.index)\n" +
                        "                  Word (fieldname=phrase_field, operator=CONTAINS, value=b, index=db.schema.table.index)\n" +
                        "                  Word (fieldname=phrase_field, operator=CONTAINS, value=c, index=db.schema.table.index)\n" +
                        "         MustNot\n" +
                        "            Proximity (fieldname=phrase_field, operator=CONTAINS, distance=3, ordered=false, index=db.schema.table.index)\n" +
                        "               Word (fieldname=phrase_field, operator=CONTAINS, value=a, index=db.schema.table.index)\n" +
                        "               Proximity (fieldname=phrase_field, operator=CONTAINS, distance=7, ordered=false, index=db.schema.table.index)\n" +
                        "                  Word (fieldname=phrase_field, operator=CONTAINS, value=b, index=db.schema.table.index)\n" +
                        "                  Word (fieldname=phrase_field, operator=CONTAINS, value=c, index=db.schema.table.index)"
        );
    }

    @Test
    public void testIssue75_SupportProximityJson() throws Exception {
        assertJson("#bool(#must( phrase_field:(a w/3 b w/7 c) ))",
                "{\n" +
                        "  \"bool\" : {\n" +
                        "    \"must\" : {\n" +
                        "      \"span_near\" : {\n" +
                        "        \"clauses\" : [ {\n" +
                        "          \"span_term\" : {\n" +
                        "            \"phrase_field\" : {\n" +
                        "              \"value\" : \"a\"\n" +
                        "            }\n" +
                        "          }\n" +
                        "        }, {\n" +
                        "          \"span_near\" : {\n" +
                        "            \"clauses\" : [ {\n" +
                        "              \"span_term\" : {\n" +
                        "                \"phrase_field\" : {\n" +
                        "                  \"value\" : \"b\"\n" +
                        "                }\n" +
                        "              }\n" +
                        "            }, {\n" +
                        "              \"span_term\" : {\n" +
                        "                \"phrase_field\" : {\n" +
                        "                  \"value\" : \"c\"\n" +
                        "                }\n" +
                        "              }\n" +
                        "            } ],\n" +
                        "            \"slop\" : 7,\n" +
                        "            \"in_order\" : false\n" +
                        "          }\n" +
                        "        } ],\n" +
                        "        \"slop\" : 3,\n" +
                        "        \"in_order\" : false\n" +
                        "      }\n" +
                        "    }\n" +
                        "  }\n" +
                        "}"
        );
    }

    @Test
    public void testIssue80_analyzedExactField() throws Exception {
        String q = "exact_field =[[\"12/31/1999\",\"2/3/1999\", \"12/31/2016\", \"UNKNOWN\", \"2/2/2016\"]]";

        assertJson(q,
                "{\n" +
                        "  \"terms\" : {\n" +
                        "    \"exact_field\" : [ \"12/31/1999\", \"2/3/1999\", \"12/31/2016\", \"unknown\", \"2/2/2016\" ]\n" +
                        "  }\n" +
                        "}"
        );

        assertAST(q,
                "QueryTree\n" +
                        "   Expansion\n" +
                        "      id=<db.schema.table.index>id\n" +
                        "      ArrayData (fieldname=exact_field, operator=EQ, value=$0, index=db.schema.table.index)"
        );
    }

    @Test
    public void testIssue80_unanalyzedField() throws Exception {
        String q = "unanalyzed_field =[[\"12/31/1999\",\"2/3/1999\", \"12/31/2016\", \"UNKNOWN\", \"2/2/2016\"]]";
        assertJson(q,
                "{\n" +
                        "  \"terms\" : {\n" +
                        "    \"unanalyzed_field\" : [ \"12/31/1999\", \"2/3/1999\", \"12/31/2016\", \"UNKNOWN\", \"2/2/2016\" ]\n" +
                        "  }\n" +
                        "}"
        );

        assertAST(q,
                "QueryTree\n" +
                        "   Expansion\n" +
                        "      id=<db.schema.table.index>id\n" +
                        "      ArrayData (fieldname=unanalyzed_field, operator=EQ, value=$0, index=db.schema.table.index)"
        );
    }

    @Test
    public void testIssue80_analyzedPhraseField() throws Exception {
        String q = "phrase_field =[[\"This is a mIxEDcAsE PHRASE\", \"UNKNOWN\", \"12/31/1999\"]]";

        assertJson(q,
                "{\n" +
                        "  \"bool\" : {\n" +
                        "    \"should\" : [ {\n" +
                        "      \"match\" : {\n" +
                        "        \"phrase_field\" : {\n" +
                        "          \"query\" : \"This is a mIxEDcAsE PHRASE\",\n" +
                        "          \"type\" : \"phrase\"\n" +
                        "        }\n" +
                        "      }\n" +
                        "    }, {\n" +
                        "      \"match\" : {\n" +
                        "        \"phrase_field\" : {\n" +
                        "          \"query\" : \"12/31/1999\",\n" +
                        "          \"type\" : \"phrase\"\n" +
                        "        }\n" +
                        "      }\n" +
                        "    }, {\n" +
                        "      \"terms\" : {\n" +
                        "        \"phrase_field\" : [ \"unknown\" ]\n" +
                        "      }\n" +
                        "    } ]\n" +
                        "  }\n" +
                        "}"
        );

        assertAST(q,
                "QueryTree\n" +
                        "   Expansion\n" +
                        "      id=<db.schema.table.index>id\n" +
                        "      Or\n" +
                        "         Phrase (fieldname=phrase_field, operator=CONTAINS, value=This is a mIxEDcAsE PHRASE, index=db.schema.table.index)\n" +
                        "         Phrase (fieldname=phrase_field, operator=CONTAINS, value=12/31/1999, index=db.schema.table.index)\n" +
                        "         Array (fieldname=phrase_field, operator=CONTAINS, index=db.schema.table.index) (OR)\n" +
                        "            Word (fieldname=phrase_field, operator=CONTAINS, value=unknown, index=db.schema.table.index)"
        );
    }

    @Test
    public void testIssue80_pkeyColumn() throws Exception {
        String q = "id:[[1,2,3,4,5,6,7,8,9,10]]";

        assertJson(q,
                "{\n" +
                        "  \"terms\" : {\n" +
                        "    \"id\" : [ \"1\", \"2\", \"3\", \"4\", \"5\", \"6\", \"7\", \"8\", \"9\", \"10\" ]\n" +
                        "  }\n" +
                        "}"
        );

        assertAST(q,
                "QueryTree\n" +
                        "   Expansion\n" +
                        "      id=<db.schema.table.index>id\n" +
                        "      ArrayData (fieldname=id, operator=CONTAINS, value=$0, index=db.schema.table.index)"
        );
    }

    @Test
    public void testStopWordRemoval_IndividualTerms() throws Exception {
        assertAST("english_field:(now is the time)",
                "QueryTree\n" +
                        "   Expansion\n" +
                        "      id=<db.schema.table.index>id\n" +
                        "      Array (fieldname=english_field, operator=CONTAINS, index=db.schema.table.index) (AND)\n" +
                        "         Word (fieldname=english_field, operator=CONTAINS, value=now, index=db.schema.table.index)\n" +
                        "         Word (fieldname=english_field, operator=CONTAINS, value=time, index=db.schema.table.index)"
        );
    }

    @Test
    public void testStopWordRemoval_Phrase() throws Exception {
        assertAST("english_field:'now is the time'",
                "QueryTree\n" +
                        "   Expansion\n" +
                        "      id=<db.schema.table.index>id\n" +
                        "      Phrase (fieldname=english_field, operator=CONTAINS, value=now is the time, index=db.schema.table.index)"
        );
    }

    @Test
    public void testStopWordRemoval_allField() throws Exception {
        assertAST("(now is the time) OR english_field:(now is the time)",
                "QueryTree\n" +
                        "   Expansion\n" +
                        "      id=<db.schema.table.index>id\n" +
                        "      Or\n" +
                        "         And\n" +
                        "            Array (fieldname=english_field, operator=CONTAINS, index=db.schema.table.index) (AND)\n" +
                        "               Word (fieldname=english_field, operator=CONTAINS, value=now, index=db.schema.table.index)\n" +
                        "               Word (fieldname=english_field, operator=CONTAINS, value=time, index=db.schema.table.index)\n" +
                        "         Array (fieldname=fulltext_field, operator=CONTAINS, index=db.schema.table.index) (AND)\n" +
                        "            Word (fieldname=fulltext_field, operator=CONTAINS, value=now, index=db.schema.table.index)\n" +
                        "            Word (fieldname=fulltext_field, operator=CONTAINS, value=is, index=db.schema.table.index)\n" +
                        "            Word (fieldname=fulltext_field, operator=CONTAINS, value=the, index=db.schema.table.index)\n" +
                        "            Word (fieldname=fulltext_field, operator=CONTAINS, value=time, index=db.schema.table.index)\n" +
                        "         Array (fieldname=_all, operator=CONTAINS, index=db.schema.table.index) (AND)\n" +
                        "            Word (fieldname=_all, operator=CONTAINS, value=now, index=db.schema.table.index)\n" +
                        "            Word (fieldname=_all, operator=CONTAINS, value=is, index=db.schema.table.index)\n" +
                        "            Word (fieldname=_all, operator=CONTAINS, value=the, index=db.schema.table.index)\n" +
                        "            Word (fieldname=_all, operator=CONTAINS, value=time, index=db.schema.table.index)"
        );
    }

    @Test
    public void testSingleQuestionMark_issue102() throws Exception {
        assertJson("exact_field:?",
                "{\n" +
                        "  \"filtered\" : {\n" +
                        "    \"query\" : {\n" +
                        "      \"match_all\" : { }\n" +
                        "    },\n" +
                        "    \"filter\" : {\n" +
                        "      \"exists\" : {\n" +
                        "        \"field\" : \"exact_field\"\n" +
                        "      }\n" +
                        "    }\n" +
                        "  }\n" +
                        "}"
        );
    }

    @Test
    public void testMultipleQuestionMarks_issue102() throws Exception {
        assertJson("exact_field:????",
                "{\n" +
                        "  \"wildcard\" : {\n" +
                        "    \"exact_field\" : \"????\"\n" +
                        "  }\n" +
                        "}"
        );
    }

    @Test
    public void testMultipleAsterisksMarks_issue102() throws Exception {
        assertJson("exact_field:****",
                "{\n" +
                        "  \"filtered\" : {\n" +
                        "    \"query\" : {\n" +
                        "      \"match_all\" : { }\n" +
                        "    },\n" +
                        "    \"filter\" : {\n" +
                        "      \"exists\" : {\n" +
                        "        \"field\" : \"exact_field\"\n" +
                        "      }\n" +
                        "    }\n" +
                        "  }\n" +
                        "}"
        );
    }

    @Test
    public void testCombinationWildcardsMarks_issue102() throws Exception {
        assertJson("exact_field:?***",
                "{\n" +
                        "  \"wildcard\" : {\n" +
                        "    \"exact_field\" : \"?***\"\n" +
                        "  }\n" +
                        "}"
        );
        assertJson("exact_field:***?",
                "{\n" +
                        "  \"wildcard\" : {\n" +
                        "    \"exact_field\" : \"***?\"\n" +
                        "  }\n" +
                        "}"
        );
    }

    @Test
    public void testIssue105() throws Exception {
        assertJson("exact_field:((red or blue) w/3 (cat or dog))",
                "{\n" +
                        "  \"span_near\" : {\n" +
                        "    \"clauses\" : [ {\n" +
                        "      \"span_or\" : {\n" +
                        "        \"clauses\" : [ {\n" +
                        "          \"span_term\" : {\n" +
                        "            \"exact_field\" : {\n" +
                        "              \"value\" : \"red\"\n" +
                        "            }\n" +
                        "          }\n" +
                        "        }, {\n" +
                        "          \"span_term\" : {\n" +
                        "            \"exact_field\" : {\n" +
                        "              \"value\" : \"blue\"\n" +
                        "            }\n" +
                        "          }\n" +
                        "        } ]\n" +
                        "      }\n" +
                        "    }, {\n" +
                        "      \"span_or\" : {\n" +
                        "        \"clauses\" : [ {\n" +
                        "          \"span_term\" : {\n" +
                        "            \"exact_field\" : {\n" +
                        "              \"value\" : \"cat\"\n" +
                        "            }\n" +
                        "          }\n" +
                        "        }, {\n" +
                        "          \"span_term\" : {\n" +
                        "            \"exact_field\" : {\n" +
                        "              \"value\" : \"dog\"\n" +
                        "            }\n" +
                        "          }\n" +
                        "        } ]\n" +
                        "      }\n" +
                        "    } ],\n" +
                        "    \"slop\" : 3,\n" +
                        "    \"in_order\" : false\n" +
                        "  }\n" +
                        "}"
        );
    }

    @Test
    public void testIssue105_complex() throws Exception {
        assertJson("phrase_field:((service*) w/2 (area*) w/10 (negotiat* OR (bargain* w/3 food) OR contract*) w/10 provider*)",
                "{\n" +
                        "  \"span_near\" : {\n" +
                        "    \"clauses\" : [ {\n" +
                        "      \"span_multi\" : {\n" +
                        "        \"match\" : {\n" +
                        "          \"prefix\" : {\n" +
                        "            \"phrase_field\" : \"service\"\n" +
                        "          }\n" +
                        "        }\n" +
                        "      }\n" +
                        "    }, {\n" +
                        "      \"span_near\" : {\n" +
                        "        \"clauses\" : [ {\n" +
                        "          \"span_multi\" : {\n" +
                        "            \"match\" : {\n" +
                        "              \"prefix\" : {\n" +
                        "                \"phrase_field\" : \"area\"\n" +
                        "              }\n" +
                        "            }\n" +
                        "          }\n" +
                        "        }, {\n" +
                        "          \"span_near\" : {\n" +
                        "            \"clauses\" : [ {\n" +
                        "              \"span_or\" : {\n" +
                        "                \"clauses\" : [ {\n" +
                        "                  \"span_multi\" : {\n" +
                        "                    \"match\" : {\n" +
                        "                      \"prefix\" : {\n" +
                        "                        \"phrase_field\" : \"negotiat\"\n" +
                        "                      }\n" +
                        "                    }\n" +
                        "                  }\n" +
                        "                }, {\n" +
                        "                  \"span_near\" : {\n" +
                        "                    \"clauses\" : [ {\n" +
                        "                      \"span_multi\" : {\n" +
                        "                        \"match\" : {\n" +
                        "                          \"prefix\" : {\n" +
                        "                            \"phrase_field\" : \"bargain\"\n" +
                        "                          }\n" +
                        "                        }\n" +
                        "                      }\n" +
                        "                    }, {\n" +
                        "                      \"span_term\" : {\n" +
                        "                        \"phrase_field\" : {\n" +
                        "                          \"value\" : \"food\"\n" +
                        "                        }\n" +
                        "                      }\n" +
                        "                    } ],\n" +
                        "                    \"slop\" : 3,\n" +
                        "                    \"in_order\" : false\n" +
                        "                  }\n" +
                        "                }, {\n" +
                        "                  \"span_multi\" : {\n" +
                        "                    \"match\" : {\n" +
                        "                      \"prefix\" : {\n" +
                        "                        \"phrase_field\" : \"contract\"\n" +
                        "                      }\n" +
                        "                    }\n" +
                        "                  }\n" +
                        "                } ]\n" +
                        "              }\n" +
                        "            }, {\n" +
                        "              \"span_multi\" : {\n" +
                        "                \"match\" : {\n" +
                        "                  \"prefix\" : {\n" +
                        "                    \"phrase_field\" : \"provider\"\n" +
                        "                  }\n" +
                        "                }\n" +
                        "              }\n" +
                        "            } ],\n" +
                        "            \"slop\" : 10,\n" +
                        "            \"in_order\" : false\n" +
                        "          }\n" +
                        "        } ],\n" +
                        "        \"slop\" : 10,\n" +
                        "        \"in_order\" : false\n" +
                        "      }\n" +
                        "    } ],\n" +
                        "    \"slop\" : 2,\n" +
                        "    \"in_order\" : false\n" +
                        "  }\n" +
                        "}"
        );
    }

    @Test
    public void testIssue106() throws Exception {
        assertJson("( #expand<groupid=<this.index>groupid> ( field:value #filter(other_field:other_value and other_field:other_value2) ) )",
                "{\n" +
                        "  \"bool\" : {\n" +
                        "    \"should\" : [ {\n" +
                        "      \"bool\" : {\n" +
                        "        \"must\" : [ {\n" +
                        "          \"term\" : {\n" +
                        "            \"field\" : \"value\"\n" +
                        "          }\n" +
                        "        }, {\n" +
                        "          \"terms\" : {\n" +
                        "            \"other_field\" : [ \"other_value\", \"other_value2\" ],\n" +
                        "            \"minimum_should_match\" : \"2\"\n" +
                        "          }\n" +
                        "        } ]\n" +
                        "      }\n" +
                        "    }, {\n" +
                        "      \"term\" : {\n" +
                        "        \"field\" : \"value\"\n" +
                        "      }\n" +
                        "    } ]\n" +
                        "  }\n" +
                        "}"
        );
    }

    @Test
    public void testExactPhrasesGetMerged() throws Exception {
        assertJson("( (( AND ( data_client_name = WELLMARK AND (exact_field = \"asdf, CATHI (sdfg)\" OR " +
                "exact_field = \"sdfg, qwer\" OR exact_field = \"swergs, ersd\" OR exact_field = \"wergf, fsd\" OR " +
                "exact_field = \"DHJ, hsdgf\" OR exact_field = \"dfbg, werfdvc\" OR exact_field = \"sdfg, wwwert\" OR " +
                "exact_field = \"ersfd, KJHSA\" OR exact_field = \"AIUKSJD, kasdf\" OR exact_field = \"sdfg, werww\") AND " +
                "data_date_combined_family <= \"2013-12-31\" AND data_duplicate_resource = NO AND " +
                "(data_record_type = EMAIL OR data_record_type = \"EMAIL ATTACHMENT\" OR data_record_type = \"EMAIL ATTACHMENT OLE\") AND data_filter_universal = \"*\" AND data_moved_to: null ) ) ) )",
                "{\n" +
                        "  \"bool\" : {\n" +
                        "    \"must\" : [ {\n" +
                        "      \"term\" : {\n" +
                        "        \"data_client_name\" : \"wellmark\"\n" +
                        "      }\n" +
                        "    }, {\n" +
                        "      \"bool\" : {\n" +
                        "        \"should\" : {\n" +
                        "          \"terms\" : {\n" +
                        "            \"exact_field\" : [ \"asdf, cathi (sdfg)\", \"sdfg, qwer\", \"swergs, ersd\", \"wergf, fsd\", \"dhj, hsdgf\", \"dfbg, werfdvc\", \"sdfg, wwwert\", \"ersfd, kjhsa\", \"aiuksjd, kasdf\", \"sdfg, werww\" ]\n" +
                        "          }\n" +
                        "        }\n" +
                        "      }\n" +
                        "    }, {\n" +
                        "      \"range\" : {\n" +
                        "        \"data_date_combined_family\" : {\n" +
                        "          \"from\" : null,\n" +
                        "          \"to\" : \"2013-12-31\",\n" +
                        "          \"include_lower\" : true,\n" +
                        "          \"include_upper\" : true\n" +
                        "        }\n" +
                        "      }\n" +
                        "    }, {\n" +
                        "      \"term\" : {\n" +
                        "        \"data_duplicate_resource\" : \"no\"\n" +
                        "      }\n" +
                        "    }, {\n" +
                        "      \"bool\" : {\n" +
                        "        \"should\" : {\n" +
                        "          \"terms\" : {\n" +
                        "            \"data_record_type\" : [ \"email\", \"email attachment\", \"email attachment ole\" ]\n" +
                        "          }\n" +
                        "        }\n" +
                        "      }\n" +
                        "    }, {\n" +
                        "      \"filtered\" : {\n" +
                        "        \"query\" : {\n" +
                        "          \"match_all\" : { }\n" +
                        "        },\n" +
                        "        \"filter\" : {\n" +
                        "          \"exists\" : {\n" +
                        "            \"field\" : \"data_filter_universal\"\n" +
                        "          }\n" +
                        "        }\n" +
                        "      }\n" +
                        "    }, {\n" +
                        "      \"filtered\" : {\n" +
                        "        \"query\" : {\n" +
                        "          \"match_all\" : { }\n" +
                        "        },\n" +
                        "        \"filter\" : {\n" +
                        "          \"missing\" : {\n" +
                        "            \"field\" : \"data_moved_to\"\n" +
                        "          }\n" +
                        "        }\n" +
                        "      }\n" +
                        "    } ]\n" +
                        "  }\n" +
                        "}"
        );
    }
    
}
<|MERGE_RESOLUTION|>--- conflicted
+++ resolved
@@ -272,35 +272,9 @@
                         "               And\n" +
                         "                  Number (fieldname=_xmax, operator=NE, value=6250507)\n" +
                         "                  Boolean (fieldname=_xmax_is_committed, operator=EQ, value=false)\n" +
-<<<<<<< HEAD
                         "      Or\n" +
                         "         Expansion\n" +
                         "            data_cv_group_id=<db.schema.table.index>data_cv_group_id\n" +
-=======
-                        "      Child (type=data)\n" +
-                        "         Or\n" +
-                        "            Expansion\n" +
-                        "               data_cv_group_id=<db.schema.table.index>data_cv_group_id\n" +
-                        "               Expansion\n" +
-                        "                  id=<db.schema.table.index>id\n" +
-                        "                  And\n" +
-                        "                     Word (fieldname=data_client_name, operator=EQ, value=anthem, index=db.schema.table.index)\n" +
-                        "                     Word (fieldname=data_duplicate_resource, operator=EQ, value=no, index=db.schema.table.index)\n" +
-                        "                     Or\n" +
-                        "                        Array (fieldname=data_custodian, operator=EQ, index=db.schema.table.index) (OR)\n" +
-                        "                           Word (fieldname=data_custodian, operator=EQ, value=querty, amy, index=db.schema.table.index)\n" +
-                        "                           Word (fieldname=data_custodian, operator=EQ, value=qwerty, colin, index=db.schema.table.index)\n" +
-                        "                           Word (fieldname=data_custodian, operator=EQ, value=qwerty, keith, index=db.schema.table.index)\n" +
-                        "                           Word (fieldname=data_custodian, operator=EQ, value=qwerty, perry, index=db.schema.table.index)\n" +
-                        "                           Word (fieldname=data_custodian, operator=EQ, value=qwerty, norm, index=db.schema.table.index)\n" +
-                        "                           Word (fieldname=data_custodian, operator=EQ, value=qwerty, mike, index=db.schema.table.index)\n" +
-                        "                           Word (fieldname=data_custodian, operator=EQ, value=qwerty,mike, index=db.schema.table.index)\n" +
-                        "                           Word (fieldname=data_custodian, operator=EQ, value=qwerty, dan, index=db.schema.table.index)\n" +
-                        "                           Word (fieldname=data_custodian, operator=EQ, value=qwerty,dan, index=db.schema.table.index)\n" +
-                        "                     Prefix (fieldname=data_filter_06b, operator=EQ, value=qwerty, index=db.schema.table.index)\n" +
-                        "                     Not\n" +
-                        "                        NotNull (fieldname=data_moved_to, operator=EQ, index=db.schema.table.index)\n" +
->>>>>>> c3f9421d
                         "            Expansion\n" +
                         "               id=<db.schema.table.index>id\n" +
                         "               And\n" +
@@ -326,15 +300,16 @@
                         "               Word (fieldname=data_client_name, operator=EQ, value=anthem, index=db.schema.table.index)\n" +
                         "               Word (fieldname=data_duplicate_resource, operator=EQ, value=no, index=db.schema.table.index)\n" +
                         "               Or\n" +
-                        "                  Word (fieldname=data_custodian, operator=EQ, value=querty, amy, index=db.schema.table.index)\n" +
-                        "                  Word (fieldname=data_custodian, operator=EQ, value=qwerty, colin, index=db.schema.table.index)\n" +
-                        "                  Word (fieldname=data_custodian, operator=EQ, value=qwerty, keith, index=db.schema.table.index)\n" +
-                        "                  Word (fieldname=data_custodian, operator=EQ, value=qwerty, perry, index=db.schema.table.index)\n" +
-                        "                  Word (fieldname=data_custodian, operator=EQ, value=qwerty, norm, index=db.schema.table.index)\n" +
-                        "                  Word (fieldname=data_custodian, operator=EQ, value=qwerty, mike, index=db.schema.table.index)\n" +
-                        "                  Word (fieldname=data_custodian, operator=EQ, value=qwerty,mike, index=db.schema.table.index)\n" +
-                        "                  Word (fieldname=data_custodian, operator=EQ, value=qwerty, dan, index=db.schema.table.index)\n" +
-                        "                  Word (fieldname=data_custodian, operator=EQ, value=qwerty,dan, index=db.schema.table.index)\n" +
+                        "                  Array (fieldname=data_custodian, operator=EQ, index=db.schema.table.index) (OR)\n" +
+                        "                     Word (fieldname=data_custodian, operator=EQ, value=querty, amy, index=db.schema.table.index)\n" +
+                        "                     Word (fieldname=data_custodian, operator=EQ, value=qwerty, colin, index=db.schema.table.index)\n" +
+                        "                     Word (fieldname=data_custodian, operator=EQ, value=qwerty, keith, index=db.schema.table.index)\n" +
+                        "                     Word (fieldname=data_custodian, operator=EQ, value=qwerty, perry, index=db.schema.table.index)\n" +
+                        "                     Word (fieldname=data_custodian, operator=EQ, value=qwerty, norm, index=db.schema.table.index)\n" +
+                        "                     Word (fieldname=data_custodian, operator=EQ, value=qwerty, mike, index=db.schema.table.index)\n" +
+                        "                     Word (fieldname=data_custodian, operator=EQ, value=qwerty,mike, index=db.schema.table.index)\n" +
+                        "                     Word (fieldname=data_custodian, operator=EQ, value=qwerty, dan, index=db.schema.table.index)\n" +
+                        "                     Word (fieldname=data_custodian, operator=EQ, value=qwerty,dan, index=db.schema.table.index)\n" +
                         "               Prefix (fieldname=data_filter_06b, operator=EQ, value=qwerty, index=db.schema.table.index)\n" +
                         "               Not\n" +
                         "                  NotNull (fieldname=data_moved_to, operator=EQ, index=db.schema.table.index)"
