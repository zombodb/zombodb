/*
 * Portions Copyright 2013-2015 Technology Concepts & Design, Inc
 * Portions Copyright 2015-2017 ZomboDB, LLC
 *
 * Licensed under the Apache License, Version 2.0 (the "License");
 * you may not use this file except in compliance with the License.
 * You may obtain a copy of the License at
 * 
 *     http://www.apache.org/licenses/LICENSE-2.0
 * 
 * Unless required by applicable law or agreed to in writing, software
 * distributed under the License is distributed on an "AS IS" BASIS,
 * WITHOUT WARRANTIES OR CONDITIONS OF ANY KIND, either express or implied.
 * See the License for the specific language governing permissions and
 * limitations under the License.
 */
package com.tcdi.zombodb.query_parser;

import com.fasterxml.jackson.databind.MapperFeature;
import com.fasterxml.jackson.databind.ObjectMapper;
import com.tcdi.zombodb.highlight.AnalyzedField;
import com.tcdi.zombodb.highlight.DocumentHighlighter;
import com.tcdi.zombodb.query_parser.metadata.IndexMetadataManager;
import com.tcdi.zombodb.query_parser.rewriters.QueryRewriter;
import com.tcdi.zombodb.query_parser.utils.Utils;
import com.tcdi.zombodb.test.ZomboDBTestCase;
import org.elasticsearch.action.admin.indices.analyze.AnalyzeResponse;
import org.elasticsearch.action.search.SearchAction;
import org.elasticsearch.action.search.SearchRequestBuilder;
import org.elasticsearch.common.xcontent.json.JsonXContent;
import org.junit.Ignore;
import org.junit.Test;

import java.io.StringReader;
import java.util.Arrays;
import java.util.HashMap;
import java.util.List;
import java.util.Map;

import static org.junit.Assert.assertEquals;
import static org.junit.Assert.fail;

/**
 * Tests for {@link QueryRewriter}
 */
public class TestQueryRewriter extends ZomboDBTestCase {
    String query = "#options(id=<table.index>id, id=<table.index>id, id=<table.index>id, other:(left=<table.index>right)) #extended_stats(custodian) #tally(subject, '^.*', 1000, '_term', #significant_terms(author, '^.*', 1000))  " +
            "#field_lists(field1=[a,b,c], field2=[d,e,f], field3=[a,b,c,d,e,f]) " +
            "(" +
            "fulltext=[beer] meeting not staff not cancelled not risk " +
            "#expand<left_field = <this.index>right_field>(the subquery) " +
            "(some query) (other query) (())" +
            "long.dotted.field:foo " +
            "fuzzy~32 '1-2' " +
            "subject:['beer'] " +
            "prefix* *wildcard *wildcard2* *wild*card3* wild*card4 " +
            "'prefix* *wildcard *wildcard2* *wild*card3* wild*card4' " +
            "( ( (( ( custodian = \"QUERTY, V\" AND recordtype = \"EMAIL ATTACHMENT\" AND fileextension = PDF ) )) AND fileextension = pdf ) ) " +
            "001 123 0 000 0.23 " +
            "$$ doc['id'].value > 1024 $$ " +
            "field:~'^.*' " +
            "subject:[[ a, b, c, d ]] or title:[[1,2,3,4,5]] " +
            "'this is a sloppy phrase~'~11 \"so is this\"~42 " +
            "( ( ((review_data.owner_username=E_RIDGE AND review_data.status_name:[\"REVIEW_UPDATED\",\"REVIEW_CHECKED_OUT\"]) OR (review_data.status_name:REVIEW_READY)) AND review_data.project_id = 1040 ) ) " +
            "'this is an unordered sloppy phrase~'~!11 " +
            "field:null or fuzzy~1" +
            "[1,2,3,beer,'foo',\"blah\", true, 123.99, null] or " +
            "field<>http*\\/\\/www\\.\\*tcdi\\.com\\/ " +
            "field:value~ " +
            "review_data.assigned_reviewers:e_ridge " +
            "field:(a w/123 b w/2 c ^2.0 id=one /to/ two) and " +
            "foo /to/ three a\\-b\\-c\\-d a\\b\\c\\d a\\/b\\/c\\/d " +
            "http\\:\\/\\/www\\.tcdi\\.com\\/\\?id\\=42  blah:1 to 10 a to z " +
            "field1:(word1* word2*** w*ld?card* field2:wo**rd3 or " +
            "(review_data.subject:(first wine cheese food foo bar) and field:drink and review_data.subject:wine and review_data.subject:last and field:food) " +
            "(review_data.subject:(first, wine, cheese, food, foo, bar) or review_data.subject:wine or review_data.subject:last) " +
            "review_data.review_set_name:zipper or (review_data.review_set_name:food or beer) " +
            "(this or merges or arrays or [1,2,3] or [x,y,z, 'some phrase']) " +
            "field3:(beer^2 and wine) not *gr*avy*) " +
            "nested_field.fielda:beer with nested_field.fieldb:wine with (nested_field.fieldc:(food or cheese)) " +
            "  ((_xmin = 42  AND                      " + //  inserted by the current transaction
            "     _cmin < 42  AND                     " + //  before this command, and
            "     (_xmax = 0 OR                       " + //  the row has not been deleted, or
            "      (_xmax = 42  AND                   " + //  it was deleted by the current transaction
            "       _cmax >= 42)))                    " + //  but not before this command,
            "  OR                                     " + //                   or
            "    (_xmin_is_committed = true  AND      " + //  the row was inserted by a committed transaction, and
            "       (_xmax = 0 OR                     " + //  the row has not been deleted, or
            "        (_xmax = 42  AND                 " + //  the row is being deleted by this transaction
            "         _cmax >= 42) OR                 " + //  but it's not deleted \"yet\", or
            "        (_xmax <> 42  AND                " + //  the row was deleted by another transaction
            "         _xmax_is_committed = false))))  " + //  that has not been committed
            ")";

    // too much to rewrite
    @Ignore
    // @Test
    public void testComplexQueryJson() throws Exception {
        assertJson(query, resource(this.getClass(), "testComplexQueryJson.expected"));
    }

    @Test
    public void testComplexQueryAST() throws Exception {
        assertAST(query, resource(this.getClass(), "testComplexQueryAST.expected"));
    }

    @Test
    public void testSingleOption() throws Exception {
        assertAST("#options(left=<table.index>right)",
                "QueryTree\n" +
                        "   Options\n" +
                        "      left=<db.schema.table.index>right\n" +
                        "         LeftField (value=left)\n" +
                        "         IndexName (value=db.schema.table.index)\n" +
                        "         RightField (value=right)\n"
        );
    }

    @Test
    public void testMultipleOptions() throws Exception {
        assertAST("#options(left=<table.index>right, left2=<table2.index2>right2)",
                "QueryTree\n" +
                        "   Options\n" +
                        "      left=<db.schema.table.index>right\n" +
                        "         LeftField (value=left)\n" +
                        "         IndexName (value=db.schema.table.index)\n" +
                        "         RightField (value=right)\n" +
                        "      left2=<db.schema.table2.index2>right2\n" +
                        "         LeftField (value=left2)\n" +
                        "         IndexName (value=db.schema.table2.index2)\n" +
                        "         RightField (value=right2)\n"
        );
    }

    @Test
    public void testSingleNamedOption() throws Exception {
        assertAST("#options(f_name:(left=<table.index>right))",
                "QueryTree\n" +
                        "   Options\n" +
                        "      f_name:(left=<db.schema.table.index>right)\n" +
                        "         LeftField (value=left)\n" +
                        "         IndexName (value=db.schema.table.index)\n" +
                        "         RightField (value=right)\n"
        );
    }

    @Test
    public void testMultipleNamedOptions() throws Exception {
        assertAST("#options(f_name:(left=<table.index>right), f_name2:(left2=<table2.index2>right2))",
                "QueryTree\n" +
                        "   Options\n" +
                        "      f_name:(left=<db.schema.table.index>right)\n" +
                        "         LeftField (value=left)\n" +
                        "         IndexName (value=db.schema.table.index)\n" +
                        "         RightField (value=right)\n" +
                        "      f_name2:(left2=<db.schema.table2.index2>right2)\n" +
                        "         LeftField (value=left2)\n" +
                        "         IndexName (value=db.schema.table2.index2)\n" +
                        "         RightField (value=right2)\n"
        );
    }

    @Test
    public void testMultipleMixedOptions() throws Exception {
        assertAST("#options(left=<table.index>right, f_name2:(left2=<table2.index2>right2))",
                "QueryTree\n" +
                        "   Options\n" +
                        "      left=<db.schema.table.index>right\n" +
                        "         LeftField (value=left)\n" +
                        "         IndexName (value=db.schema.table.index)\n" +
                        "         RightField (value=right)\n" +
                        "      f_name2:(left2=<db.schema.table2.index2>right2)\n" +
                        "         LeftField (value=left2)\n" +
                        "         IndexName (value=db.schema.table2.index2)\n" +
                        "         RightField (value=right2)\n"
        );
    }

    @Test
    public void test_allFieldExpansion() throws Exception {
        assertAST("beer or wine or cheese and fulltext:bob",
                "QueryTree\n" +
                        "   Expansion\n" +
                        "      id=<db.schema.table.index>id\n" +
                        "      Or\n" +
                        "         And\n" +
                        "            Or\n" +
                        "               Word (fieldname=fulltext_field, operator=CONTAINS, value=cheese, index=db.schema.table.index)\n" +
                        "               Word (fieldname=_all, operator=CONTAINS, value=cheese, index=db.schema.table.index)\n" +
                        "            Word (fieldname=fulltext, operator=CONTAINS, value=bob, index=db.schema.table.index)\n" +
                        "         Array (fieldname=fulltext_field, operator=CONTAINS, index=db.schema.table.index) (OR)\n" +
                        "            Word (fieldname=fulltext_field, operator=CONTAINS, value=beer, index=db.schema.table.index)\n" +
                        "            Word (fieldname=fulltext_field, operator=CONTAINS, value=wine, index=db.schema.table.index)\n" +
                        "         Array (fieldname=_all, operator=CONTAINS, index=db.schema.table.index) (OR)\n" +
                        "            Word (fieldname=_all, operator=CONTAINS, value=beer, index=db.schema.table.index)\n" +
                        "            Word (fieldname=_all, operator=CONTAINS, value=wine, index=db.schema.table.index)"
        );
    }

    @Test
    public void testASTExpansionInjection() throws Exception {
        assertAST("#options(id=<main_ft.idxmain_ft>ft_id, id=<main_vol.idxmain_vol>vol_id, id=<main_other.idxmain_other>other_id) (((_xmin = 6250261 AND _cmin < 0 AND (_xmax = 0 OR (_xmax = 6250261 AND _cmax >= 0))) OR (_xmin_is_committed = true AND (_xmax = 0 OR (_xmax = 6250261 AND _cmax >= 0) OR (_xmax <> 6250261 AND _xmax_is_committed = false))))) AND (((phrase_field:(beer w/500 a))))",
                "QueryTree\n" +
                        "   Options\n" +
                        "      id=<db.schema.main_ft.idxmain_ft>ft_id\n" +
                        "         LeftField (value=id)\n" +
                        "         IndexName (value=db.schema.main_ft.idxmain_ft)\n" +
                        "         RightField (value=ft_id)\n" +
                        "      id=<db.schema.main_vol.idxmain_vol>vol_id\n" +
                        "         LeftField (value=id)\n" +
                        "         IndexName (value=db.schema.main_vol.idxmain_vol)\n" +
                        "         RightField (value=vol_id)\n" +
                        "      id=<db.schema.main_other.idxmain_other>other_id\n" +
                        "         LeftField (value=id)\n" +
                        "         IndexName (value=db.schema.main_other.idxmain_other)\n" +
                        "         RightField (value=other_id)\n" +
                        "   Expansion\n" +
                        "      id=<db.schema.table.index>id\n" +
                        "      And\n" +
                        "         Or\n" +
                        "            And\n" +
                        "               Number (fieldname=_xmin, operator=EQ, value=6250261)\n" +
                        "               Number (fieldname=_cmin, operator=LT, value=0)\n" +
                        "               Or\n" +
                        "                  Number (fieldname=_xmax, operator=EQ, value=0)\n" +
                        "                  And\n" +
                        "                     Number (fieldname=_xmax, operator=EQ, value=6250261)\n" +
                        "                     Number (fieldname=_cmax, operator=GTE, value=0)\n" +
                        "            And\n" +
                        "               Boolean (fieldname=_xmin_is_committed, operator=EQ, value=true)\n" +
                        "               Or\n" +
                        "                  Number (fieldname=_xmax, operator=EQ, value=0)\n" +
                        "                  And\n" +
                        "                     Number (fieldname=_xmax, operator=EQ, value=6250261)\n" +
                        "                     Number (fieldname=_cmax, operator=GTE, value=0)\n" +
                        "                  And\n" +
                        "                     Number (fieldname=_xmax, operator=NE, value=6250261)\n" +
                        "                     Boolean (fieldname=_xmax_is_committed, operator=EQ, value=false)\n" +
                        "         Proximity (fieldname=phrase_field, operator=CONTAINS, distance=500, ordered=false, index=db.schema.table.index)\n" +
                        "            Word (fieldname=phrase_field, operator=CONTAINS, value=beer, index=db.schema.table.index)\n" +
                        "            Word (fieldname=phrase_field, operator=CONTAINS, value=a, index=db.schema.table.index)"
        );
    }

    @Test
    public void testASTExpansionInjection2() throws Exception {
        assertAST("#options(id=<so_users.idxso_users>ft_id, id=<so_users.idxso_users>vol_id, id=<so_users.idxso_users>other_id) (((_xmin = 6250507 AND _cmin < 0 AND (_xmax = 0 OR (_xmax = 6250507 AND _cmax >= 0))) OR (_xmin_is_committed = true AND (_xmax = 0 OR (_xmax = 6250507 AND _cmax >= 0) OR (_xmax <> 6250507 AND _xmax_is_committed = false))))) AND (((( #expand<data_cv_group_id=<this.index>data_cv_group_id> ( ( (( ( data_client_name = ANTHEM AND data_duplicate_resource = NO ) )) AND " +
                        "( (data_custodian = \"Querty, AMY\" OR data_custodian = \"QWERTY, COLIN\" OR data_custodian = \"QWERTY, KEITH\" OR data_custodian = \"QWERTY, PERRY\" OR data_custodian = \"QWERTY, NORM\" OR data_custodian = \"QWERTY, MIKE\" OR " +
                        "data_custodian = \"QWERTY,MIKE\" OR data_custodian = \"QWERTY, DAN\" OR data_custodian = \"QWERTY,DAN\") AND data_filter_06b = \"QWERTY*\" AND NOT data_moved_to = \"*\" ) ) ) ))))",
                "QueryTree\n" +
                        "   Options\n" +
                        "      id=<db.schema.so_users.idxso_users>ft_id\n" +
                        "         LeftField (value=id)\n" +
                        "         IndexName (value=db.schema.so_users.idxso_users)\n" +
                        "         RightField (value=ft_id)\n" +
                        "      id=<db.schema.so_users.idxso_users>vol_id\n" +
                        "         LeftField (value=id)\n" +
                        "         IndexName (value=db.schema.so_users.idxso_users)\n" +
                        "         RightField (value=vol_id)\n" +
                        "      id=<db.schema.so_users.idxso_users>other_id\n" +
                        "         LeftField (value=id)\n" +
                        "         IndexName (value=db.schema.so_users.idxso_users)\n" +
                        "         RightField (value=other_id)\n" +
                        "   And\n" +
                        "      Or\n" +
                        "         And\n" +
                        "            Number (fieldname=_xmin, operator=EQ, value=6250507)\n" +
                        "            Number (fieldname=_cmin, operator=LT, value=0)\n" +
                        "            Or\n" +
                        "               Number (fieldname=_xmax, operator=EQ, value=0)\n" +
                        "               And\n" +
                        "                  Number (fieldname=_xmax, operator=EQ, value=6250507)\n" +
                        "                  Number (fieldname=_cmax, operator=GTE, value=0)\n" +
                        "         And\n" +
                        "            Boolean (fieldname=_xmin_is_committed, operator=EQ, value=true)\n" +
                        "            Or\n" +
                        "               Number (fieldname=_xmax, operator=EQ, value=0)\n" +
                        "               And\n" +
                        "                  Number (fieldname=_xmax, operator=EQ, value=6250507)\n" +
                        "                  Number (fieldname=_cmax, operator=GTE, value=0)\n" +
                        "               And\n" +
                        "                  Number (fieldname=_xmax, operator=NE, value=6250507)\n" +
                        "                  Boolean (fieldname=_xmax_is_committed, operator=EQ, value=false)\n" +
                        "      Or\n" +
                        "         Expansion\n" +
                        "            data_cv_group_id=<db.schema.table.index>data_cv_group_id\n" +
                        "            And\n" +
                        "               Word (fieldname=data_client_name, operator=EQ, value=anthem, index=db.schema.table.index)\n" +
                        "               Word (fieldname=data_duplicate_resource, operator=EQ, value=no, index=db.schema.table.index)\n" +
                        "               Or\n" +
                        "                  Array (fieldname=data_custodian, operator=EQ, index=db.schema.table.index) (OR)\n" +
                        "                     Word (fieldname=data_custodian, operator=EQ, value=querty, amy, index=db.schema.table.index)\n" +
                        "                     Word (fieldname=data_custodian, operator=EQ, value=qwerty, colin, index=db.schema.table.index)\n" +
                        "                     Word (fieldname=data_custodian, operator=EQ, value=qwerty, keith, index=db.schema.table.index)\n" +
                        "                     Word (fieldname=data_custodian, operator=EQ, value=qwerty, perry, index=db.schema.table.index)\n" +
                        "                     Word (fieldname=data_custodian, operator=EQ, value=qwerty, norm, index=db.schema.table.index)\n" +
                        "                     Word (fieldname=data_custodian, operator=EQ, value=qwerty, mike, index=db.schema.table.index)\n" +
                        "                     Word (fieldname=data_custodian, operator=EQ, value=qwerty,mike, index=db.schema.table.index)\n" +
                        "                     Word (fieldname=data_custodian, operator=EQ, value=qwerty, dan, index=db.schema.table.index)\n" +
                        "                     Word (fieldname=data_custodian, operator=EQ, value=qwerty,dan, index=db.schema.table.index)\n" +
                        "               Prefix (fieldname=data_filter_06b, operator=EQ, value=qwerty, index=db.schema.table.index)\n" +
                        "               Not\n" +
                        "                  NotNull (fieldname=data_moved_to, operator=EQ, index=db.schema.table.index)\n" +
                        "         Expansion\n" +
                        "            id=<db.schema.table.index>id\n" +
                        "            And\n" +
                        "               Word (fieldname=data_client_name, operator=EQ, value=anthem, index=db.schema.table.index)\n" +
                        "               Word (fieldname=data_duplicate_resource, operator=EQ, value=no, index=db.schema.table.index)\n" +
                        "               Or\n" +
                        "                  Array (fieldname=data_custodian, operator=EQ, index=db.schema.table.index) (OR)\n" +
                        "                     Word (fieldname=data_custodian, operator=EQ, value=querty, amy, index=db.schema.table.index)\n" +
                        "                     Word (fieldname=data_custodian, operator=EQ, value=qwerty, colin, index=db.schema.table.index)\n" +
                        "                     Word (fieldname=data_custodian, operator=EQ, value=qwerty, keith, index=db.schema.table.index)\n" +
                        "                     Word (fieldname=data_custodian, operator=EQ, value=qwerty, perry, index=db.schema.table.index)\n" +
                        "                     Word (fieldname=data_custodian, operator=EQ, value=qwerty, norm, index=db.schema.table.index)\n" +
                        "                     Word (fieldname=data_custodian, operator=EQ, value=qwerty, mike, index=db.schema.table.index)\n" +
                        "                     Word (fieldname=data_custodian, operator=EQ, value=qwerty,mike, index=db.schema.table.index)\n" +
                        "                     Word (fieldname=data_custodian, operator=EQ, value=qwerty, dan, index=db.schema.table.index)\n" +
                        "                     Word (fieldname=data_custodian, operator=EQ, value=qwerty,dan, index=db.schema.table.index)\n" +
                        "               Prefix (fieldname=data_filter_06b, operator=EQ, value=qwerty, index=db.schema.table.index)\n" +
                        "               Not\n" +
                        "                  NotNull (fieldname=data_moved_to, operator=EQ, index=db.schema.table.index)"
        );
    }

    @Test
    public void testSimplePhrase() throws Exception {
        assertJson("phrase_field:(\"this is a phrase\")",
                "{\n" +
                        "  \"match\" : {\n" +
                        "    \"phrase_field\" : {\n" +
                        "      \"query\" : \"this is a phrase\",\n" +
                        "      \"type\" : \"phrase\"\n" +
                        "    }\n" +
                        "  }\n" +
                        "}"
        );
    }

    @Test
    public void testPhraseWithEscapedWildcards() throws Exception {
        assertJson("_all:'\\* this phrase has \\?escaped\\~ wildcards\\*'",
                "{\n" +
                        "  \"bool\" : {\n" +
                        "    \"should\" : [ {\n" +
                        "      \"match\" : {\n" +
                        "        \"fulltext_field\" : {\n" +
                        "          \"query\" : \"* this phrase has ?escaped~ wildcards*\",\n" +
                        "          \"type\" : \"phrase\"\n" +
                        "        }\n" +
                        "      }\n" +
                        "    }, {\n" +
                        "      \"match\" : {\n" +
                        "        \"_all\" : {\n" +
                        "          \"query\" : \"* this phrase has ?escaped~ wildcards*\",\n" +
                        "          \"type\" : \"phrase\"\n" +
                        "        }\n" +
                        "      }\n" +
                        "    } ]\n" +
                        "  }\n" +
                        "}");
    }

    @Test
    public void testPhraseWithFuzzyTerms() throws Exception {
        assertJson("phrase_field:'Here~ is~ fuzzy~ words'",
                "{\n" +
                        "  \"span_near\" : {\n" +
                        "    \"clauses\" : [ {\n" +
                        "      \"span_multi\" : {\n" +
                        "        \"match\" : {\n" +
                        "          \"fuzzy\" : {\n" +
                        "            \"phrase_field\" : {\n" +
                        "              \"value\" : \"here\",\n" +
                        "              \"prefix_length\" : 3\n" +
                        "            }\n" +
                        "          }\n" +
                        "        }\n" +
                        "      }\n" +
                        "    }, {\n" +
                        "      \"span_multi\" : {\n" +
                        "        \"match\" : {\n" +
                        "          \"fuzzy\" : {\n" +
                        "            \"phrase_field\" : {\n" +
                        "              \"value\" : \"is\",\n" +
                        "              \"prefix_length\" : 3\n" +
                        "            }\n" +
                        "          }\n" +
                        "        }\n" +
                        "      }\n" +
                        "    }, {\n" +
                        "      \"span_multi\" : {\n" +
                        "        \"match\" : {\n" +
                        "          \"fuzzy\" : {\n" +
                        "            \"phrase_field\" : {\n" +
                        "              \"value\" : \"fuzzy\",\n" +
                        "              \"prefix_length\" : 3\n" +
                        "            }\n" +
                        "          }\n" +
                        "        }\n" +
                        "      }\n" +
                        "    }, {\n" +
                        "      \"span_term\" : {\n" +
                        "        \"phrase_field\" : {\n" +
                        "          \"value\" : \"words\"\n" +
                        "        }\n" +
                        "      }\n" +
                        "    } ],\n" +
                        "    \"slop\" : 0,\n" +
                        "    \"in_order\" : true\n" +
                        "  }\n" +
                        "}");
    }

    @Test
    public void testPhraseWithEscapedFuzzyCharacters() throws Exception {
        assertJson("phrase_field:'Here\\~ is\\~ fuzzy\\~ words'",
                "{\n" +
                        "  \"match\" : {\n" +
                        "    \"phrase_field\" : {\n" +
                        "      \"query\" : \"Here~ is~ fuzzy~ words\",\n" +
                        "      \"type\" : \"phrase\"\n" +
                        "    }\n" +
                        "  }\n" +
                        "}");
    }

    @Test
    public void testPhraseWithMetaCharacters() throws Exception {
        assertJson("phrase_field:'this* should\\* sub:parse :\\- into a sp\\?n~'",
                "{\n" +
                        "  \"span_near\" : {\n" +
                        "    \"clauses\" : [ {\n" +
                        "      \"span_multi\" : {\n" +
                        "        \"match\" : {\n" +
                        "          \"prefix\" : {\n" +
                        "            \"phrase_field\" : \"this\"\n" +
                        "          }\n" +
                        "        }\n" +
                        "      }\n" +
                        "    }, {\n" +
                        "      \"span_term\" : {\n" +
                        "        \"phrase_field\" : {\n" +
                        "          \"value\" : \"should*\"\n" +
                        "        }\n" +
                        "      }\n" +
                        "    }, {\n" +
                        "      \"span_term\" : {\n" +
                        "        \"phrase_field\" : {\n" +
                        "          \"value\" : \"sub:parse\"\n" +
                        "        }\n" +
                        "      }\n" +
                        "    }, {\n" +
                        "      \"span_term\" : {\n" +
                        "        \"phrase_field\" : {\n" +
                        "          \"value\" : \"\\\\\"\n" +
                        "        }\n" +
                        "      }\n" +
                        "    }, {\n" +
                        "      \"span_term\" : {\n" +
                        "        \"phrase_field\" : {\n" +
                        "          \"value\" : \"into\"\n" +
                        "        }\n" +
                        "      }\n" +
                        "    }, {\n" +
                        "      \"span_term\" : {\n" +
                        "        \"phrase_field\" : {\n" +
                        "          \"value\" : \"a\"\n" +
                        "        }\n" +
                        "      }\n" +
                        "    }, {\n" +
                        "      \"span_multi\" : {\n" +
                        "        \"match\" : {\n" +
                        "          \"fuzzy\" : {\n" +
                        "            \"phrase_field\" : {\n" +
                        "              \"value\" : \"sp?n\",\n" +
                        "              \"prefix_length\" : 3\n" +
                        "            }\n" +
                        "          }\n" +
                        "        }\n" +
                        "      }\n" +
                        "    } ],\n" +
                        "    \"slop\" : 0,\n" +
                        "    \"in_order\" : true\n" +
                        "  }\n" +
                        "}");
    }

    @Test
    public void testPhraseWithSlop() throws Exception {
        assertJson("phrase_field:'some phrase containing slop'~2",
                "{\n" +
                        "  \"match\" : {\n" +
                        "    \"phrase_field\" : {\n" +
                        "      \"query\" : \"some phrase containing slop\",\n" +
                        "      \"type\" : \"phrase\",\n" +
                        "      \"slop\" : 2\n" +
                        "    }\n" +
                        "  }\n" +
                        "}");
    }

    @Test
    public void testPhraseWithWildcards() throws Exception {
        assertJson("phrase_field:'phrase containing wild*card'",
                "{\n" +
                        "  \"span_near\" : {\n" +
                        "    \"clauses\" : [ {\n" +
                        "      \"span_term\" : {\n" +
                        "        \"phrase_field\" : {\n" +
                        "          \"value\" : \"phrase\"\n" +
                        "        }\n" +
                        "      }\n" +
                        "    }, {\n" +
                        "      \"span_term\" : {\n" +
                        "        \"phrase_field\" : {\n" +
                        "          \"value\" : \"containing\"\n" +
                        "        }\n" +
                        "      }\n" +
                        "    }, {\n" +
                        "      \"span_multi\" : {\n" +
                        "        \"match\" : {\n" +
                        "          \"wildcard\" : {\n" +
                        "            \"phrase_field\" : \"wild*card\"\n" +
                        "          }\n" +
                        "        }\n" +
                        "      }\n" +
                        "    } ],\n" +
                        "    \"slop\" : 0,\n" +
                        "    \"in_order\" : true\n" +
                        "  }\n" +
                        "}");
    }

    @Test
    public void testAndedWildcardPhrases() throws Exception {
        assertJson("phrase_field:'phrase containing wild*card AND w*ns'",
                "{\n" +
                        "  \"span_near\" : {\n" +
                        "    \"clauses\" : [ {\n" +
                        "      \"span_term\" : {\n" +
                        "        \"phrase_field\" : {\n" +
                        "          \"value\" : \"phrase\"\n" +
                        "        }\n" +
                        "      }\n" +
                        "    }, {\n" +
                        "      \"span_term\" : {\n" +
                        "        \"phrase_field\" : {\n" +
                        "          \"value\" : \"containing\"\n" +
                        "        }\n" +
                        "      }\n" +
                        "    }, {\n" +
                        "      \"span_multi\" : {\n" +
                        "        \"match\" : {\n" +
                        "          \"wildcard\" : {\n" +
                        "            \"phrase_field\" : \"wild*card\"\n" +
                        "          }\n" +
                        "        }\n" +
                        "      }\n" +
                        "    }, {\n" +
                        "      \"span_term\" : {\n" +
                        "        \"phrase_field\" : {\n" +
                        "          \"value\" : \"and\"\n" +
                        "        }\n" +
                        "      }\n" +
                        "    }, {\n" +
                        "      \"span_multi\" : {\n" +
                        "        \"match\" : {\n" +
                        "          \"wildcard\" : {\n" +
                        "            \"phrase_field\" : \"w*ns\"\n" +
                        "          }\n" +
                        "        }\n" +
                        "      }\n" +
                        "    } ],\n" +
                        "    \"slop\" : 0,\n" +
                        "    \"in_order\" : true\n" +
                        "  }\n" +
                        "}");
    }

    @Test
    public void testOredWildcardPhrases() throws Exception {
        assertJson("phrase_field:'phrase containing wild*card OR w*ns'",
                "{\n" +
                        "  \"span_near\" : {\n" +
                        "    \"clauses\" : [ {\n" +
                        "      \"span_term\" : {\n" +
                        "        \"phrase_field\" : {\n" +
                        "          \"value\" : \"phrase\"\n" +
                        "        }\n" +
                        "      }\n" +
                        "    }, {\n" +
                        "      \"span_term\" : {\n" +
                        "        \"phrase_field\" : {\n" +
                        "          \"value\" : \"containing\"\n" +
                        "        }\n" +
                        "      }\n" +
                        "    }, {\n" +
                        "      \"span_multi\" : {\n" +
                        "        \"match\" : {\n" +
                        "          \"wildcard\" : {\n" +
                        "            \"phrase_field\" : \"wild*card\"\n" +
                        "          }\n" +
                        "        }\n" +
                        "      }\n" +
                        "    }, {\n" +
                        "      \"span_term\" : {\n" +
                        "        \"phrase_field\" : {\n" +
                        "          \"value\" : \"or\"\n" +
                        "        }\n" +
                        "      }\n" +
                        "    }, {\n" +
                        "      \"span_multi\" : {\n" +
                        "        \"match\" : {\n" +
                        "          \"wildcard\" : {\n" +
                        "            \"phrase_field\" : \"w*ns\"\n" +
                        "          }\n" +
                        "        }\n" +
                        "      }\n" +
                        "    } ],\n" +
                        "    \"slop\" : 0,\n" +
                        "    \"in_order\" : true\n" +
                        "  }\n" +
                        "}");
    }

    @Test
    public void testCVSIX939_boolean_simpilification() throws Exception {
        assertJson("id:1 and id<>1",
                "{\n" +
                        "  \"bool\" : {\n" +
                        "    \"must\" : [ {\n" +
                        "      \"term\" : {\n" +
                        "        \"id\" : 1\n" +
                        "      }\n" +
                        "    }, {\n" +
                        "      \"bool\" : {\n" +
                        "        \"must_not\" : {\n" +
                        "          \"term\" : {\n" +
                        "            \"id\" : 1\n" +
                        "          }\n" +
                        "        }\n" +
                        "      }\n" +
                        "    } ]\n" +
                        "  }\n" +
                        "}");
    }

    @Test
    public void testTermAndPhraseEqual() throws Exception {
        assertEquals(toJson("phrase_field:'\\*test\\~'"), toJson("phrase_field:\\*test\\~"));
    }

    @Test
    public void testSimpleNestedGroup() throws Exception {
        assertJson("nested_group.field_a:value and nested_group.field_b:value",
                "{\n" +
                        "  \"bool\" : {\n" +
                        "    \"must\" : [ {\n" +
                        "      \"nested\" : {\n" +
                        "        \"query\" : {\n" +
                        "          \"term\" : {\n" +
                        "            \"nested_group.field_a\" : \"value\"\n" +
                        "          }\n" +
                        "        },\n" +
                        "        \"path\" : \"nested_group\"\n" +
                        "      }\n" +
                        "    }, {\n" +
                        "      \"nested\" : {\n" +
                        "        \"query\" : {\n" +
                        "          \"term\" : {\n" +
                        "            \"nested_group.field_b\" : \"value\"\n" +
                        "          }\n" +
                        "        },\n" +
                        "        \"path\" : \"nested_group\"\n" +
                        "      }\n" +
                        "    } ]\n" +
                        "  }\n" +
                        "}");
    }

    @Test
    public void testSimpleNestedGroup2() throws Exception {
        assertJson("nested_group.field_a:value ",
                "{\n" +
                        "  \"nested\" : {\n" +
                        "    \"query\" : {\n" +
                        "      \"term\" : {\n" +
                        "        \"nested_group.field_a\" : \"value\"\n" +
                        "      }\n" +
                        "    },\n" +
                        "    \"path\" : \"nested_group\"\n" +
                        "  }\n" +
                        "}");
    }

    @Test
    public void testExternalNestedGroup() throws Exception {
        assertJson(
                "#options(witness_data:(id=<table.index>id)) witness_data.wit_first_name = 'mark' and witness_data.wit_last_name = 'matte'",
                "{\n" +
                        "  \"bool\" : {\n" +
                        "    \"must\" : [ {\n" +
                        "      \"term\" : {\n" +
                        "        \"wit_first_name\" : \"mark\"\n" +
                        "      }\n" +
                        "    }, {\n" +
                        "      \"term\" : {\n" +
                        "        \"wit_last_name\" : \"matte\"\n" +
                        "      }\n" +
                        "    } ]\n" +
                        "  }\n" +
                        "}"
        );
    }

    @Test
    public void testCVSIX_2551() throws Exception {
        assertJson(
                "phrase_field:'c-note'",
                "{\n" +
                        "  \"match\" : {\n" +
                        "    \"phrase_field\" : {\n" +
                        "      \"query\" : \"c-note\",\n" +
                        "      \"type\" : \"phrase\"\n" +
                        "    }\n" +
                        "  }\n" +
                        "}"
        );
    }

    @Test
    public void testCVSIX_2551_PrefixWildcard() throws Exception {
        assertJson(
                "phrase_field:'c-note*'",
                "{\n" +
                        "  \"span_near\" : {\n" +
                        "    \"clauses\" : [ {\n" +
                        "      \"span_term\" : {\n" +
                        "        \"phrase_field\" : {\n" +
                        "          \"value\" : \"c\"\n" +
                        "        }\n" +
                        "      }\n" +
                        "    }, {\n" +
                        "      \"span_multi\" : {\n" +
                        "        \"match\" : {\n" +
                        "          \"prefix\" : {\n" +
                        "            \"phrase_field\" : \"note\"\n" +
                        "          }\n" +
                        "        }\n" +
                        "      }\n" +
                        "    } ],\n" +
                        "    \"slop\" : 0,\n" +
                        "    \"in_order\" : true\n" +
                        "  }\n" +
                        "}"
        );
    }

    @Test
    public void testCVSIX_2551_EmbeddedWildcard() throws Exception {
        assertJson(
                "phrase_field:'c-note*s'",
                "{\n" +
                        "  \"span_near\" : {\n" +
                        "    \"clauses\" : [ {\n" +
                        "      \"span_term\" : {\n" +
                        "        \"phrase_field\" : {\n" +
                        "          \"value\" : \"c\"\n" +
                        "        }\n" +
                        "      }\n" +
                        "    }, {\n" +
                        "      \"span_multi\" : {\n" +
                        "        \"match\" : {\n" +
                        "          \"wildcard\" : {\n" +
                        "            \"phrase_field\" : \"note*s\"\n" +
                        "          }\n" +
                        "        }\n" +
                        "      }\n" +
                        "    } ],\n" +
                        "    \"slop\" : 0,\n" +
                        "    \"in_order\" : true\n" +
                        "  }\n" +
                        "}"
        );
    }

    @Test
    public void testCVSIX_2551_Fuzzy() throws Exception {
        assertJson(
                "phrase_field:'c-note'~2",
                "{\n" +
                        "  \"span_near\" : {\n" +
                        "    \"clauses\" : [ {\n" +
                        "      \"span_term\" : {\n" +
                        "        \"phrase_field\" : {\n" +
                        "          \"value\" : \"c\"\n" +
                        "        }\n" +
                        "      }\n" +
                        "    }, {\n" +
                        "      \"span_multi\" : {\n" +
                        "        \"match\" : {\n" +
                        "          \"fuzzy\" : {\n" +
                        "            \"phrase_field\" : {\n" +
                        "              \"value\" : \"note\",\n" +
                        "              \"prefix_length\" : 2\n" +
                        "            }\n" +
                        "          }\n" +
                        "        }\n" +
                        "      }\n" +
                        "    } ],\n" +
                        "    \"slop\" : 0,\n" +
                        "    \"in_order\" : true\n" +
                        "  }\n" +
                        "}"
        );
    }

    @Test
    public void testReverseOfCVSIX_2551() throws Exception {
        assertJson(
                "exact_field:'c-note'",
                "{\n" +
                        "  \"term\" : {\n" +
                        "    \"exact_field\" : \"c-note\"\n" +
                        "  }\n" +
                        "}"
        );
    }

    @Test
    public void testCVSIX_2551_WithProximity() throws Exception {
        assertJson("phrase_field:('c-note' w/3 beer)",
                "{\n" +
                        "  \"span_near\" : {\n" +
                        "    \"clauses\" : [ {\n" +
                        "      \"span_near\" : {\n" +
                        "        \"clauses\" : [ {\n" +
                        "          \"span_term\" : {\n" +
                        "            \"phrase_field\" : {\n" +
                        "              \"value\" : \"c\"\n" +
                        "            }\n" +
                        "          }\n" +
                        "        }, {\n" +
                        "          \"span_term\" : {\n" +
                        "            \"phrase_field\" : {\n" +
                        "              \"value\" : \"note\"\n" +
                        "            }\n" +
                        "          }\n" +
                        "        } ],\n" +
                        "        \"slop\" : 0,\n" +
                        "        \"in_order\" : true\n" +
                        "      }\n" +
                        "    }, {\n" +
                        "      \"span_term\" : {\n" +
                        "        \"phrase_field\" : {\n" +
                        "          \"value\" : \"beer\"\n" +
                        "        }\n" +
                        "      }\n" +
                        "    } ],\n" +
                        "    \"slop\" : 3,\n" +
                        "    \"in_order\" : false\n" +
                        "  }\n" +
                        "}"
        );
    }

    @Test
    public void testCVSIX_2551_WithFuzzyProximity() throws Exception {
        assertJson("phrase_field:('c-note'~10 w/3 beer)",
                "{\n" +
                        "  \"span_near\" : {\n" +
                        "    \"clauses\" : [ {\n" +
                        "      \"span_near\" : {\n" +
                        "        \"clauses\" : [ {\n" +
                        "          \"span_term\" : {\n" +
                        "            \"phrase_field\" : {\n" +
                        "              \"value\" : \"c\"\n" +
                        "            }\n" +
                        "          }\n" +
                        "        }, {\n" +
                        "          \"span_multi\" : {\n" +
                        "            \"match\" : {\n" +
                        "              \"fuzzy\" : {\n" +
                        "                \"phrase_field\" : {\n" +
                        "                  \"value\" : \"note\",\n" +
                        "                  \"prefix_length\" : 10\n" +
                        "                }\n" +
                        "              }\n" +
                        "            }\n" +
                        "          }\n" +
                        "        } ],\n" +
                        "        \"slop\" : 0,\n" +
                        "        \"in_order\" : true\n" +
                        "      }\n" +
                        "    }, {\n" +
                        "      \"span_term\" : {\n" +
                        "        \"phrase_field\" : {\n" +
                        "          \"value\" : \"beer\"\n" +
                        "        }\n" +
                        "      }\n" +
                        "    } ],\n" +
                        "    \"slop\" : 3,\n" +
                        "    \"in_order\" : false\n" +
                        "  }\n" +
                        "}"
        );
    }

    @Test
    public void testCVSIX_2551_subjectsStarsSymbol002() throws Exception {
        assertJson("( phrase_field : \"Qwerty \\*FREE Samples\\*\" )",
                "{\n" +
                        "  \"match\" : {\n" +
                        "    \"phrase_field\" : {\n" +
                        "      \"query\" : \"Qwerty *FREE Samples*\",\n" +
                        "      \"type\" : \"phrase\"\n" +
                        "    }\n" +
                        "  }\n" +
                        "}"
        );
    }

    @Test
    public void testCVSIX_2577() throws Exception {
        assertJson("( phrase_field: \"cut-over\" OR phrase_field: \"get-prices\" )",
                "{\n" +
                        "  \"bool\" : {\n" +
                        "    \"should\" : [ {\n" +
                        "      \"match\" : {\n" +
                        "        \"phrase_field\" : {\n" +
                        "          \"query\" : \"cut-over\",\n" +
                        "          \"type\" : \"phrase\"\n" +
                        "        }\n" +
                        "      }\n" +
                        "    }, {\n" +
                        "      \"match\" : {\n" +
                        "        \"phrase_field\" : {\n" +
                        "          \"query\" : \"get-prices\",\n" +
                        "          \"type\" : \"phrase\"\n" +
                        "        }\n" +
                        "      }\n" +
                        "    } ]\n" +
                        "  }\n" +
                        "}"
        );
    }

    @Test
    public void testTermRollups() throws Exception {
        assertJson("id: 100 OR id: 200",
                "{\n" +
                        "  \"terms\" : {\n" +
                        "    \"id\" : [ 100, 200 ]\n" +
                        "  }\n" +
                        "}"
        );
    }

    @Test
    public void testCVSIX_2521() throws Exception {
        assertJson("id < 100 OR id < 100",
                "{\n" +
                        "  \"bool\" : {\n" +
                        "    \"should\" : [ {\n" +
                        "      \"range\" : {\n" +
                        "        \"id\" : {\n" +
                        "          \"from\" : null,\n" +
                        "          \"to\" : 100,\n" +
                        "          \"include_lower\" : true,\n" +
                        "          \"include_upper\" : false\n" +
                        "        }\n" +
                        "      }\n" +
                        "    }, {\n" +
                        "      \"range\" : {\n" +
                        "        \"id\" : {\n" +
                        "          \"from\" : null,\n" +
                        "          \"to\" : 100,\n" +
                        "          \"include_lower\" : true,\n" +
                        "          \"include_upper\" : false\n" +
                        "        }\n" +
                        "      }\n" +
                        "    } ]\n" +
                        "  }\n" +
                        "}"
        );
    }

    @Test
    public void testCVSIX_2578_AnyBareWildcard() throws Exception {
        assertJson("phrase_field:'V - A - C - A - T - I - O * N'",
                "{\n" +
                        "  \"span_near\" : {\n" +
                        "    \"clauses\" : [ {\n" +
                        "      \"span_term\" : {\n" +
                        "        \"phrase_field\" : {\n" +
                        "          \"value\" : \"v\"\n" +
                        "        }\n" +
                        "      }\n" +
                        "    }, {\n" +
                        "      \"span_term\" : {\n" +
                        "        \"phrase_field\" : {\n" +
                        "          \"value\" : \"a\"\n" +
                        "        }\n" +
                        "      }\n" +
                        "    }, {\n" +
                        "      \"span_term\" : {\n" +
                        "        \"phrase_field\" : {\n" +
                        "          \"value\" : \"c\"\n" +
                        "        }\n" +
                        "      }\n" +
                        "    }, {\n" +
                        "      \"span_term\" : {\n" +
                        "        \"phrase_field\" : {\n" +
                        "          \"value\" : \"a\"\n" +
                        "        }\n" +
                        "      }\n" +
                        "    }, {\n" +
                        "      \"span_term\" : {\n" +
                        "        \"phrase_field\" : {\n" +
                        "          \"value\" : \"t\"\n" +
                        "        }\n" +
                        "      }\n" +
                        "    }, {\n" +
                        "      \"span_term\" : {\n" +
                        "        \"phrase_field\" : {\n" +
                        "          \"value\" : \"i\"\n" +
                        "        }\n" +
                        "      }\n" +
                        "    }, {\n" +
                        "      \"span_term\" : {\n" +
                        "        \"phrase_field\" : {\n" +
                        "          \"value\" : \"o\"\n" +
                        "        }\n" +
                        "      }\n" +
                        "    }, {\n" +
                        "      \"span_multi\" : {\n" +
                        "        \"match\" : {\n" +
                        "          \"wildcard\" : {\n" +
                        "            \"phrase_field\" : \"*\"\n" +
                        "          }\n" +
                        "        }\n" +
                        "      }\n" +
                        "    }, {\n" +
                        "      \"span_term\" : {\n" +
                        "        \"phrase_field\" : {\n" +
                        "          \"value\" : \"n\"\n" +
                        "        }\n" +
                        "      }\n" +
                        "    } ],\n" +
                        "    \"slop\" : 0,\n" +
                        "    \"in_order\" : true\n" +
                        "  }\n" +
                        "}");
    }

    @Test
    public void testCVSIX_2578_SingleBareWildcard() throws Exception {
        assertJson("phrase_field:'V - A - C - A -?'",
                "{\n" +
                        "  \"span_near\" : {\n" +
                        "    \"clauses\" : [ {\n" +
                        "      \"span_term\" : {\n" +
                        "        \"phrase_field\" : {\n" +
                        "          \"value\" : \"v\"\n" +
                        "        }\n" +
                        "      }\n" +
                        "    }, {\n" +
                        "      \"span_term\" : {\n" +
                        "        \"phrase_field\" : {\n" +
                        "          \"value\" : \"a\"\n" +
                        "        }\n" +
                        "      }\n" +
                        "    }, {\n" +
                        "      \"span_term\" : {\n" +
                        "        \"phrase_field\" : {\n" +
                        "          \"value\" : \"c\"\n" +
                        "        }\n" +
                        "      }\n" +
                        "    }, {\n" +
                        "      \"span_term\" : {\n" +
                        "        \"phrase_field\" : {\n" +
                        "          \"value\" : \"a\"\n" +
                        "        }\n" +
                        "      }\n" +
                        "    }, {\n" +
                        "      \"span_multi\" : {\n" +
                        "        \"match\" : {\n" +
                        "          \"wildcard\" : {\n" +
                        "            \"phrase_field\" : \"?\"\n" +
                        "          }\n" +
                        "        }\n" +
                        "      }\n" +
                        "    } ],\n" +
                        "    \"slop\" : 0,\n" +
                        "    \"in_order\" : true\n" +
                        "  }\n" +
                        "}"
        );
    }

    @Test
    public void testCVSIX_2578_AnyWildcard() throws Exception {
        assertJson("phrase_field:'V - A - C - A - T - I - O* N'",
                "{\n" +
                        "  \"span_near\" : {\n" +
                        "    \"clauses\" : [ {\n" +
                        "      \"span_term\" : {\n" +
                        "        \"phrase_field\" : {\n" +
                        "          \"value\" : \"v\"\n" +
                        "        }\n" +
                        "      }\n" +
                        "    }, {\n" +
                        "      \"span_term\" : {\n" +
                        "        \"phrase_field\" : {\n" +
                        "          \"value\" : \"a\"\n" +
                        "        }\n" +
                        "      }\n" +
                        "    }, {\n" +
                        "      \"span_term\" : {\n" +
                        "        \"phrase_field\" : {\n" +
                        "          \"value\" : \"c\"\n" +
                        "        }\n" +
                        "      }\n" +
                        "    }, {\n" +
                        "      \"span_term\" : {\n" +
                        "        \"phrase_field\" : {\n" +
                        "          \"value\" : \"a\"\n" +
                        "        }\n" +
                        "      }\n" +
                        "    }, {\n" +
                        "      \"span_term\" : {\n" +
                        "        \"phrase_field\" : {\n" +
                        "          \"value\" : \"t\"\n" +
                        "        }\n" +
                        "      }\n" +
                        "    }, {\n" +
                        "      \"span_term\" : {\n" +
                        "        \"phrase_field\" : {\n" +
                        "          \"value\" : \"i\"\n" +
                        "        }\n" +
                        "      }\n" +
                        "    }, {\n" +
                        "      \"span_multi\" : {\n" +
                        "        \"match\" : {\n" +
                        "          \"prefix\" : {\n" +
                        "            \"phrase_field\" : \"o\"\n" +
                        "          }\n" +
                        "        }\n" +
                        "      }\n" +
                        "    }, {\n" +
                        "      \"span_term\" : {\n" +
                        "        \"phrase_field\" : {\n" +
                        "          \"value\" : \"n\"\n" +
                        "        }\n" +
                        "      }\n" +
                        "    } ],\n" +
                        "    \"slop\" : 0,\n" +
                        "    \"in_order\" : true\n" +
                        "  }\n" +
                        "}"
        );
    }

    @Test
    public void testCVSIX_2578_SingleWildcard() throws Exception {
        assertJson("phrase_field:'V - A - C - A - T - I?'",
                "{\n" +
                        "  \"span_near\" : {\n" +
                        "    \"clauses\" : [ {\n" +
                        "      \"span_term\" : {\n" +
                        "        \"phrase_field\" : {\n" +
                        "          \"value\" : \"v\"\n" +
                        "        }\n" +
                        "      }\n" +
                        "    }, {\n" +
                        "      \"span_term\" : {\n" +
                        "        \"phrase_field\" : {\n" +
                        "          \"value\" : \"a\"\n" +
                        "        }\n" +
                        "      }\n" +
                        "    }, {\n" +
                        "      \"span_term\" : {\n" +
                        "        \"phrase_field\" : {\n" +
                        "          \"value\" : \"c\"\n" +
                        "        }\n" +
                        "      }\n" +
                        "    }, {\n" +
                        "      \"span_term\" : {\n" +
                        "        \"phrase_field\" : {\n" +
                        "          \"value\" : \"a\"\n" +
                        "        }\n" +
                        "      }\n" +
                        "    }, {\n" +
                        "      \"span_term\" : {\n" +
                        "        \"phrase_field\" : {\n" +
                        "          \"value\" : \"t\"\n" +
                        "        }\n" +
                        "      }\n" +
                        "    }, {\n" +
                        "      \"span_multi\" : {\n" +
                        "        \"match\" : {\n" +
                        "          \"wildcard\" : {\n" +
                        "            \"phrase_field\" : \"i?\"\n" +
                        "          }\n" +
                        "        }\n" +
                        "      }\n" +
                        "    } ],\n" +
                        "    \"slop\" : 0,\n" +
                        "    \"in_order\" : true\n" +
                        "  }\n" +
                        "}"
        );
    }

    @Test
    public void test_subjectsFuzzyPhrase_001() throws Exception {
        assertJson("( phrase_field : \"choose prize your~2\"~!0 )",
                "{\n" +
                        "  \"span_near\" : {\n" +
                        "    \"clauses\" : [ {\n" +
                        "      \"span_term\" : {\n" +
                        "        \"phrase_field\" : {\n" +
                        "          \"value\" : \"choose\"\n" +
                        "        }\n" +
                        "      }\n" +
                        "    }, {\n" +
                        "      \"span_term\" : {\n" +
                        "        \"phrase_field\" : {\n" +
                        "          \"value\" : \"prize\"\n" +
                        "        }\n" +
                        "      }\n" +
                        "    }, {\n" +
                        "      \"span_multi\" : {\n" +
                        "        \"match\" : {\n" +
                        "          \"fuzzy\" : {\n" +
                        "            \"phrase_field\" : {\n" +
                        "              \"value\" : \"your\",\n" +
                        "              \"prefix_length\" : 2\n" +
                        "            }\n" +
                        "          }\n" +
                        "        }\n" +
                        "      }\n" +
                        "    } ],\n" +
                        "    \"slop\" : 0,\n" +
                        "    \"in_order\" : false\n" +
                        "  }\n" +
                        "}"
        );
    }

    @Test
    public void test_CVSIX_2579() throws Exception {
        assertJson("phrase_field:('4-13-01*' w/15 Weekend w/15 outage)",
                "{\n" +
                        "  \"span_near\" : {\n" +
                        "    \"clauses\" : [ {\n" +
                        "      \"span_near\" : {\n" +
                        "        \"clauses\" : [ {\n" +
                        "          \"span_term\" : {\n" +
                        "            \"phrase_field\" : {\n" +
                        "              \"value\" : \"4\"\n" +
                        "            }\n" +
                        "          }\n" +
                        "        }, {\n" +
                        "          \"span_term\" : {\n" +
                        "            \"phrase_field\" : {\n" +
                        "              \"value\" : \"13\"\n" +
                        "            }\n" +
                        "          }\n" +
                        "        }, {\n" +
                        "          \"span_multi\" : {\n" +
                        "            \"match\" : {\n" +
                        "              \"prefix\" : {\n" +
                        "                \"phrase_field\" : \"01\"\n" +
                        "              }\n" +
                        "            }\n" +
                        "          }\n" +
                        "        } ],\n" +
                        "        \"slop\" : 0,\n" +
                        "        \"in_order\" : true\n" +
                        "      }\n" +
                        "    }, {\n" +
                        "      \"span_near\" : {\n" +
                        "        \"clauses\" : [ {\n" +
                        "          \"span_term\" : {\n" +
                        "            \"phrase_field\" : {\n" +
                        "              \"value\" : \"weekend\"\n" +
                        "            }\n" +
                        "          }\n" +
                        "        }, {\n" +
                        "          \"span_term\" : {\n" +
                        "            \"phrase_field\" : {\n" +
                        "              \"value\" : \"outage\"\n" +
                        "            }\n" +
                        "          }\n" +
                        "        } ],\n" +
                        "        \"slop\" : 15,\n" +
                        "        \"in_order\" : false\n" +
                        "      }\n" +
                        "    } ],\n" +
                        "    \"slop\" : 15,\n" +
                        "    \"in_order\" : false\n" +
                        "  }\n" +
                        "}"
        );
    }

    @Test
    public void test_CVSIX_2591() throws Exception {
        assertJson("exact_field:\"2001-*\"",
                "{\n" +
                        "  \"prefix\" : {\n" +
                        "    \"exact_field\" : \"2001-\"\n" +
                        "  }\n" +
                        "}"
        );
    }

    @Test
    public void test_CVSIX_2835_prefix() throws Exception {
        assertJson("(exact_field = \"bob dol*\")",
                "{\n" +
                        "  \"prefix\" : {\n" +
                        "    \"exact_field\" : \"bob dol\"\n" +
                        "  }\n" +
                        "}"
        );
    }

    @Test
    public void test_CVSIX_2835_wildcard() throws Exception {
        assertJson("(exact_field = \"bob* dol*\")",
                "{\n" +
                        "  \"wildcard\" : {\n" +
                        "    \"exact_field\" : \"bob* dol*\"\n" +
                        "  }\n" +
                        "}"
        );
    }

    @Test
    public void test_CVSIX_2835_fuzzy() throws Exception {
        assertJson("(exact_field = \"bob dol~\")",
                "{\n" +
                        "  \"fuzzy\" : {\n" +
                        "    \"exact_field\" : {\n" +
                        "      \"value\" : \"bob dol\",\n" +
                        "      \"prefix_length\" : 3\n" +
                        "    }\n" +
                        "  }\n" +
                        "}"
        );
    }

    @Test
    public void test_CVSIX_2807() throws Exception {
        assertJson("(exact_field <> \"bob*\")",
                "{\n" +
                        "  \"bool\" : {\n" +
                        "    \"must_not\" : {\n" +
                        "      \"prefix\" : {\n" +
                        "        \"exact_field\" : \"bob\"\n" +
                        "      }\n" +
                        "    }\n" +
                        "  }\n" +
                        "}"
        );
    }

    @Test
    public void test_CVSIX_2807_phrase() throws Exception {
        assertJson("(phrase_field <> \"bob*\")",
                "{\n" +
                        "  \"bool\" : {\n" +
                        "    \"must_not\" : {\n" +
                        "      \"prefix\" : {\n" +
                        "        \"phrase_field\" : \"bob\"\n" +
                        "      }\n" +
                        "    }\n" +
                        "  }\n" +
                        "}"
        );
    }

    @Test
    public void testMoreLikeThis() throws Exception {
        assertJson("phrase_field:@'this is a test'",
                "{\n" +
                        "  \"mlt\" : {\n" +
                        "    \"fields\" : [ \"phrase_field\" ],\n" +
                        "    \"like\" : [ \"this is a test\" ],\n" +
                        "    \"max_query_terms\" : 80,\n" +
                        "    \"min_term_freq\" : 1,\n" +
                        "    \"min_word_length\" : 3,\n" +
                        "    \"stop_words\" : [ \"http\", \"span\", \"class\", \"flashtext\", \"let\", \"its\", \"may\", \"well\", \"got\", \"too\", \"them\", \"really\", \"new\", \"set\", \"please\", \"how\", \"our\", \"from\", \"sent\", \"subject\", \"sincerely\", \"thank\", \"thanks\", \"just\", \"get\", \"going\", \"were\", \"much\", \"can\", \"also\", \"she\", \"her\", \"him\", \"his\", \"has\", \"been\", \"ok\", \"still\", \"okay\", \"does\", \"did\", \"about\", \"yes\", \"you\", \"your\", \"when\", \"know\", \"have\", \"who\", \"what\", \"where\", \"sir\", \"page\", \"a\", \"an\", \"and\", \"are\", \"as\", \"at\", \"be\", \"but\", \"by\", \"for\", \"if\", \"in\", \"into\", \"is\", \"it\", \"no\", \"not\", \"of\", \"on\", \"or\", \"such\", \"that\", \"the\", \"their\", \"than\", \"then\", \"there\", \"these\", \"they\", \"this\", \"to\", \"was\", \"will\", \"with\" ]\n" +
                        "  }\n" +
                        "}"
        );
    }

    @Test
    public void testFuzzyLikeThis() throws Exception {
        assertJson("phrase_field:@~'this is a test'",
                "{\n" +
                        "  \"mlt\" : {\n" +
                        "    \"fields\" : [ \"phrase_field\" ],\n" +
                        "    \"like\" : [ \"this is a test\" ],\n" +
                        "    \"max_query_terms\" : 80\n" +
                        "  }\n" +
                        "}"
        );
    }

    @Test
    public void testScript() throws Exception {
        assertJson("$$ this.is.a.script[12] = 42; $$",
                "{\n" +
                        "  \"script\" : {\n" +
                        "    \"script\" : {\n" +
                        "      \"inline\" : \" this.is.a.script[12] = 42; \"\n" +
                        "    }\n" +
                        "  }\n" +
                        "}"
        );
    }

    @Test
    public void test_CVSIX_2682() throws Exception {
        assertJson("( phrase_field:(more w/10 \"food\\*\") )",
                "{\n" +
                        "  \"span_near\" : {\n" +
                        "    \"clauses\" : [ {\n" +
                        "      \"span_term\" : {\n" +
                        "        \"phrase_field\" : {\n" +
                        "          \"value\" : \"more\"\n" +
                        "        }\n" +
                        "      }\n" +
                        "    }, {\n" +
                        "      \"span_term\" : {\n" +
                        "        \"phrase_field\" : {\n" +
                        "          \"value\" : \"food*\"\n" +
                        "        }\n" +
                        "      }\n" +
                        "    } ],\n" +
                        "    \"slop\" : 10,\n" +
                        "    \"in_order\" : false\n" +
                        "  }\n" +
                        "}"
        );
    }

    @Test
    public void test_CVSIX_2579_WithQuotes() throws Exception {
        assertJson("phrase_field:(\"4-13-01*\" w/15 Weekend w/15 outage)",
                "{\n" +
                        "  \"span_near\" : {\n" +
                        "    \"clauses\" : [ {\n" +
                        "      \"span_near\" : {\n" +
                        "        \"clauses\" : [ {\n" +
                        "          \"span_term\" : {\n" +
                        "            \"phrase_field\" : {\n" +
                        "              \"value\" : \"4\"\n" +
                        "            }\n" +
                        "          }\n" +
                        "        }, {\n" +
                        "          \"span_term\" : {\n" +
                        "            \"phrase_field\" : {\n" +
                        "              \"value\" : \"13\"\n" +
                        "            }\n" +
                        "          }\n" +
                        "        }, {\n" +
                        "          \"span_multi\" : {\n" +
                        "            \"match\" : {\n" +
                        "              \"prefix\" : {\n" +
                        "                \"phrase_field\" : \"01\"\n" +
                        "              }\n" +
                        "            }\n" +
                        "          }\n" +
                        "        } ],\n" +
                        "        \"slop\" : 0,\n" +
                        "        \"in_order\" : true\n" +
                        "      }\n" +
                        "    }, {\n" +
                        "      \"span_near\" : {\n" +
                        "        \"clauses\" : [ {\n" +
                        "          \"span_term\" : {\n" +
                        "            \"phrase_field\" : {\n" +
                        "              \"value\" : \"weekend\"\n" +
                        "            }\n" +
                        "          }\n" +
                        "        }, {\n" +
                        "          \"span_term\" : {\n" +
                        "            \"phrase_field\" : {\n" +
                        "              \"value\" : \"outage\"\n" +
                        "            }\n" +
                        "          }\n" +
                        "        } ],\n" +
                        "        \"slop\" : 15,\n" +
                        "        \"in_order\" : false\n" +
                        "      }\n" +
                        "    } ],\n" +
                        "    \"slop\" : 15,\n" +
                        "    \"in_order\" : false\n" +
                        "  }\n" +
                        "}"
        );
    }

    @Test
    public void test_MergeLiterals_AND() throws Exception {
        assertJson("exact_field:(one & two & three)",
                "{\n" +
                        "  \"bool\" : {\n" +
                        "    \"must\" : [ {\n" +
                        "      \"term\" : {\n" +
                        "        \"exact_field\" : \"one\"\n" +
                        "      }\n" +
                        "    }, {\n" +
                        "      \"term\" : {\n" +
                        "        \"exact_field\" : \"two\"\n" +
                        "      }\n" +
                        "    }, {\n" +
                        "      \"term\" : {\n" +
                        "        \"exact_field\" : \"three\"\n" +
                        "      }\n" +
                        "    } ]\n" +
                        "  }\n" +
                        "}"
        );
    }

    @Test
    public void test_MergeLiterals_AND_NE() throws Exception {
        assertJson("exact_field<>(one & two & three)",
                "{\n" +
                        "  \"bool\" : {\n" +
                        "    \"must\" : [ {\n" +
                        "      \"bool\" : {\n" +
                        "        \"must_not\" : {\n" +
                        "          \"term\" : {\n" +
                        "            \"exact_field\" : \"one\"\n" +
                        "          }\n" +
                        "        }\n" +
                        "      }\n" +
                        "    }, {\n" +
                        "      \"bool\" : {\n" +
                        "        \"must_not\" : {\n" +
                        "          \"term\" : {\n" +
                        "            \"exact_field\" : \"two\"\n" +
                        "          }\n" +
                        "        }\n" +
                        "      }\n" +
                        "    }, {\n" +
                        "      \"bool\" : {\n" +
                        "        \"must_not\" : {\n" +
                        "          \"term\" : {\n" +
                        "            \"exact_field\" : \"three\"\n" +
                        "          }\n" +
                        "        }\n" +
                        "      }\n" +
                        "    } ]\n" +
                        "  }\n" +
                        "}"
        );
    }

    @Test
    public void test_MergeLiterals_OR_NE() throws Exception {
        assertJson("exact_field<>(one , two , three)",
                "{\n" +
                        "  \"bool\" : {\n" +
                        "    \"should\" : [ {\n" +
                        "      \"bool\" : {\n" +
                        "        \"must_not\" : {\n" +
                        "          \"term\" : {\n" +
                        "            \"exact_field\" : \"one\"\n" +
                        "          }\n" +
                        "        }\n" +
                        "      }\n" +
                        "    }, {\n" +
                        "      \"bool\" : {\n" +
                        "        \"must_not\" : {\n" +
                        "          \"term\" : {\n" +
                        "            \"exact_field\" : \"two\"\n" +
                        "          }\n" +
                        "        }\n" +
                        "      }\n" +
                        "    }, {\n" +
                        "      \"bool\" : {\n" +
                        "        \"must_not\" : {\n" +
                        "          \"term\" : {\n" +
                        "            \"exact_field\" : \"three\"\n" +
                        "          }\n" +
                        "        }\n" +
                        "      }\n" +
                        "    } ]\n" +
                        "  }\n" +
                        "}"
        );
    }

    @Test
    public void test_MergeLiterals_OR() throws Exception {
        assertJson("exact_field:(one , two , three)",
                "{\n" +
                        "  \"terms\" : {\n" +
                        "    \"exact_field\" : [ \"one\", \"two\", \"three\" ]\n" +
                        "  }\n" +
                        "}"
        );
    }

    @Test
    public void test_MergeLiterals_AND_WithArrays() throws Exception {
        assertJson("exact_field:(one & two & three & [four,five,six])",
                "{\n" +
                        "  \"bool\" : {\n" +
                        "    \"must\" : [ {\n" +
                        "      \"bool\" : {\n" +
                        "        \"must\" : [ {\n" +
                        "          \"term\" : {\n" +
                        "            \"exact_field\" : \"one\"\n" +
                        "          }\n" +
                        "        }, {\n" +
                        "          \"term\" : {\n" +
                        "            \"exact_field\" : \"two\"\n" +
                        "          }\n" +
                        "        }, {\n" +
                        "          \"term\" : {\n" +
                        "            \"exact_field\" : \"three\"\n" +
                        "          }\n" +
                        "        } ]\n" +
                        "      }\n" +
                        "    }, {\n" +
                        "      \"terms\" : {\n" +
                        "        \"exact_field\" : [ \"four\", \"five\", \"six\" ]\n" +
                        "      }\n" +
                        "    } ]\n" +
                        "  }\n" +
                        "}"
        );
    }

    @Test
    public void test_MergeLiterals_OR_WithArrays() throws Exception {
        assertJson("exact_field:(one , two , three , [four,five,six])",
                "{\n" +
                        "  \"terms\" : {\n" +
                        "    \"exact_field\" : [ \"one\", \"two\", \"three\", \"four\", \"five\", \"six\" ]\n" +
                        "  }\n" +
                        "}"
        );
    }

    @Test
    public void test_MergeLiterals_AND_OR_WithArrays() throws Exception {
        assertJson("exact_field:(one , two , three , [four,five,six] & one & two & three & [four, five, six])",
                "{\n" +
                        "  \"bool\" : {\n" +
                        "    \"should\" : [ {\n" +
                        "      \"terms\" : {\n" +
                        "        \"exact_field\" : [ \"one\", \"two\", \"three\" ]\n" +
                        "      }\n" +
                        "    }, {\n" +
                        "      \"bool\" : {\n" +
                        "        \"must\" : [ {\n" +
                        "          \"terms\" : {\n" +
                        "            \"exact_field\" : [ \"four\", \"five\", \"six\", \"four\", \"five\", \"six\" ]\n" +
                        "          }\n" +
                        "        }, {\n" +
                        "          \"bool\" : {\n" +
                        "            \"must\" : [ {\n" +
                        "              \"term\" : {\n" +
                        "                \"exact_field\" : \"one\"\n" +
                        "              }\n" +
                        "            }, {\n" +
                        "              \"term\" : {\n" +
                        "                \"exact_field\" : \"two\"\n" +
                        "              }\n" +
                        "            }, {\n" +
                        "              \"term\" : {\n" +
                        "                \"exact_field\" : \"three\"\n" +
                        "              }\n" +
                        "            } ]\n" +
                        "          }\n" +
                        "        } ]\n" +
                        "      }\n" +
                        "    } ]\n" +
                        "  }\n" +
                        "}"
        );
    }

    @Test
    public void test_CVSIX_2941_DoesntWork() throws Exception {
        assertJson("( ( ( review_data_ben.coding.responsiveness = Responsive OR review_data_ben.coding.responsiveness = \"Potentially Responsive\" OR review_data_ben.coding.responsiveness = \"Not Responsive\" OR review_data_ben.coding.responsiveness = Unreviewable ) AND review_data_ben.review_data_id = 67115 ) )",
                "{\n" +
                        "  \"bool\" : {\n" +
                        "    \"must\" : [ {\n" +
                        "      \"nested\" : {\n" +
                        "        \"query\" : {\n" +
                        "          \"terms\" : {\n" +
                        "            \"review_data_ben.coding.responsiveness\" : [ \"responsive\", \"potentially responsive\", \"not responsive\", \"unreviewable\" ]\n" +
                        "          }\n" +
                        "        },\n" +
                        "        \"path\" : \"review_data_ben\"\n" +
                        "      }\n" +
                        "    }, {\n" +
                        "      \"nested\" : {\n" +
                        "        \"query\" : {\n" +
                        "          \"term\" : {\n" +
                        "            \"review_data_ben.review_data_id\" : 67115\n" +
                        "          }\n" +
                        "        },\n" +
                        "        \"path\" : \"review_data_ben\"\n" +
                        "      }\n" +
                        "    } ]\n" +
                        "  }\n" +
                        "}"
        );
    }

    @Test
    public void test_CVSIX_2941_DoesWork() throws Exception {
        assertJson("( (review_data_ben.review_data_id = 67115 WITH ( review_data_ben.coding.responsiveness = Responsive OR review_data_ben.coding.responsiveness = \"Potentially Responsive\" OR review_data_ben.coding.responsiveness = \"Not Responsive\" OR review_data_ben.coding.responsiveness = Unreviewable  ) ) )",
                "{\n" +
                        "  \"nested\" : {\n" +
                        "    \"query\" : {\n" +
                        "      \"bool\" : {\n" +
                        "        \"must\" : [ {\n" +
                        "          \"term\" : {\n" +
                        "            \"review_data_ben.review_data_id\" : 67115\n" +
                        "          }\n" +
                        "        }, {\n" +
                        "          \"terms\" : {\n" +
                        "            \"review_data_ben.coding.responsiveness\" : [ \"responsive\", \"potentially responsive\", \"not responsive\", \"unreviewable\" ]\n" +
                        "          }\n" +
                        "        } ]\n" +
                        "      }\n" +
                        "    },\n" +
                        "    \"path\" : \"review_data_ben\"\n" +
                        "  }\n" +
                        "}"
        );
    }

    @Test
    public void test_CVSIX_2941_NestedGroupRollupWithNonNestedFields_AND() throws Exception {
        assertJson("(review_data.subject:(first wine cheese food foo bar) and field:drink and review_data.subject:wine and review_data.subject:last and field:food) ",
                "{\n" +
                        "  \"bool\" : {\n" +
                        "    \"must\" : [ {\n" +
                        "      \"bool\" : {\n" +
                        "        \"must\" : [ {\n" +
                        "          \"term\" : {\n" +
                        "            \"field\" : \"drink\"\n" +
                        "          }\n" +
                        "        }, {\n" +
                        "          \"term\" : {\n" +
                        "            \"field\" : \"food\"\n" +
                        "          }\n" +
                        "        } ]\n" +
                        "      }\n" +
                        "    }, {\n" +
                        "      \"nested\" : {\n" +
                        "        \"query\" : {\n" +
                        "          \"term\" : {\n" +
                        "            \"review_data.subject\" : \"wine\"\n" +
                        "          }\n" +
                        "        },\n" +
                        "        \"path\" : \"review_data\"\n" +
                        "      }\n" +
                        "    }, {\n" +
                        "      \"nested\" : {\n" +
                        "        \"query\" : {\n" +
                        "          \"term\" : {\n" +
                        "            \"review_data.subject\" : \"last\"\n" +
                        "          }\n" +
                        "        },\n" +
                        "        \"path\" : \"review_data\"\n" +
                        "      }\n" +
                        "    }, {\n" +
                        "      \"nested\" : {\n" +
                        "        \"query\" : {\n" +
                        "          \"term\" : {\n" +
                        "            \"review_data.subject\" : \"first\"\n" +
                        "          }\n" +
                        "        },\n" +
                        "        \"path\" : \"review_data\"\n" +
                        "      }\n" +
                        "    }, {\n" +
                        "      \"nested\" : {\n" +
                        "        \"query\" : {\n" +
                        "          \"term\" : {\n" +
                        "            \"review_data.subject\" : \"wine\"\n" +
                        "          }\n" +
                        "        },\n" +
                        "        \"path\" : \"review_data\"\n" +
                        "      }\n" +
                        "    }, {\n" +
                        "      \"nested\" : {\n" +
                        "        \"query\" : {\n" +
                        "          \"term\" : {\n" +
                        "            \"review_data.subject\" : \"cheese\"\n" +
                        "          }\n" +
                        "        },\n" +
                        "        \"path\" : \"review_data\"\n" +
                        "      }\n" +
                        "    }, {\n" +
                        "      \"nested\" : {\n" +
                        "        \"query\" : {\n" +
                        "          \"term\" : {\n" +
                        "            \"review_data.subject\" : \"food\"\n" +
                        "          }\n" +
                        "        },\n" +
                        "        \"path\" : \"review_data\"\n" +
                        "      }\n" +
                        "    }, {\n" +
                        "      \"nested\" : {\n" +
                        "        \"query\" : {\n" +
                        "          \"term\" : {\n" +
                        "            \"review_data.subject\" : \"foo\"\n" +
                        "          }\n" +
                        "        },\n" +
                        "        \"path\" : \"review_data\"\n" +
                        "      }\n" +
                        "    }, {\n" +
                        "      \"nested\" : {\n" +
                        "        \"query\" : {\n" +
                        "          \"term\" : {\n" +
                        "            \"review_data.subject\" : \"bar\"\n" +
                        "          }\n" +
                        "        },\n" +
                        "        \"path\" : \"review_data\"\n" +
                        "      }\n" +
                        "    } ]\n" +
                        "  }\n" +
                        "}"
        );
    }

    @Test
    public void test_CVSIX_2941_NestedGroupRollupWithNonNestedFields_OR() throws Exception {
        assertJson("(review_data.subject:(first, wine, cheese, food, foo, bar) or field:food and review_data.subject:wine or review_data.subject:last) or field:drink ",
                "{\n" +
                        "  \"bool\" : {\n" +
                        "    \"should\" : [ {\n" +
                        "      \"term\" : {\n" +
                        "        \"field\" : \"drink\"\n" +
                        "      }\n" +
                        "    }, {\n" +
                        "      \"bool\" : {\n" +
                        "        \"must\" : [ {\n" +
                        "          \"term\" : {\n" +
                        "            \"field\" : \"food\"\n" +
                        "          }\n" +
                        "        }, {\n" +
                        "          \"nested\" : {\n" +
                        "            \"query\" : {\n" +
                        "              \"term\" : {\n" +
                        "                \"review_data.subject\" : \"wine\"\n" +
                        "              }\n" +
                        "            },\n" +
                        "            \"path\" : \"review_data\"\n" +
                        "          }\n" +
                        "        } ]\n" +
                        "      }\n" +
                        "    }, {\n" +
                        "      \"nested\" : {\n" +
                        "        \"query\" : {\n" +
                        "          \"terms\" : {\n" +
                        "            \"review_data.subject\" : [ \"last\", \"first\", \"wine\", \"cheese\", \"food\", \"foo\", \"bar\" ]\n" +
                        "          }\n" +
                        "        },\n" +
                        "        \"path\" : \"review_data\"\n" +
                        "      }\n" +
                        "    } ]\n" +
                        "  }\n" +
                        "}"
        );
    }

    @Test
    public void test_CVSIX_2941_NestedGroupRollupWithNonNestedFields_BOTH() throws Exception {
        assertJson("(review_data.subject:(first wine cheese food foo bar) and review_data.subject:wine and review_data.subject:last and field:food) (review_data.subject:(first, wine, cheese, food, foo, bar) or review_data.subject:wine or review_data.subject:last)",
                "{\n" +
                        "  \"bool\" : {\n" +
                        "    \"must\" : [ {\n" +
                        "      \"nested\" : {\n" +
                        "        \"query\" : {\n" +
                        "          \"terms\" : {\n" +
                        "            \"review_data.subject\" : [ \"wine\", \"last\", \"first\", \"wine\", \"cheese\", \"food\", \"foo\", \"bar\" ]\n" +
                        "          }\n" +
                        "        },\n" +
                        "        \"path\" : \"review_data\"\n" +
                        "      }\n" +
                        "    }, {\n" +
                        "      \"nested\" : {\n" +
                        "        \"query\" : {\n" +
                        "          \"term\" : {\n" +
                        "            \"review_data.subject\" : \"wine\"\n" +
                        "          }\n" +
                        "        },\n" +
                        "        \"path\" : \"review_data\"\n" +
                        "      }\n" +
                        "    }, {\n" +
                        "      \"nested\" : {\n" +
                        "        \"query\" : {\n" +
                        "          \"term\" : {\n" +
                        "            \"review_data.subject\" : \"last\"\n" +
                        "          }\n" +
                        "        },\n" +
                        "        \"path\" : \"review_data\"\n" +
                        "      }\n" +
                        "    }, {\n" +
                        "      \"term\" : {\n" +
                        "        \"field\" : \"food\"\n" +
                        "      }\n" +
                        "    }, {\n" +
                        "      \"nested\" : {\n" +
                        "        \"query\" : {\n" +
                        "          \"term\" : {\n" +
                        "            \"review_data.subject\" : \"first\"\n" +
                        "          }\n" +
                        "        },\n" +
                        "        \"path\" : \"review_data\"\n" +
                        "      }\n" +
                        "    }, {\n" +
                        "      \"nested\" : {\n" +
                        "        \"query\" : {\n" +
                        "          \"term\" : {\n" +
                        "            \"review_data.subject\" : \"wine\"\n" +
                        "          }\n" +
                        "        },\n" +
                        "        \"path\" : \"review_data\"\n" +
                        "      }\n" +
                        "    }, {\n" +
                        "      \"nested\" : {\n" +
                        "        \"query\" : {\n" +
                        "          \"term\" : {\n" +
                        "            \"review_data.subject\" : \"cheese\"\n" +
                        "          }\n" +
                        "        },\n" +
                        "        \"path\" : \"review_data\"\n" +
                        "      }\n" +
                        "    }, {\n" +
                        "      \"nested\" : {\n" +
                        "        \"query\" : {\n" +
                        "          \"term\" : {\n" +
                        "            \"review_data.subject\" : \"food\"\n" +
                        "          }\n" +
                        "        },\n" +
                        "        \"path\" : \"review_data\"\n" +
                        "      }\n" +
                        "    }, {\n" +
                        "      \"nested\" : {\n" +
                        "        \"query\" : {\n" +
                        "          \"term\" : {\n" +
                        "            \"review_data.subject\" : \"foo\"\n" +
                        "          }\n" +
                        "        },\n" +
                        "        \"path\" : \"review_data\"\n" +
                        "      }\n" +
                        "    }, {\n" +
                        "      \"nested\" : {\n" +
                        "        \"query\" : {\n" +
                        "          \"term\" : {\n" +
                        "            \"review_data.subject\" : \"bar\"\n" +
                        "          }\n" +
                        "        },\n" +
                        "        \"path\" : \"review_data\"\n" +
                        "      }\n" +
                        "    } ]\n" +
                        "  }\n" +
                        "}"
        );
    }

    @Test
    public void test_CVSIX_2941_NestedGroupRollup() throws Exception {
        assertJson("beer and ( ( ((review_data.owner_username=E_RIDGE AND review_data.status_name:[\"REVIEW_UPDATED\",\"REVIEW_CHECKED_OUT\"]) OR (review_data.status_name:REVIEW_READY)) AND review_data.project_id = 1040 ) ) ",
                "{\n" +
                        "  \"bool\" : {\n" +
                        "    \"must\" : [ {\n" +
                        "      \"bool\" : {\n" +
                        "        \"should\" : [ {\n" +
                        "          \"term\" : {\n" +
                        "            \"fulltext_field\" : \"beer\"\n" +
                        "          }\n" +
                        "        }, {\n" +
                        "          \"term\" : {\n" +
                        "            \"_all\" : \"beer\"\n" +
                        "          }\n" +
                        "        } ]\n" +
                        "      }\n" +
                        "    }, {\n" +
                        "      \"bool\" : {\n" +
                        "        \"should\" : [ {\n" +
                        "          \"bool\" : {\n" +
                        "            \"must\" : [ {\n" +
                        "              \"nested\" : {\n" +
                        "                \"query\" : {\n" +
                        "                  \"term\" : {\n" +
                        "                    \"review_data.owner_username\" : \"e_ridge\"\n" +
                        "                  }\n" +
                        "                },\n" +
                        "                \"path\" : \"review_data\"\n" +
                        "              }\n" +
                        "            }, {\n" +
                        "              \"nested\" : {\n" +
                        "                \"query\" : {\n" +
                        "                  \"terms\" : {\n" +
                        "                    \"review_data.status_name\" : [ \"review_updated\", \"review_checked_out\" ]\n" +
                        "                  }\n" +
                        "                },\n" +
                        "                \"path\" : \"review_data\"\n" +
                        "              }\n" +
                        "            } ]\n" +
                        "          }\n" +
                        "        }, {\n" +
                        "          \"nested\" : {\n" +
                        "            \"query\" : {\n" +
                        "              \"term\" : {\n" +
                        "                \"review_data.status_name\" : \"review_ready\"\n" +
                        "              }\n" +
                        "            },\n" +
                        "            \"path\" : \"review_data\"\n" +
                        "          }\n" +
                        "        } ]\n" +
                        "      }\n" +
                        "    }, {\n" +
                        "      \"nested\" : {\n" +
                        "        \"query\" : {\n" +
                        "          \"term\" : {\n" +
                        "            \"review_data.project_id\" : 1040\n" +
                        "          }\n" +
                        "        },\n" +
                        "        \"path\" : \"review_data\"\n" +
                        "      }\n" +
                        "    } ]\n" +
                        "  }\n" +
                        "}"
        );
    }

    @Test
    public void test_CVSIX_2941_NestedGroupRollupInChild() throws Exception {
        assertJson("(( ( ((review_data.owner_username=E_RIDGE WITH review_data.status_name:[\"REVIEW_UPDATED\",\"REVIEW_CHECKED_OUT\"]) OR (review_data.status_name:REVIEW_READY)) WITH review_data.project_id = 1040 ) ) )",
                "{\n" +
                        "  \"nested\" : {\n" +
                        "    \"query\" : {\n" +
                        "      \"bool\" : {\n" +
                        "        \"must\" : [ {\n" +
                        "          \"bool\" : {\n" +
                        "            \"should\" : [ {\n" +
                        "              \"bool\" : {\n" +
                        "                \"must\" : [ {\n" +
                        "                  \"term\" : {\n" +
                        "                    \"review_data.owner_username\" : \"e_ridge\"\n" +
                        "                  }\n" +
                        "                }, {\n" +
                        "                  \"terms\" : {\n" +
                        "                    \"review_data.status_name\" : [ \"review_updated\", \"review_checked_out\" ]\n" +
                        "                  }\n" +
                        "                } ]\n" +
                        "              }\n" +
                        "            }, {\n" +
                        "              \"term\" : {\n" +
                        "                \"review_data.status_name\" : \"review_ready\"\n" +
                        "              }\n" +
                        "            } ]\n" +
                        "          }\n" +
                        "        }, {\n" +
                        "          \"term\" : {\n" +
                        "            \"review_data.project_id\" : 1040\n" +
                        "          }\n" +
                        "        } ]\n" +
                        "      }\n" +
                        "    },\n" +
                        "    \"path\" : \"review_data\"\n" +
                        "  }\n" +
                        "}"
        );
    }

    @Test
    public void test_CVSIX_2941_Aggregate() throws Exception {
        assertJson("#tally(review_data_ridge.coding.responsiveness, \"^.*\", 5000, \"term\") #options(id=<table.index>ft_id, id=<table.index>vol_id, id=<table.index>other_id) ((((_xmin = 6249019 AND _cmin < 0 AND (_xmax = 0 OR (_xmax = 6249019 AND _cmax >= 0))) OR (_xmin_is_committed = true AND (_xmax = 0 OR (_xmax = 6249019 AND _cmax >= 0) OR (_xmax <> 6249019 AND _xmax_is_committed = false)))))) AND ((review_data_ridge.review_set_name:\"test\"))",
                "{\n" +
                        "  \"bool\" : {\n" +
                        "    \"must\" : [ {\n" +
                        "      \"bool\" : {\n" +
                        "        \"should\" : [ {\n" +
                        "          \"bool\" : {\n" +
                        "            \"must\" : [ {\n" +
                        "              \"term\" : {\n" +
                        "                \"_xmin\" : 6249019\n" +
                        "              }\n" +
                        "            }, {\n" +
                        "              \"range\" : {\n" +
                        "                \"_cmin\" : {\n" +
                        "                  \"from\" : null,\n" +
                        "                  \"to\" : 0,\n" +
                        "                  \"include_lower\" : true,\n" +
                        "                  \"include_upper\" : false\n" +
                        "                }\n" +
                        "              }\n" +
                        "            }, {\n" +
                        "              \"bool\" : {\n" +
                        "                \"should\" : [ {\n" +
                        "                  \"term\" : {\n" +
                        "                    \"_xmax\" : 0\n" +
                        "                  }\n" +
                        "                }, {\n" +
                        "                  \"bool\" : {\n" +
                        "                    \"must\" : [ {\n" +
                        "                      \"term\" : {\n" +
                        "                        \"_xmax\" : 6249019\n" +
                        "                      }\n" +
                        "                    }, {\n" +
                        "                      \"range\" : {\n" +
                        "                        \"_cmax\" : {\n" +
                        "                          \"from\" : 0,\n" +
                        "                          \"to\" : null,\n" +
                        "                          \"include_lower\" : true,\n" +
                        "                          \"include_upper\" : true\n" +
                        "                        }\n" +
                        "                      }\n" +
                        "                    } ]\n" +
                        "                  }\n" +
                        "                } ]\n" +
                        "              }\n" +
                        "            } ]\n" +
                        "          }\n" +
                        "        }, {\n" +
                        "          \"bool\" : {\n" +
                        "            \"must\" : [ {\n" +
                        "              \"term\" : {\n" +
                        "                \"_xmin_is_committed\" : true\n" +
                        "              }\n" +
                        "            }, {\n" +
                        "              \"bool\" : {\n" +
                        "                \"should\" : [ {\n" +
                        "                  \"term\" : {\n" +
                        "                    \"_xmax\" : 0\n" +
                        "                  }\n" +
                        "                }, {\n" +
                        "                  \"bool\" : {\n" +
                        "                    \"must\" : [ {\n" +
                        "                      \"term\" : {\n" +
                        "                        \"_xmax\" : 6249019\n" +
                        "                      }\n" +
                        "                    }, {\n" +
                        "                      \"range\" : {\n" +
                        "                        \"_cmax\" : {\n" +
                        "                          \"from\" : 0,\n" +
                        "                          \"to\" : null,\n" +
                        "                          \"include_lower\" : true,\n" +
                        "                          \"include_upper\" : true\n" +
                        "                        }\n" +
                        "                      }\n" +
                        "                    } ]\n" +
                        "                  }\n" +
                        "                }, {\n" +
                        "                  \"bool\" : {\n" +
                        "                    \"must\" : [ {\n" +
                        "                      \"bool\" : {\n" +
                        "                        \"must_not\" : {\n" +
                        "                          \"term\" : {\n" +
                        "                            \"_xmax\" : 6249019\n" +
                        "                          }\n" +
                        "                        }\n" +
                        "                      }\n" +
                        "                    }, {\n" +
                        "                      \"term\" : {\n" +
                        "                        \"_xmax_is_committed\" : false\n" +
                        "                      }\n" +
                        "                    } ]\n" +
                        "                  }\n" +
                        "                } ]\n" +
                        "              }\n" +
                        "            } ]\n" +
                        "          }\n" +
                        "        } ]\n" +
                        "      }\n" +
                        "    }, {\n" +
                        "      \"nested\" : {\n" +
                        "        \"query\" : {\n" +
                        "          \"term\" : {\n" +
                        "            \"review_data_ridge.review_set_name\" : \"test\"\n" +
                        "          }\n" +
                        "        },\n" +
                        "        \"path\" : \"review_data_ridge\"\n" +
                        "      }\n" +
                        "    } ]\n" +
                        "  }\n" +
                        "}"
        );
    }

    @Test
    public void test_RegexWord() throws Exception {
        assertJson("phrase_field:~'\\d{2}'",
                "{\n" +
                        "  \"regexp\" : {\n" +
                        "    \"phrase_field\" : {\n" +
                        "      \"value\" : \"\\\\d{2}\",\n" +
                        "      \"flags_value\" : 65535\n" +
                        "    }\n" +
                        "  }\n" +
                        "}"
        );
    }

    @Test
    public void test_RegexPhrase() throws Exception {
        assertJson("phrase_field:~'\\d{2} \\d{3}'",
                "{\n" +
                        "  \"regexp\" : {\n" +
                        "    \"phrase_field\" : {\n" +
                        "      \"value\" : \"\\\\d{2} \\\\d{3}\",\n" +
                        "      \"flags_value\" : 65535\n" +
                        "    }\n" +
                        "  }\n" +
                        "}"
        );
    }

    @Test
    public void test_PhraseFieldRegexEndingInWildcard() throws Exception {
        assertJson("phrase_field:~'^.*'",
                "{\n" +
                        "  \"regexp\" : {\n" +
                        "    \"phrase_field\" : {\n" +
                        "      \"value\" : \"^.*\",\n" +
                        "      \"flags_value\" : 65535\n" +
                        "    }\n" +
                        "  }\n" +
                        "}"
        );
    }

    @Test
    public void test_ExactFieldRegexEndingInWildcard() throws Exception {
        assertJson("exact_field:~'^.*'",
                "{\n" +
                        "  \"regexp\" : {\n" +
                        "    \"exact_field\" : {\n" +
                        "      \"value\" : \"^.*\",\n" +
                        "      \"flags_value\" : 65535\n" +
                        "    }\n" +
                        "  }\n" +
                        "}"
        );
    }

    @Test
    public void test_RegexProximity() throws Exception {
        assertJson("phrase_field:~ ('[0-9]{2}' w/3 '[0-9]{3}')",
                "{\n" +
                        "  \"span_near\" : {\n" +
                        "    \"clauses\" : [ {\n" +
                        "      \"span_multi\" : {\n" +
                        "        \"match\" : {\n" +
                        "          \"regexp\" : {\n" +
                        "            \"phrase_field\" : {\n" +
                        "              \"value\" : \"[0-9]{2}\",\n" +
                        "              \"flags_value\" : 65535\n" +
                        "            }\n" +
                        "          }\n" +
                        "        }\n" +
                        "      }\n" +
                        "    }, {\n" +
                        "      \"span_multi\" : {\n" +
                        "        \"match\" : {\n" +
                        "          \"regexp\" : {\n" +
                        "            \"phrase_field\" : {\n" +
                        "              \"value\" : \"[0-9]{3}\",\n" +
                        "              \"flags_value\" : 65535\n" +
                        "            }\n" +
                        "          }\n" +
                        "        }\n" +
                        "      }\n" +
                        "    } ],\n" +
                        "    \"slop\" : 3,\n" +
                        "    \"in_order\" : false\n" +
                        "  }\n" +
                        "}"
        );
    }

    @Test
    public void test_CVSIX_2755() throws Exception {
        assertJson("exact_field = \"CRAZY W/5 PEOPLE W/15 FOREVER W/25 (\\\"EYE UP\\\")\"",
                "{\n" +
                        "  \"term\" : {\n" +
                        "    \"exact_field\" : \"crazy w/5 people w/15 forever w/25 (\\\"eye up\\\")\"\n" +
                        "  }\n" +
                        "}"
        );
    }

    @Test
    public void test_CVSIX_2755_WithSingleQuotes() throws Exception {
        assertJson("exact_field = 'CRAZY W/5 PEOPLE W/15 FOREVER W/25 (\"EYE UP\")'",
                "{\n" +
                        "  \"term\" : {\n" +
                        "    \"exact_field\" : \"crazy w/5 people w/15 forever w/25 (\\\"eye up\\\")\"\n" +
                        "  }\n" +
                        "}"
        );
    }

    @Test
    public void test_CVSIX_2770_exact() throws Exception {
        assertJson("exact_field = \"\\\"NOTES:KARO\\?\\?\\?\\?\\?\\?\\?\"  ",
                "{\n" +
                        "  \"term\" : {\n" +
                        "    \"exact_field\" : \"\\\"notes:karo???????\"\n" +
                        "  }\n" +
                        "}"
        );
    }

    @Test
    public void test_CVSIX_2770_phrase() throws Exception {
        assertJson("phrase_field = \"\\\"NOTES:KARO\\?\\?\\?\\?\\?\\?\\?\"  ",
                "{\n" +
                        "  \"match\" : {\n" +
                        "    \"phrase_field\" : {\n" +
                        "      \"query\" : \"\\\"NOTES:KARO???????\",\n" +
                        "      \"type\" : \"phrase\"\n" +
                        "    }\n" +
                        "  }\n" +
                        "}"
        );
    }

    @Test
    public void test_CVSIX_2766() throws Exception {
        assertJson("exact_field:\"7 KING\\'S BENCH WALK\"",
                "{\n" +
                        "  \"term\" : {\n" +
                        "    \"exact_field\" : \"7 king's bench walk\"\n" +
                        "  }\n" +
                        "}"
        );
    }

    @Test
    public void test_CVSIX_914() throws Exception {
        assertJson("\"xxxx17.0000000001.0000000001.0000000001.M.00.0000000-0000000\"",
                "{\n" +
                        "  \"bool\" : {\n" +
                        "    \"should\" : [ {\n" +
                        "      \"match\" : {\n" +
                        "        \"fulltext_field\" : {\n" +
                        "          \"query\" : \"xxxx17.0000000001.0000000001.0000000001.M.00.0000000-0000000\",\n" +
                        "          \"type\" : \"phrase\"\n" +
                        "        }\n" +
                        "      }\n" +
                        "    }, {\n" +
                        "      \"match\" : {\n" +
                        "        \"_all\" : {\n" +
                        "          \"query\" : \"xxxx17.0000000001.0000000001.0000000001.M.00.0000000-0000000\",\n" +
                        "          \"type\" : \"phrase\"\n" +
                        "        }\n" +
                        "      }\n" +
                        "    } ]\n" +
                        "  }\n" +
                        "}"
        );
    }

    @Test
    public void test_FlattenParentChild() throws Exception {
        assertJson("a:1 and (field:value or field2:value or field:value2)",
                "{\n" +
                        "  \"bool\" : {\n" +
                        "    \"must\" : [ {\n" +
                        "      \"term\" : {\n" +
                        "        \"a\" : 1\n" +
                        "      }\n" +
                        "    }, {\n" +
                        "      \"bool\" : {\n" +
                        "        \"should\" : [ {\n" +
                        "          \"terms\" : {\n" +
                        "            \"field\" : [ \"value\", \"value2\" ]\n" +
                        "          }\n" +
                        "        }, {\n" +
                        "          \"term\" : {\n" +
                        "            \"field2\" : \"value\"\n" +
                        "          }\n" +
                        "        } ]\n" +
                        "      }\n" +
                        "    } ]\n" +
                        "  }\n" +
                        "}"
        );
    }

    @Test
    public void testMixedFieldnamesNoProx() throws Exception {
        assertAST("outside:(one and inside:two)",
                "QueryTree\n" +
                        "   Expansion\n" +
                        "      id=<db.schema.table.index>id\n" +
                        "      And\n" +
                        "         Word (fieldname=outside, operator=CONTAINS, value=one, index=db.schema.table.index)\n" +
                        "         Word (fieldname=inside, operator=CONTAINS, value=two, index=db.schema.table.index)"
        );
    }

    @Test
    public void testMixedFieldnamesWithProx() throws Exception {
        try {
            qr("outside:(one w/4 (inside:two))");
            fail("Should not be here");
        } catch (RuntimeException re) {
            assertEquals(re.getMessage(), "Cannot mix fieldnames in PROXIMITY expression");
        }
    }

    @Test
    public void testProximalProximity() throws Exception {
        String query = "phrase_field:( ('1 3' w/2 '2 3') w/4 (get w/8 out) )";

        assertAST(query,
                "QueryTree\n" +
                        "   Expansion\n" +
                        "      id=<db.schema.table.index>id\n" +
                        "      Proximity (fieldname=phrase_field, operator=CONTAINS, distance=4, ordered=false, index=db.schema.table.index)\n" +
                        "         Proximity (fieldname=phrase_field, operator=CONTAINS, distance=2, ordered=false, index=db.schema.table.index)\n" +
                        "            Phrase (fieldname=phrase_field, operator=CONTAINS, value=1 3, index=db.schema.table.index)\n" +
                        "            Phrase (fieldname=phrase_field, operator=CONTAINS, value=2 3, index=db.schema.table.index)\n" +
                        "         Proximity (fieldname=phrase_field, operator=CONTAINS, distance=8, ordered=false, index=db.schema.table.index)\n" +
                        "            Word (fieldname=phrase_field, operator=CONTAINS, value=get, index=db.schema.table.index)\n" +
                        "            Word (fieldname=phrase_field, operator=CONTAINS, value=out, index=db.schema.table.index)"
        );

        assertJson(query,
                "{\n" +
                        "  \"span_near\" : {\n" +
                        "    \"clauses\" : [ {\n" +
                        "      \"span_near\" : {\n" +
                        "        \"clauses\" : [ {\n" +
                        "          \"span_near\" : {\n" +
                        "            \"clauses\" : [ {\n" +
                        "              \"span_term\" : {\n" +
                        "                \"phrase_field\" : {\n" +
                        "                  \"value\" : \"1\"\n" +
                        "                }\n" +
                        "              }\n" +
                        "            }, {\n" +
                        "              \"span_term\" : {\n" +
                        "                \"phrase_field\" : {\n" +
                        "                  \"value\" : \"3\"\n" +
                        "                }\n" +
                        "              }\n" +
                        "            } ],\n" +
                        "            \"slop\" : 0,\n" +
                        "            \"in_order\" : true\n" +
                        "          }\n" +
                        "        }, {\n" +
                        "          \"span_near\" : {\n" +
                        "            \"clauses\" : [ {\n" +
                        "              \"span_term\" : {\n" +
                        "                \"phrase_field\" : {\n" +
                        "                  \"value\" : \"2\"\n" +
                        "                }\n" +
                        "              }\n" +
                        "            }, {\n" +
                        "              \"span_term\" : {\n" +
                        "                \"phrase_field\" : {\n" +
                        "                  \"value\" : \"3\"\n" +
                        "                }\n" +
                        "              }\n" +
                        "            } ],\n" +
                        "            \"slop\" : 0,\n" +
                        "            \"in_order\" : true\n" +
                        "          }\n" +
                        "        } ],\n" +
                        "        \"slop\" : 2,\n" +
                        "        \"in_order\" : false\n" +
                        "      }\n" +
                        "    }, {\n" +
                        "      \"span_near\" : {\n" +
                        "        \"clauses\" : [ {\n" +
                        "          \"span_term\" : {\n" +
                        "            \"phrase_field\" : {\n" +
                        "              \"value\" : \"get\"\n" +
                        "            }\n" +
                        "          }\n" +
                        "        }, {\n" +
                        "          \"span_term\" : {\n" +
                        "            \"phrase_field\" : {\n" +
                        "              \"value\" : \"out\"\n" +
                        "            }\n" +
                        "          }\n" +
                        "        } ],\n" +
                        "        \"slop\" : 8,\n" +
                        "        \"in_order\" : false\n" +
                        "      }\n" +
                        "    } ],\n" +
                        "    \"slop\" : 4,\n" +
                        "    \"in_order\" : false\n" +
                        "  }\n" +
                        "}"
        );
    }

    @Test
    public void testProximalProximity2() throws Exception {
        assertAST("fulltext:( (\"K F\" w/1 \"D T\") w/7 \"KN\" )",
                "QueryTree\n" +
                        "   Expansion\n" +
                        "      id=<db.schema.table.index>id\n" +
                        "      Proximity (fieldname=fulltext, operator=CONTAINS, distance=7, ordered=false, index=db.schema.table.index)\n" +
                        "         Proximity (fieldname=fulltext, operator=CONTAINS, distance=1, ordered=false, index=db.schema.table.index)\n" +
                        "            Word (fieldname=fulltext, operator=CONTAINS, value=k f, index=db.schema.table.index)\n" +
                        "            Word (fieldname=fulltext, operator=CONTAINS, value=d t, index=db.schema.table.index)\n" +
                        "         Word (fieldname=fulltext, operator=CONTAINS, value=kn, index=db.schema.table.index)"
        );
    }

    @Test
    public void test_AggregateQuery() throws Exception {
        assertJson("#tally(cp_case_name, \"^.*\", 5000, \"term\") #options(fk_doc_cp_link_doc = <table.index>pk_doc, fk_doc_cp_link_cp = <table.index>pk_cp) ((((_xmin = 5353919 AND _cmin < 0 AND (_xmax = 0 OR (_xmax = 5353919 AND _cmax >= 0))) OR (_xmin_is_committed = true AND (_xmax = 0 OR (_xmax = 5353919 AND _cmax >= 0) OR (_xmax <> 5353919 AND _xmax_is_committed = false)))))) AND ((( ( pk_doc_cp = \"*\" ) )))",
                "{\n" +
                        "  \"bool\" : {\n" +
                        "    \"must\" : [ {\n" +
                        "      \"bool\" : {\n" +
                        "        \"should\" : [ {\n" +
                        "          \"bool\" : {\n" +
                        "            \"must\" : [ {\n" +
                        "              \"term\" : {\n" +
                        "                \"_xmin\" : 5353919\n" +
                        "              }\n" +
                        "            }, {\n" +
                        "              \"range\" : {\n" +
                        "                \"_cmin\" : {\n" +
                        "                  \"from\" : null,\n" +
                        "                  \"to\" : 0,\n" +
                        "                  \"include_lower\" : true,\n" +
                        "                  \"include_upper\" : false\n" +
                        "                }\n" +
                        "              }\n" +
                        "            }, {\n" +
                        "              \"bool\" : {\n" +
                        "                \"should\" : [ {\n" +
                        "                  \"term\" : {\n" +
                        "                    \"_xmax\" : 0\n" +
                        "                  }\n" +
                        "                }, {\n" +
                        "                  \"bool\" : {\n" +
                        "                    \"must\" : [ {\n" +
                        "                      \"term\" : {\n" +
                        "                        \"_xmax\" : 5353919\n" +
                        "                      }\n" +
                        "                    }, {\n" +
                        "                      \"range\" : {\n" +
                        "                        \"_cmax\" : {\n" +
                        "                          \"from\" : 0,\n" +
                        "                          \"to\" : null,\n" +
                        "                          \"include_lower\" : true,\n" +
                        "                          \"include_upper\" : true\n" +
                        "                        }\n" +
                        "                      }\n" +
                        "                    } ]\n" +
                        "                  }\n" +
                        "                } ]\n" +
                        "              }\n" +
                        "            } ]\n" +
                        "          }\n" +
                        "        }, {\n" +
                        "          \"bool\" : {\n" +
                        "            \"must\" : [ {\n" +
                        "              \"term\" : {\n" +
                        "                \"_xmin_is_committed\" : true\n" +
                        "              }\n" +
                        "            }, {\n" +
                        "              \"bool\" : {\n" +
                        "                \"should\" : [ {\n" +
                        "                  \"term\" : {\n" +
                        "                    \"_xmax\" : 0\n" +
                        "                  }\n" +
                        "                }, {\n" +
                        "                  \"bool\" : {\n" +
                        "                    \"must\" : [ {\n" +
                        "                      \"term\" : {\n" +
                        "                        \"_xmax\" : 5353919\n" +
                        "                      }\n" +
                        "                    }, {\n" +
                        "                      \"range\" : {\n" +
                        "                        \"_cmax\" : {\n" +
                        "                          \"from\" : 0,\n" +
                        "                          \"to\" : null,\n" +
                        "                          \"include_lower\" : true,\n" +
                        "                          \"include_upper\" : true\n" +
                        "                        }\n" +
                        "                      }\n" +
                        "                    } ]\n" +
                        "                  }\n" +
                        "                }, {\n" +
                        "                  \"bool\" : {\n" +
                        "                    \"must\" : [ {\n" +
                        "                      \"bool\" : {\n" +
                        "                        \"must_not\" : {\n" +
                        "                          \"term\" : {\n" +
                        "                            \"_xmax\" : 5353919\n" +
                        "                          }\n" +
                        "                        }\n" +
                        "                      }\n" +
                        "                    }, {\n" +
                        "                      \"term\" : {\n" +
                        "                        \"_xmax_is_committed\" : false\n" +
                        "                      }\n" +
                        "                    } ]\n" +
                        "                  }\n" +
                        "                } ]\n" +
                        "              }\n" +
                        "            } ]\n" +
                        "          }\n" +
                        "        } ]\n" +
                        "      }\n" +
                        "    }, {\n" +
                        "      \"exists\" : {\n" +
                        "        \"field\" : \"pk_doc_cp\"\n" +
                        "      }\n" +
                        "    } ]\n" +
                        "  }\n" +
                        "}"
        );
    }

    @Test
    public void testCVSIX_2886() throws Exception {
        assertAST("phrase_field:[\"RESPONSIVE BATCH EDIT\"]",
                "QueryTree\n" +
                        "   Expansion\n" +
                        "      id=<db.schema.table.index>id\n" +
                        "      Phrase (fieldname=phrase_field, operator=CONTAINS, value=RESPONSIVE BATCH EDIT, index=db.schema.table.index)"
        );

        assertAST("phrase_field:[\"RESPONSIVE BATCH EDIT\", \"Insider Trading\"]",
                "QueryTree\n" +
                        "   Expansion\n" +
                        "      id=<db.schema.table.index>id\n" +
                        "      Or\n" +
                        "         Phrase (fieldname=phrase_field, operator=CONTAINS, value=RESPONSIVE BATCH EDIT, index=db.schema.table.index)\n" +
                        "         Phrase (fieldname=phrase_field, operator=CONTAINS, value=Insider Trading, index=db.schema.table.index)"
        );
    }

    @Test
    public void testCVSIX_2874() throws Exception {
        assertAST("( #expand<cvgroupid=<this.index>cvgroupid> ( ( ( review_data_ridge.review_set_name:*BEER* ) ) ) )",
                "QueryTree\n" +
                        "   Or\n" +
                        "      Expansion\n" +
                        "         cvgroupid=<db.schema.table.index>cvgroupid\n" +
                        "         Wildcard (fieldname=review_data_ridge.review_set_name, operator=CONTAINS, value=*beer*, index=db.schema.table.index)\n" +
                        "      Expansion\n" +
                        "         id=<db.schema.table.index>id\n" +
                        "         Wildcard (fieldname=review_data_ridge.review_set_name, operator=CONTAINS, value=*beer*, index=db.schema.table.index)"
        );
    }

    @Test
    public void testCVSIX_2792() throws Exception {
        assertAST("( ( (cp_agg_wit.cp_wit_link_witness_status:[\"ALIVE\",\"ICU\"]) AND ( (cars.cid:[\"2\",\"3\",\"1\"]) AND (cars.make:[\"BUICK\",\"CHEVY\",\"FORD\",\"VOLVO\"]) ) ) )",
                "QueryTree\n" +
                        "   Expansion\n" +
                        "      id=<db.schema.table.index>id\n" +
                        "      And\n" +
                        "         Array (fieldname=cp_agg_wit.cp_wit_link_witness_status, operator=CONTAINS, index=db.schema.table.index) (OR)\n" +
                        "            Word (fieldname=cp_agg_wit.cp_wit_link_witness_status, operator=CONTAINS, value=alive, index=db.schema.table.index)\n" +
                        "            Word (fieldname=cp_agg_wit.cp_wit_link_witness_status, operator=CONTAINS, value=icu, index=db.schema.table.index)\n" +
                        "         Array (fieldname=cars.cid, operator=CONTAINS, index=db.schema.table.index) (OR)\n" +
                        "            Word (fieldname=cars.cid, operator=CONTAINS, value=2, index=db.schema.table.index)\n" +
                        "            Word (fieldname=cars.cid, operator=CONTAINS, value=3, index=db.schema.table.index)\n" +
                        "            Word (fieldname=cars.cid, operator=CONTAINS, value=1, index=db.schema.table.index)\n" +
                        "         Array (fieldname=cars.make, operator=CONTAINS, index=db.schema.table.index) (OR)\n" +
                        "            Word (fieldname=cars.make, operator=CONTAINS, value=buick, index=db.schema.table.index)\n" +
                        "            Word (fieldname=cars.make, operator=CONTAINS, value=chevy, index=db.schema.table.index)\n" +
                        "            Word (fieldname=cars.make, operator=CONTAINS, value=ford, index=db.schema.table.index)\n" +
                        "            Word (fieldname=cars.make, operator=CONTAINS, value=volvo, index=db.schema.table.index)"
        );
    }

    @Test
    public void testCVSIX_2990() throws Exception {
        assertJson("phrase_field:(beer wo/5 wine)",
                "{\n" +
                        "  \"span_near\" : {\n" +
                        "    \"clauses\" : [ {\n" +
                        "      \"span_term\" : {\n" +
                        "        \"phrase_field\" : {\n" +
                        "          \"value\" : \"beer\"\n" +
                        "        }\n" +
                        "      }\n" +
                        "    }, {\n" +
                        "      \"span_term\" : {\n" +
                        "        \"phrase_field\" : {\n" +
                        "          \"value\" : \"wine\"\n" +
                        "        }\n" +
                        "      }\n" +
                        "    } ],\n" +
                        "    \"slop\" : 5,\n" +
                        "    \"in_order\" : true\n" +
                        "  }\n" +
                        "}"
        );
    }

    @Test
    public void testCVSIX_3030_ast() throws Exception {
        assertAST("( ( custodian = \"QUERTY, SUSAN\" AND NOT NOT review_data_cv623beta.state = CAAT NOT review_data_cv623beta.state = DOOG ) )",
                "QueryTree\n" +
                        "   Expansion\n" +
                        "      id=<db.schema.table.index>id\n" +
                        "      And\n" +
                        "         Word (fieldname=custodian, operator=EQ, value=querty, susan, index=db.schema.table.index)\n" +
                        "         Not\n" +
                        "            Not\n" +
                        "               Array (fieldname=review_data_cv623beta.state, operator=EQ, index=db.schema.table.index) (OR)\n" +
                        "                  Word (fieldname=review_data_cv623beta.state, operator=EQ, value=caat, index=db.schema.table.index)\n" +
                        "                  Word (fieldname=review_data_cv623beta.state, operator=EQ, value=doog, index=db.schema.table.index)"
        );
    }

    @Test
    public void testCVSIX_3030_json() throws Exception {
        assertJson("( ( custodian = \"QUERTY, SUSAN\" AND NOT NOT review_data_cv623beta.state = CAAT NOT review_data_cv623beta.state = DOOG ) )",
                "{\n" +
                        "  \"bool\" : {\n" +
                        "    \"must\" : [ {\n" +
                        "      \"term\" : {\n" +
                        "        \"custodian\" : \"querty, susan\"\n" +
                        "      }\n" +
                        "    }, {\n" +
                        "      \"bool\" : {\n" +
                        "        \"must_not\" : {\n" +
                        "          \"bool\" : {\n" +
                        "            \"must_not\" : {\n" +
                        "              \"nested\" : {\n" +
                        "                \"query\" : {\n" +
                        "                  \"terms\" : {\n" +
                        "                    \"review_data_cv623beta.state\" : [ \"caat\", \"doog\" ]\n" +
                        "                  }\n" +
                        "                },\n" +
                        "                \"path\" : \"review_data_cv623beta\"\n" +
                        "              }\n" +
                        "            }\n" +
                        "          }\n" +
                        "        }\n" +
                        "      }\n" +
                        "    } ]\n" +
                        "  }\n" +
                        "}"
        );
    }

    @Test
    public void testCVSIX_2748() {
        Utils.convertToProximity("field", Arrays.asList(new AnalyzeResponse.AnalyzeToken("you", 0, 0, 0, null, null), new AnalyzeResponse.AnalyzeToken("not", 0, 0, 0, null, null), new AnalyzeResponse.AnalyzeToken("i", 0, 0, 0, null, null)));
        Utils.convertToProximity("field", Arrays.asList(new AnalyzeResponse.AnalyzeToken("you", 0, 0, 0, null, null), new AnalyzeResponse.AnalyzeToken("and", 0, 0, 0, null, null), new AnalyzeResponse.AnalyzeToken("i", 0, 0, 0, null, null)));
        Utils.convertToProximity("field", Arrays.asList(new AnalyzeResponse.AnalyzeToken("you", 0, 0, 0, null, null), new AnalyzeResponse.AnalyzeToken("or",  0, 0, 0, null, null), new AnalyzeResponse.AnalyzeToken("i", 0, 0, 0, null, null)));
    }

    @Test
    public void testSimpleTokenize() {
        assertEquals(Arrays.asList("a", "b", "c"), Utils.simpleTokenize("a b c"));
        assertEquals(Arrays.asList("a", "b", "c"), Utils.simpleTokenize("a-b-c"));
        assertEquals(Arrays.asList("a", "b", "c*"), Utils.simpleTokenize("a-b-c*"));
        assertEquals(Arrays.asList("a", "b", "c*", "d"), Utils.simpleTokenize("a-b-c* d"));
        assertEquals(Arrays.asList("V", "A", "C", "A", "T", "I", "O", "*", "N"), Utils.simpleTokenize("V - A - C - A - T - I - O * N"));
    }

    @Test
    public void testIssue_13() throws Exception {
        assertAST("#options(user_data:(owner_user_id=<so_users.idxso_users>id), comment_data:(id=<so_comments.idxso_comments>post_id)) " +
                        "(user_data.display_name:j* and comment_data.user_display_name:j*)",
                "QueryTree\n" +
                        "   Options\n" +
                        "      user_data:(owner_user_id=<db.schema.so_users.idxso_users>id)\n" +
                        "         LeftField (value=owner_user_id)\n" +
                        "         IndexName (value=db.schema.so_users.idxso_users)\n" +
                        "         RightField (value=id)\n" +
                        "      comment_data:(id=<db.schema.so_comments.idxso_comments>post_id)\n" +
                        "         LeftField (value=id)\n" +
                        "         IndexName (value=db.schema.so_comments.idxso_comments)\n" +
                        "         RightField (value=post_id)\n" +
                        "   And\n" +
                        "      Expansion\n" +
                        "         user_data:(owner_user_id=<db.schema.so_users.idxso_users>id)\n" +
                        "            LeftField (value=owner_user_id)\n" +
                        "            IndexName (value=db.schema.so_users.idxso_users)\n" +
                        "            RightField (value=id)\n" +
                        "         Prefix (fieldname=display_name, operator=CONTAINS, value=j, index=db.schema.so_users.idxso_users)\n" +
                        "      Expansion\n" +
                        "         comment_data:(id=<db.schema.so_comments.idxso_comments>post_id)\n" +
                        "            LeftField (value=id)\n" +
                        "            IndexName (value=db.schema.so_comments.idxso_comments)\n" +
                        "            RightField (value=post_id)\n" +
                        "         Prefix (fieldname=user_display_name, operator=CONTAINS, value=j, index=db.schema.so_comments.idxso_comments)"
        );
    }

    @Test
    public void testIssue_37_RangeAggregateParsing() throws Exception {
        assertEquals("testIssue_37_RangeAggregateParsing",
                "\n\"page_count\"{\n" +
                        "  \"range\" : {\n" +
                        "    \"field\" : \"page_count\",\n" +
                        "    \"ranges\" : [ {\n" +
                        "      \"key\" : \"first\",\n" +
                        "      \"to\" : 100.0\n" +
                        "    }, {\n" +
                        "      \"from\" : 100.0,\n" +
                        "      \"to\" : 150.0\n" +
                        "    }, {\n" +
                        "      \"from\" : 150.0\n" +
                        "    } ]\n" +
                        "  }\n" +
                        "}",
                qr("#range(page_count, '[{\"key\":\"first\", \"to\":100}, {\"from\":100, \"to\":150}, {\"from\":150}]')")
                        .rewriteAggregations()
                        .toXContent(JsonXContent.contentBuilder().prettyPrint(), null).string()
        );
    }

    @Test
    public void testIssue_46_DateRangeAggregateParsing() throws Exception {
        assertEquals("testIssue_99_DateRangeAggregateParsing",
                "\n\"date_field\"{\n" +
                        "  \"date_range\" : {\n" +
                        "    \"field\" : \"date_field.date\",\n" +
                        "    \"ranges\" : [ {\n" +
                        "      \"key\" : \"early\",\n" +
                        "      \"to\" : \"2009-01-01 00:00:00\"\n" +
                        "    }, {\n" +
                        "      \"from\" : \"2009-01-01 00:00:00\",\n" +
                        "      \"to\" : \"2010-01-01 00:00:00\"\n" +
                        "    }, {\n" +
                        "      \"from\" : \"2010-01-01 00:00:00\"\n" +
                        "    } ]\n" +
                        "  }\n" +
                        "}",
                qr("#range(date_field, '[{\"key\": \"early\", \"to\":\"2009-01-01 00:00:00\"}, {\"from\":\"2009-01-01 00:00:00\", \"to\":\"2010-01-01 00:00:00\"}, {\"from\":\"2010-01-01 00:00:00\"}]')")
                        .rewriteAggregations()
                        .toXContent(JsonXContent.contentBuilder().prettyPrint(), null).string());
    }

    @Test
    public void testIssue_56() throws Exception {
        assertAST("#expand<parent_id=<this.index>parent_id>(phrase_field:beer)",
                "QueryTree\n" +
                        "   Or\n" +
                        "      Expansion\n" +
                        "         parent_id=<db.schema.table.index>parent_id\n" +
                        "         Word (fieldname=phrase_field, operator=CONTAINS, value=beer, index=db.schema.table.index)\n" +
                        "      Expansion\n" +
                        "         id=<db.schema.table.index>id\n" +
                        "         Word (fieldname=phrase_field, operator=CONTAINS, value=beer, index=db.schema.table.index)");
    }

    @Test
    public void testFieldedProximity() throws Exception {
        assertAST("phrase_field:beer w/500 phrase_field:a",
                "QueryTree\n" +
                        "   Expansion\n" +
                        "      id=<db.schema.table.index>id\n" +
                        "      Proximity (fieldname=phrase_field, operator=CONTAINS, distance=500, ordered=false, index=db.schema.table.index)\n" +
                        "         Word (fieldname=phrase_field, operator=CONTAINS, value=beer, index=db.schema.table.index)\n" +
                        "         Word (fieldname=phrase_field, operator=CONTAINS, value=a, index=db.schema.table.index)"
        );
    }

    @Test
    public void testWithOperatorAST() throws Exception {
        assertAST("nested.exact_field:(a with b with (c or d with e)) and nested2.exact_field:(a with b)",
                "QueryTree\n" +
                        "   Expansion\n" +
                        "      id=<db.schema.table.index>id\n" +
                        "      And\n" +
                        "         With\n" +
                        "            Array (fieldname=nested.exact_field, operator=CONTAINS, index=db.schema.table.index) (AND)\n" +
                        "               Word (fieldname=nested.exact_field, operator=CONTAINS, value=a, index=db.schema.table.index)\n" +
                        "               Word (fieldname=nested.exact_field, operator=CONTAINS, value=b, index=db.schema.table.index)\n" +
                        "            Or\n" +
                        "               Word (fieldname=nested.exact_field, operator=CONTAINS, value=c, index=db.schema.table.index)\n" +
                        "               With\n" +
                        "                  Array (fieldname=nested.exact_field, operator=CONTAINS, index=db.schema.table.index) (AND)\n" +
                        "                     Word (fieldname=nested.exact_field, operator=CONTAINS, value=d, index=db.schema.table.index)\n" +
                        "                     Word (fieldname=nested.exact_field, operator=CONTAINS, value=e, index=db.schema.table.index)\n" +
                        "         With\n" +
                        "            Array (fieldname=nested2.exact_field, operator=CONTAINS, index=db.schema.table.index) (AND)\n" +
                        "               Word (fieldname=nested2.exact_field, operator=CONTAINS, value=a, index=db.schema.table.index)\n" +
                        "               Word (fieldname=nested2.exact_field, operator=CONTAINS, value=b, index=db.schema.table.index)");
    }

    @Test
    public void testExternalWithOperatorAST() throws Exception {
        assertAST("nested.exact_field:(a with b with (c or d with e)) and nested2.exact_field:(a with b)",
                "QueryTree\n" +
                        "   Expansion\n" +
                        "      id=<db.schema.table.index>id\n" +
                        "      And\n" +
                        "         With\n" +
                        "            Array (fieldname=nested.exact_field, operator=CONTAINS, index=db.schema.table.index) (AND)\n" +
                        "               Word (fieldname=nested.exact_field, operator=CONTAINS, value=a, index=db.schema.table.index)\n" +
                        "               Word (fieldname=nested.exact_field, operator=CONTAINS, value=b, index=db.schema.table.index)\n" +
                        "            Or\n" +
                        "               Word (fieldname=nested.exact_field, operator=CONTAINS, value=c, index=db.schema.table.index)\n" +
                        "               With\n" +
                        "                  Array (fieldname=nested.exact_field, operator=CONTAINS, index=db.schema.table.index) (AND)\n" +
                        "                     Word (fieldname=nested.exact_field, operator=CONTAINS, value=d, index=db.schema.table.index)\n" +
                        "                     Word (fieldname=nested.exact_field, operator=CONTAINS, value=e, index=db.schema.table.index)\n" +
                        "         With\n" +
                        "            Array (fieldname=nested2.exact_field, operator=CONTAINS, index=db.schema.table.index) (AND)\n" +
                        "               Word (fieldname=nested2.exact_field, operator=CONTAINS, value=a, index=db.schema.table.index)\n" +
                        "               Word (fieldname=nested2.exact_field, operator=CONTAINS, value=b, index=db.schema.table.index)");
    }

    @Test
    public void testWithOperatorJSON() throws Exception {
        assertJson("nested.exact_field:(a with b with (c or d with e)) and nested2.exact_field:(a with b)",
                "{\n" +
                        "  \"bool\" : {\n" +
                        "    \"must\" : [ {\n" +
                        "      \"nested\" : {\n" +
                        "        \"query\" : {\n" +
                        "          \"bool\" : {\n" +
                        "            \"must\" : [ {\n" +
                        "              \"bool\" : {\n" +
                        "                \"must\" : [ {\n" +
                        "                  \"term\" : {\n" +
                        "                    \"nested.exact_field\" : \"a\"\n" +
                        "                  }\n" +
                        "                }, {\n" +
                        "                  \"term\" : {\n" +
                        "                    \"nested.exact_field\" : \"b\"\n" +
                        "                  }\n" +
                        "                } ]\n" +
                        "              }\n" +
                        "            }, {\n" +
                        "              \"bool\" : {\n" +
                        "                \"should\" : [ {\n" +
                        "                  \"term\" : {\n" +
                        "                    \"nested.exact_field\" : \"c\"\n" +
                        "                  }\n" +
                        "                }, {\n" +
                        "                  \"bool\" : {\n" +
                        "                    \"must\" : {\n" +
                        "                      \"bool\" : {\n" +
                        "                        \"must\" : [ {\n" +
                        "                          \"term\" : {\n" +
                        "                            \"nested.exact_field\" : \"d\"\n" +
                        "                          }\n" +
                        "                        }, {\n" +
                        "                          \"term\" : {\n" +
                        "                            \"nested.exact_field\" : \"e\"\n" +
                        "                          }\n" +
                        "                        } ]\n" +
                        "                      }\n" +
                        "                    }\n" +
                        "                  }\n" +
                        "                } ]\n" +
                        "              }\n" +
                        "            } ]\n" +
                        "          }\n" +
                        "        },\n" +
                        "        \"path\" : \"nested\"\n" +
                        "      }\n" +
                        "    }, {\n" +
                        "      \"nested\" : {\n" +
                        "        \"query\" : {\n" +
                        "          \"bool\" : {\n" +
                        "            \"must\" : {\n" +
                        "              \"bool\" : {\n" +
                        "                \"must\" : [ {\n" +
                        "                  \"term\" : {\n" +
                        "                    \"nested2.exact_field\" : \"a\"\n" +
                        "                  }\n" +
                        "                }, {\n" +
                        "                  \"term\" : {\n" +
                        "                    \"nested2.exact_field\" : \"b\"\n" +
                        "                  }\n" +
                        "                } ]\n" +
                        "              }\n" +
                        "            }\n" +
                        "          }\n" +
                        "        },\n" +
                        "        \"path\" : \"nested2\"\n" +
                        "      }\n" +
                        "    } ]\n" +
                        "  }\n" +
                        "}"
        );
    }

    @Test
    public void testIssue60() throws Exception {
        assertJson("details.state:NC and details.state:SC",
                "{\n" +
                        "  \"bool\" : {\n" +
                        "    \"must\" : [ {\n" +
                        "      \"nested\" : {\n" +
                        "        \"query\" : {\n" +
                        "          \"term\" : {\n" +
                        "            \"details.state\" : \"nc\"\n" +
                        "          }\n" +
                        "        },\n" +
                        "        \"path\" : \"details\"\n" +
                        "      }\n" +
                        "    }, {\n" +
                        "      \"nested\" : {\n" +
                        "        \"query\" : {\n" +
                        "          \"term\" : {\n" +
                        "            \"details.state\" : \"sc\"\n" +
                        "          }\n" +
                        "        },\n" +
                        "        \"path\" : \"details\"\n" +
                        "      }\n" +
                        "    } ]\n" +
                        "  }\n" +
                        "}"
        );
    }

    @Test
    public void testIssue60_WITH() throws Exception {
        assertJson("details.state:NC WITH details.state:SC",
                "{\n" +
                        "  \"nested\" : {\n" +
                        "    \"query\" : {\n" +
                        "      \"bool\" : {\n" +
                        "        \"must\" : {\n" +
                        "          \"bool\" : {\n" +
                        "            \"must\" : [ {\n" +
                        "              \"term\" : {\n" +
                        "                \"details.state\" : \"nc\"\n" +
                        "              }\n" +
                        "            }, {\n" +
                        "              \"term\" : {\n" +
                        "                \"details.state\" : \"sc\"\n" +
                        "              }\n" +
                        "            } ]\n" +
                        "          }\n" +
                        "        }\n" +
                        "      }\n" +
                        "    },\n" +
                        "    \"path\" : \"details\"\n" +
                        "  }\n" +
                        "}"
        );
    }

    @Test
    public void testMikeWeber() throws Exception {
        assertJson("( " +
                        " ( " +
                        "  (  " +
                        "   (internal_data.internal_set_tag_id = 369 OR internal_data.internal_set_tag_id = 370 OR internal_data.internal_set_tag_id = 371 OR internal_data.internal_set_tag_id = 298 OR internal_data.internal_set_tag_id = 367 OR internal_data.internal_set_tag_id = 295 OR internal_data.internal_set_tag_id = 296) " +
                        "   WITH internal_data.state_id = 4424  " +
                        "   WITH internal_data.assigned_reviewers = \"J_WEBER\"  " +
                        "   WITH (internal_data.status_name:[\"internal_CHECKED_OUT\",\"internal_READY\"]) " +
                        "  ) " +
                        "   OR  " +
                        "  (  " +
                        "   (internal_data.internal_set_tag_id = 369 OR internal_data.internal_set_tag_id = 370 OR internal_data.internal_set_tag_id = 371 OR internal_data.internal_set_tag_id = 298 OR internal_data.internal_set_tag_id = 367 OR internal_data.internal_set_tag_id = 295 OR internal_data.internal_set_tag_id = 296)  " +
                        "   WITH internal_data.state_id = 4424  " +
                        "   WITH (internal_data.status_name:[\"internal_READY\",\"internal_UPDATED\",\"internal_CHECKED_OUT\",\"EXCEPTION\"]) " +
                        "   WITH internal_data.owner_username = \"J_WEBER\"  " +
                        "  )  " +
                        " )  " +
                        ")",
                "{\n" +
                        "  \"bool\" : {\n" +
                        "    \"should\" : [ {\n" +
                        "      \"nested\" : {\n" +
                        "        \"query\" : {\n" +
                        "          \"bool\" : {\n" +
                        "            \"must\" : [ {\n" +
                        "              \"terms\" : {\n" +
                        "                \"internal_data.internal_set_tag_id\" : [ 369, 370, 371, 298, 367, 295, 296 ]\n" +
                        "              }\n" +
                        "            }, {\n" +
                        "              \"term\" : {\n" +
                        "                \"internal_data.state_id\" : 4424\n" +
                        "              }\n" +
                        "            }, {\n" +
                        "              \"term\" : {\n" +
                        "                \"internal_data.assigned_reviewers\" : \"j_weber\"\n" +
                        "              }\n" +
                        "            }, {\n" +
                        "              \"terms\" : {\n" +
                        "                \"internal_data.status_name\" : [ \"internal_checked_out\", \"internal_ready\" ]\n" +
                        "              }\n" +
                        "            } ]\n" +
                        "          }\n" +
                        "        },\n" +
                        "        \"path\" : \"internal_data\"\n" +
                        "      }\n" +
                        "    }, {\n" +
                        "      \"nested\" : {\n" +
                        "        \"query\" : {\n" +
                        "          \"bool\" : {\n" +
                        "            \"must\" : [ {\n" +
                        "              \"terms\" : {\n" +
                        "                \"internal_data.internal_set_tag_id\" : [ 369, 370, 371, 298, 367, 295, 296 ]\n" +
                        "              }\n" +
                        "            }, {\n" +
                        "              \"term\" : {\n" +
                        "                \"internal_data.state_id\" : 4424\n" +
                        "              }\n" +
                        "            }, {\n" +
                        "              \"terms\" : {\n" +
                        "                \"internal_data.status_name\" : [ \"internal_ready\", \"internal_updated\", \"internal_checked_out\", \"exception\" ]\n" +
                        "              }\n" +
                        "            }, {\n" +
                        "              \"term\" : {\n" +
                        "                \"internal_data.owner_username\" : \"j_weber\"\n" +
                        "              }\n" +
                        "            } ]\n" +
                        "          }\n" +
                        "        },\n" +
                        "        \"path\" : \"internal_data\"\n" +
                        "      }\n" +
                        "    } ]\n" +
                        "  }\n" +
                        "}"
        );
    }

    @Test
    public void testIssue_20() throws Exception {
        assertJson("fulltext_field:\"bob.dole*\"",
                "{\n" +
                        "  \"prefix\" : {\n" +
                        "    \"fulltext_field\" : \"bob.dole\"\n" +
                        "  }\n" +
                        "}"
        );
    }

    @Test
    public void testIssue_20_ValidateParsing() throws Exception {
        assertJson("exact_field:literal_term exact_field:'quoted_term' extact_field:prefix* exact_field:*wild*card* exact_field:fuzzy~ exact_field:'phrase value' exact_field:'phrase with *wildcard*' " +
                        "phrase_field:literal_term phrase_field:'quoted_term' extact_field:prefix* phrase_field:*wild*card* phrase_field:fuzzy~ phrase_field:'phrase value' phrase_field:'phrase with *wildcard*' ",
                "{\n" +
                        "  \"bool\" : {\n" +
                        "    \"must\" : [ {\n" +
                        "      \"bool\" : {\n" +
                        "        \"must\" : [ {\n" +
                        "          \"wildcard\" : {\n" +
                        "            \"exact_field\" : \"phrase with *wildcard*\"\n" +
                        "          }\n" +
                        "        }, {\n" +
                        "          \"bool\" : {\n" +
                        "            \"must\" : [ {\n" +
                        "              \"term\" : {\n" +
                        "                \"exact_field\" : \"literal_term\"\n" +
                        "              }\n" +
                        "            }, {\n" +
                        "              \"term\" : {\n" +
                        "                \"exact_field\" : \"quoted_term\"\n" +
                        "              }\n" +
                        "            }, {\n" +
                        "              \"term\" : {\n" +
                        "                \"exact_field\" : \"phrase value\"\n" +
                        "              }\n" +
                        "            } ]\n" +
                        "          }\n" +
                        "        } ]\n" +
                        "      }\n" +
                        "    }, {\n" +
                        "      \"prefix\" : {\n" +
                        "        \"extact_field\" : \"prefix\"\n" +
                        "      }\n" +
                        "    }, {\n" +
                        "      \"wildcard\" : {\n" +
                        "        \"exact_field\" : \"*wild*card*\"\n" +
                        "      }\n" +
                        "    }, {\n" +
                        "      \"fuzzy\" : {\n" +
                        "        \"exact_field\" : {\n" +
                        "          \"value\" : \"fuzzy\",\n" +
                        "          \"prefix_length\" : 3\n" +
                        "        }\n" +
                        "      }\n" +
                        "    }, {\n" +
                        "      \"bool\" : {\n" +
                        "        \"must\" : [ {\n" +
                        "          \"match\" : {\n" +
                        "            \"phrase_field\" : {\n" +
                        "              \"query\" : \"phrase value\",\n" +
                        "              \"type\" : \"phrase\"\n" +
                        "            }\n" +
                        "          }\n" +
                        "        }, {\n" +
                        "          \"span_near\" : {\n" +
                        "            \"clauses\" : [ {\n" +
                        "              \"span_term\" : {\n" +
                        "                \"phrase_field\" : {\n" +
                        "                  \"value\" : \"phrase\"\n" +
                        "                }\n" +
                        "              }\n" +
                        "            }, {\n" +
                        "              \"span_term\" : {\n" +
                        "                \"phrase_field\" : {\n" +
                        "                  \"value\" : \"with\"\n" +
                        "                }\n" +
                        "              }\n" +
                        "            }, {\n" +
                        "              \"span_multi\" : {\n" +
                        "                \"match\" : {\n" +
                        "                  \"wildcard\" : {\n" +
                        "                    \"phrase_field\" : \"*wildcard*\"\n" +
                        "                  }\n" +
                        "                }\n" +
                        "              }\n" +
                        "            } ],\n" +
                        "            \"slop\" : 0,\n" +
                        "            \"in_order\" : true\n" +
                        "          }\n" +
                        "        }, {\n" +
                        "          \"bool\" : {\n" +
                        "            \"must\" : [ {\n" +
                        "              \"term\" : {\n" +
                        "                \"phrase_field\" : \"literal_term\"\n" +
                        "              }\n" +
                        "            }, {\n" +
                        "              \"term\" : {\n" +
                        "                \"phrase_field\" : \"quoted_term\"\n" +
                        "              }\n" +
                        "            } ]\n" +
                        "          }\n" +
                        "        } ]\n" +
                        "      }\n" +
                        "    }, {\n" +
                        "      \"prefix\" : {\n" +
                        "        \"extact_field\" : \"prefix\"\n" +
                        "      }\n" +
                        "    }, {\n" +
                        "      \"wildcard\" : {\n" +
                        "        \"phrase_field\" : \"*wild*card*\"\n" +
                        "      }\n" +
                        "    }, {\n" +
                        "      \"fuzzy\" : {\n" +
                        "        \"phrase_field\" : {\n" +
                        "          \"value\" : \"fuzzy\",\n" +
                        "          \"prefix_length\" : 3\n" +
                        "        }\n" +
                        "      }\n" +
                        "    } ]\n" +
                        "  }\n" +
                        "}"
        );
    }

    @Test
    public void testIssue_55_v1() throws Exception {
        assertJson("fulltext_field: \"foo''bar*\"",
                "{\n" +
                        "  \"span_near\" : {\n" +
                        "    \"clauses\" : [ {\n" +
                        "      \"span_term\" : {\n" +
                        "        \"fulltext_field\" : {\n" +
                        "          \"value\" : \"foo\"\n" +
                        "        }\n" +
                        "      }\n" +
                        "    }, {\n" +
                        "      \"span_multi\" : {\n" +
                        "        \"match\" : {\n" +
                        "          \"prefix\" : {\n" +
                        "            \"fulltext_field\" : \"bar\"\n" +
                        "          }\n" +
                        "        }\n" +
                        "      }\n" +
                        "    } ],\n" +
                        "    \"slop\" : 0,\n" +
                        "    \"in_order\" : true\n" +
                        "  }\n" +
                        "}"
        );
    }

    @Test
    public void testIssue_55_v2() throws Exception {
        assertJson("fulltext_field: \"test_file.xl*\"",
                "{\n" +
                        "  \"prefix\" : {\n" +
                        "    \"fulltext_field\" : \"test_file.xl\"\n" +
                        "  }\n" +
                        "}"
        );
    }

    @Test
    public void testQueryBoosting() throws Exception {
        assertJson("phrase_field:(term^1.0 field:term^2.0 a^3.0 w/2 b^4.0 'some phrase'^5 fuzzy~^6 wildcard*^7)",
                "{\n" +
                        "  \"bool\" : {\n" +
                        "    \"must\" : [ {\n" +
                        "      \"term\" : {\n" +
                        "        \"phrase_field\" : {\n" +
                        "          \"value\" : \"term\",\n" +
                        "          \"boost\" : 1.0\n" +
                        "        }\n" +
                        "      }\n" +
                        "    }, {\n" +
                        "      \"term\" : {\n" +
                        "        \"field\" : {\n" +
                        "          \"value\" : \"term\",\n" +
                        "          \"boost\" : 2.0\n" +
                        "        }\n" +
                        "      }\n" +
                        "    }, {\n" +
                        "      \"span_near\" : {\n" +
                        "        \"clauses\" : [ {\n" +
                        "          \"span_term\" : {\n" +
                        "            \"phrase_field\" : {\n" +
                        "              \"value\" : \"a\",\n" +
                        "              \"boost\" : 3.0\n" +
                        "            }\n" +
                        "          }\n" +
                        "        }, {\n" +
                        "          \"span_term\" : {\n" +
                        "            \"phrase_field\" : {\n" +
                        "              \"value\" : \"b\",\n" +
                        "              \"boost\" : 4.0\n" +
                        "            }\n" +
                        "          }\n" +
                        "        } ],\n" +
                        "        \"slop\" : 2,\n" +
                        "        \"in_order\" : false\n" +
                        "      }\n" +
                        "    }, {\n" +
                        "      \"match\" : {\n" +
                        "        \"phrase_field\" : {\n" +
                        "          \"query\" : \"some phrase\",\n" +
                        "          \"type\" : \"phrase\",\n" +
                        "          \"boost\" : 5.0\n" +
                        "        }\n" +
                        "      }\n" +
                        "    }, {\n" +
                        "      \"fuzzy\" : {\n" +
                        "        \"phrase_field\" : {\n" +
                        "          \"value\" : \"fuzzy\",\n" +
                        "          \"boost\" : 6.0,\n" +
                        "          \"prefix_length\" : 3\n" +
                        "        }\n" +
                        "      }\n" +
                        "    }, {\n" +
                        "      \"prefix\" : {\n" +
                        "        \"phrase_field\" : {\n" +
                        "          \"prefix\" : \"wildcard\",\n" +
                        "          \"boost\" : 7.0\n" +
                        "        }\n" +
                        "      }\n" +
                        "    } ]\n" +
                        "  }\n" +
                        "}"
        );
    }

    @Test
    public void testUnescape() {
        String input = "\\\\\\\\\\\\\\\\FooBar";
        assertEquals("\\\\\\\\FooBar", Utils.unescape(input));
    }

    @Test
    public void testEscaping() throws Exception {
        assertJson("exact_field:'\\\\\\\\Begings with four backslashes'",
                "{\n" +
                        "  \"term\" : {\n" +
                        "    \"exact_field\" : \"\\\\\\\\begings with four backslashes\"\n" +
                        "  }\n" +
                        "}"
        );
    }

    @Test
    public void testEscapingAsPrefix() throws Exception {
        assertJson("exact_field:'This is a prefix query ending in four backslashes\\\\\\\\*'",
                "{\n" +
                        "  \"prefix\" : {\n" +
                        "    \"exact_field\" : \"this is a prefix query ending in four backslashes\\\\\\\\\"\n" +
                        "  }\n" +
                        "}"
        );
    }

    @Test
    public void testEscapingAsWildcard() throws Exception {
        assertJson("exact_field:'This is a wildcard query ending in four backslashes\\\\\\\\?'",
                "{\n" +
                        "  \"wildcard\" : {\n" +
                        "    \"exact_field\" : \"this is a wildcard query ending in four backslashes\\\\\\\\?\"\n" +
                        "  }\n" +
                        "}"
        );
    }

    @Test
    public void testFieldListParsing() throws Exception {
        assertAST("#field_lists()",
                "QueryTree\n" +
                        "   FieldLists"
        );

        assertAST("#field_lists(field1=[a,b,c])",
                "QueryTree\n" +
                        "   FieldLists\n" +
                        "      FieldListEntry (fieldname=field1)\n" +
                        "         Array (index=db.schema.table.index) (OR)\n" +
                        "            Word (value=a, index=db.schema.table.index)\n" +
                        "            Word (value=b, index=db.schema.table.index)\n" +
                        "            Word (value=c, index=db.schema.table.index)"
        );

        assertAST("#field_lists(field1=[a,b,c], field2=[d,e,f])",
                "QueryTree\n" +
                        "   FieldLists\n" +
                        "      FieldListEntry (fieldname=field1)\n" +
                        "         Array (index=db.schema.table.index) (OR)\n" +
                        "            Word (value=a, index=db.schema.table.index)\n" +
                        "            Word (value=b, index=db.schema.table.index)\n" +
                        "            Word (value=c, index=db.schema.table.index)\n" +
                        "      FieldListEntry (fieldname=field2)\n" +
                        "         Array (index=db.schema.table.index) (OR)\n" +
                        "            Word (value=d, index=db.schema.table.index)\n" +
                        "            Word (value=e, index=db.schema.table.index)\n" +
                        "            Word (value=f, index=db.schema.table.index)"
        );

        ASTQueryTree tree = new QueryParser(new StringReader("#field_lists(field1=[a,b,c], field2=[d,e,f])")).parse(new IndexMetadataManager(client(), DEFAULT_INDEX_NAME), true);

        Map<String, ASTFieldListEntry> fieldLists = tree.getFieldLists();
        assertEquals(2, tree.getFieldLists().size());

        assertEquals("FieldListEntry (fieldname=field1)", fieldLists.get("field1").toString());
        assertEquals("[a, b, c]", fieldLists.get("field1").getFields().toString());

        assertEquals("FieldListEntry (fieldname=field2)", fieldLists.get("field2").toString());
        assertEquals("[d, e, f]", fieldLists.get("field2").getFields().toString());
    }

    @Test
    public void testJapaneseCharacters() throws Exception {
        assertJson("phrase_field:物質の総称である。",
                "{\n" +
                        "  \"match\" : {\n" +
                        "    \"phrase_field\" : {\n" +
                        "      \"query\" : \"物質の総称である。\",\n" +
                        "      \"type\" : \"phrase\"\n" +
                        "    }\n" +
                        "  }\n" +
                        "}"
        );
    }

    @Test
    public void testFieldEqualsDottedIdentifier() throws Exception {
        assertJson("exact_field:some.other.field",
                "{\n" +
                        "  \"term\" : {\n" +
                        "    \"exact_field\" : \"some.other.field\"\n" +
                        "  }\n" +
                        "}"
        );
    }

    @Test
    public void testRandomStringsAST() throws Exception {
        assertAST("exact_field:(asdflkj234-132asdfuj asiodfja;sdf #487adqerydfskf0230 &@#$23)",
                "QueryTree\n" +
                        "   Expansion\n" +
                        "      id=<db.schema.table.index>id\n" +
                        "      Array (fieldname=exact_field, operator=CONTAINS, index=db.schema.table.index) (AND)\n" +
                        "         Word (fieldname=exact_field, operator=CONTAINS, value=asdflkj234-132asdfuj, index=db.schema.table.index)\n" +
                        "         Word (fieldname=exact_field, operator=CONTAINS, value=asiodfja;sdf, index=db.schema.table.index)\n" +
                        "         Word (fieldname=exact_field, operator=CONTAINS, value=#487adqerydfskf0230, index=db.schema.table.index)\n" +
                        "         Word (fieldname=exact_field, operator=CONTAINS, value=@#$23, index=db.schema.table.index)"
        );
    }

    @Test
    public void testRandomStringsJson() throws Exception {
        assertJson("phrase_field:(asdflkj234-132asdfuj asiodfja;sdf #487adqerydfskf0230 &@#$23)",
                "{\n" +
                        "  \"bool\" : {\n" +
                        "    \"must\" : [ {\n" +
                        "      \"match\" : {\n" +
                        "        \"phrase_field\" : {\n" +
                        "          \"query\" : \"asdflkj234-132asdfuj\",\n" +
                        "          \"type\" : \"phrase\"\n" +
                        "        }\n" +
                        "      }\n" +
                        "    }, {\n" +
                        "      \"match\" : {\n" +
                        "        \"phrase_field\" : {\n" +
                        "          \"query\" : \"asiodfja;sdf\",\n" +
                        "          \"type\" : \"phrase\"\n" +
                        "        }\n" +
                        "      }\n" +
                        "    }, {\n" +
                        "      \"bool\" : {\n" +
                        "        \"must\" : [ {\n" +
                        "          \"term\" : {\n" +
                        "            \"phrase_field\" : \"487adqerydfskf0230\"\n" +
                        "          }\n" +
                        "        }, {\n" +
                        "          \"term\" : {\n" +
                        "            \"phrase_field\" : \"23\"\n" +
                        "          }\n" +
                        "        } ]\n" +
                        "      }\n" +
                        "    } ]\n" +
                        "  }\n" +
                        "}"
        );
    }

    @Test
    public void testParsePrefixAST_exactField() throws Exception {
        assertAST("exact_field:VALUE*",
                "QueryTree\n" +
                        "   Expansion\n" +
                        "      id=<db.schema.table.index>id\n" +
                        "      Prefix (fieldname=exact_field, operator=CONTAINS, value=value, index=db.schema.table.index)"
        );

        assertAST("exact_field:'VALUE*'",
                "QueryTree\n" +
                        "   Expansion\n" +
                        "      id=<db.schema.table.index>id\n" +
                        "      Prefix (fieldname=exact_field, operator=CONTAINS, value=value, index=db.schema.table.index)"
        );
    }

    @Test
    public void testParsePrefixJSON_exactField() throws Exception {
        assertJson("exact_field:VALUE*",
                "{\n" +
                        "  \"prefix\" : {\n" +
                        "    \"exact_field\" : \"value\"\n" +
                        "  }\n" +
                        "}"
        );

        assertJson("exact_field:'VALUE*'",
                "{\n" +
                        "  \"prefix\" : {\n" +
                        "    \"exact_field\" : \"value\"\n" +
                        "  }\n" +
                        "}"
        );
    }

    @Test
    public void testParsePrefixAST_phraseField() throws Exception {
        assertAST("phrase_field:VALUE*",
                "QueryTree\n" +
                        "   Expansion\n" +
                        "      id=<db.schema.table.index>id\n" +
                        "      Prefix (fieldname=phrase_field, operator=CONTAINS, value=value, index=db.schema.table.index)"
        );

        assertAST("phrase_field:'VALUE*'",
                "QueryTree\n" +
                        "   Expansion\n" +
                        "      id=<db.schema.table.index>id\n" +
                        "      Prefix (fieldname=phrase_field, operator=CONTAINS, value=value, index=db.schema.table.index)"
        );
    }

    @Test
    public void testParsePrefixJSON_phraseField() throws Exception {
        assertJson("phrase_field:value*",
                "{\n" +
                        "  \"prefix\" : {\n" +
                        "    \"phrase_field\" : \"value\"\n" +
                        "  }\n" +
                        "}"
        );

        assertJson("phrase_field:'value*'",
                "{\n" +
                        "  \"prefix\" : {\n" +
                        "    \"phrase_field\" : \"value\"\n" +
                        "  }\n" +
                        "}"
        );
    }

    @Test
    public void testLeftTruncationWildcardAST() throws Exception {
        assertAST("phrase_field:(*wildcard)",
                "QueryTree\n" +
                        "   Expansion\n" +
                        "      id=<db.schema.table.index>id\n" +
                        "      Wildcard (fieldname=phrase_field, operator=CONTAINS, value=*wildcard, index=db.schema.table.index)"
        );
    }

    @Test
    public void testDoubleBrackets() throws Exception {
        assertJson("exact_field:[[a,b,c,d]]",
                "{\n" +
                        "  \"terms\" : {\n" +
                        "    \"exact_field\" : [ \"a\", \"b\", \"c\", \"d\" ]\n" +
                        "  }\n" +
                        "}"
        );
    }

    @Test
    public void testIssue62AST() throws Exception {
        assertAST("phrase_field:\"* non * programmers\"",
                "QueryTree\n" +
                        "   Expansion\n" +
                        "      id=<db.schema.table.index>id\n" +
                        "      Proximity (fieldname=phrase_field, operator=CONTAINS, index=db.schema.table.index)\n" +
                        "         NotNull (fieldname=phrase_field, operator=CONTAINS, value=*, index=db.schema.table.index)\n" +
                        "         Word (fieldname=phrase_field, operator=CONTAINS, value=non, index=db.schema.table.index)\n" +
                        "         NotNull (fieldname=phrase_field, operator=CONTAINS, value=*, index=db.schema.table.index)\n" +
                        "         Word (fieldname=phrase_field, operator=CONTAINS, value=programmers, index=db.schema.table.index)"
        );
    }

    @Test
    public void testIssue62Json() throws Exception {
        assertJson("phrase_field:\"* non * programmers\"",
                "{\n" +
                        "  \"span_near\" : {\n" +
                        "    \"clauses\" : [ {\n" +
                        "      \"span_multi\" : {\n" +
                        "        \"match\" : {\n" +
                        "          \"wildcard\" : {\n" +
                        "            \"phrase_field\" : \"*\"\n" +
                        "          }\n" +
                        "        }\n" +
                        "      }\n" +
                        "    }, {\n" +
                        "      \"span_term\" : {\n" +
                        "        \"phrase_field\" : {\n" +
                        "          \"value\" : \"non\"\n" +
                        "        }\n" +
                        "      }\n" +
                        "    }, {\n" +
                        "      \"span_multi\" : {\n" +
                        "        \"match\" : {\n" +
                        "          \"wildcard\" : {\n" +
                        "            \"phrase_field\" : \"*\"\n" +
                        "          }\n" +
                        "        }\n" +
                        "      }\n" +
                        "    }, {\n" +
                        "      \"span_term\" : {\n" +
                        "        \"phrase_field\" : {\n" +
                        "          \"value\" : \"programmers\"\n" +
                        "        }\n" +
                        "      }\n" +
                        "    } ],\n" +
                        "    \"slop\" : 0,\n" +
                        "    \"in_order\" : true\n" +
                        "  }\n" +
                        "}"
        );
    }

    @Test
    public void testCzech() throws Exception {
        assertJson("czech_field:'toto je test'",
                "{\n" +
                        "  \"match\" : {\n" +
                        "    \"czech_field\" : {\n" +
                        "      \"query\" : \"toto je test\",\n" +
                        "      \"type\" : \"phrase\"\n" +
                        "    }\n" +
                        "  }\n" +
                        "}"
        );
    }

    @Test
    public void testIssue62Highlighting() throws Exception {
        Map<String, Object> data = new HashMap<>();

        DocumentHighlighter highlighter;
        List<AnalyzedField.Token> highlights;

        data.put("phrase_field", "getting non-programmers to understand the development process");
        highlighter = new DocumentHighlighter(client(),
                DEFAULT_INDEX_NAME,
                "id",
                data,
                "phrase_field:\"* non * programmers\"");
        highlights = highlighter.highlight();
        sortHighlightTokens(highlights);

        assertEquals("[{\"term\":\"getting\",\"startOffset\":0,\"endOffset\":7,\"position\":1,\"attributes\":null,\"type\":\"<ALPHANUM>\",\"primaryKey\":null,\"fieldName\":\"phrase_field\",\"arrayIndex\":0,\"clause\":\"phrase_field CONTAINS \\\"null\\\"\"},{\"term\":\"non\",\"startOffset\":8,\"endOffset\":11,\"position\":2,\"attributes\":null,\"type\":\"<ALPHANUM>\",\"primaryKey\":null,\"fieldName\":\"phrase_field\",\"arrayIndex\":0,\"clause\":\"phrase_field CONTAINS \\\"null\\\"\"},{\"term\":\"programmers\",\"startOffset\":12,\"endOffset\":23,\"position\":3,\"attributes\":null,\"type\":\"<ALPHANUM>\",\"primaryKey\":null,\"fieldName\":\"phrase_field\",\"arrayIndex\":0,\"clause\":\"phrase_field CONTAINS \\\"null\\\"\"}]",
                new ObjectMapper().disable(MapperFeature.CAN_OVERRIDE_ACCESS_MODIFIERS).writeValueAsString(highlights));
    }

    @Test
    public void testIssue87() throws Exception {
        Map<String, Object> data = new HashMap<>();


        data.put("phrase_field", "getting non-programmers to understand the development process");

        for (String s : new String[]{"~", ":", "*", "?",
                "!", "%", "&", "(", ")", ",",
                "<", "=", ">", "[", "]", "^", "@", "#"}) {
            DocumentHighlighter highlighter;
            List<AnalyzedField.Token> highlights;

            highlighter = new DocumentHighlighter(client(),
                    DEFAULT_INDEX_NAME,
                    "id",
                    data,
                    "phrase_field:'" + s + "getting'");
            highlights = highlighter.highlight();
            sortHighlightTokens(highlights);

            assertEquals("[{\"term\":\"getting\",\"startOffset\":0,\"endOffset\":7,\"position\":1,\"attributes\":null,\"type\":\"<ALPHANUM>\",\"primaryKey\":null,\"fieldName\":\"phrase_field\",\"arrayIndex\":0,\"clause\":\"phrase_field CONTAINS \\\"" + s + "getting\\\"\"}]",
                    new ObjectMapper().disable(MapperFeature.CAN_OVERRIDE_ACCESS_MODIFIERS).writeValueAsString(highlights));
        }
    }

    @Test
    public void testTermMergingWithBoots() throws Exception {
        assertJson("phrase_field:(beer^3 wine)",
                "{\n" +
                        "  \"bool\" : {\n" +
                        "    \"must\" : [ {\n" +
                        "      \"term\" : {\n" +
                        "        \"phrase_field\" : {\n" +
                        "          \"value\" : \"beer\",\n" +
                        "          \"boost\" : 3.0\n" +
                        "        }\n" +
                        "      }\n" +
                        "    }, {\n" +
                        "      \"term\" : {\n" +
                        "        \"phrase_field\" : \"wine\"\n" +
                        "      }\n" +
                        "    } ]\n" +
                        "  }\n" +
                        "}"
        );
    }

    @Test
    public void testIssue69_REGEX_Clause() throws Exception {
        assertAST("phrase_field:~'A.*'",
                "QueryTree\n" +
                        "   Expansion\n" +
                        "      id=<db.schema.table.index>id\n" +
                        "      Word (fieldname=phrase_field, operator=REGEX, value=A.*, index=db.schema.table.index)"
        );

        assertAST("phrase_field:~'^A.*'",
                "QueryTree\n" +
                        "   Expansion\n" +
                        "      id=<db.schema.table.index>id\n" +
                        "      Phrase (fieldname=phrase_field, operator=REGEX, value=^A.*, index=db.schema.table.index)"
        );
    }

    @Test
    public void testBoolQueryAST_Issue75() throws Exception {
        assertAST("#bool( #must(here, there and everywhere)  #should(phrase_field:abc title:xyz stuff)  #must_not(foo bar) )",
                "QueryTree\n" +
                        "   Expansion\n" +
                        "      id=<db.schema.table.index>id\n" +
                        "      BoolQuery\n" +
                        "         Must\n" +
                        "            Or\n" +
                        "               Word (fieldname=fulltext_field, operator=CONTAINS, value=here, index=db.schema.table.index)\n" +
                        "               Word (fieldname=_all, operator=CONTAINS, value=here, index=db.schema.table.index)\n" +
                        "            Or\n" +
                        "               Word (fieldname=fulltext_field, operator=CONTAINS, value=there, index=db.schema.table.index)\n" +
                        "               Word (fieldname=_all, operator=CONTAINS, value=there, index=db.schema.table.index)\n" +
                        "            Or\n" +
                        "               Word (fieldname=fulltext_field, operator=CONTAINS, value=everywhere, index=db.schema.table.index)\n" +
                        "               Word (fieldname=_all, operator=CONTAINS, value=everywhere, index=db.schema.table.index)\n" +
                        "         Should\n" +
                        "            Word (fieldname=phrase_field, operator=CONTAINS, value=abc, index=db.schema.table.index)\n" +
                        "            Word (fieldname=title, operator=CONTAINS, value=xyz, index=db.schema.table.index)\n" +
                        "            Or\n" +
                        "               Word (fieldname=fulltext_field, operator=CONTAINS, value=stuff, index=db.schema.table.index)\n" +
                        "               Word (fieldname=_all, operator=CONTAINS, value=stuff, index=db.schema.table.index)\n" +
                        "         MustNot\n" +
                        "            Or\n" +
                        "               Word (fieldname=fulltext_field, operator=CONTAINS, value=foo, index=db.schema.table.index)\n" +
                        "               Word (fieldname=_all, operator=CONTAINS, value=foo, index=db.schema.table.index)\n" +
                        "            Or\n" +
                        "               Word (fieldname=fulltext_field, operator=CONTAINS, value=bar, index=db.schema.table.index)\n" +
                        "               Word (fieldname=_all, operator=CONTAINS, value=bar, index=db.schema.table.index)"
        );
    }

    @Test
    public void testBoolQueryJSON_Issue75() throws Exception {
        assertJson("#bool( #must(a:here, b:there and c:everywhere)  #should(phrase_field:abc title:xyz stuff)  #must_not(x:foo y:bar) )",
                "{\n" +
                        "  \"bool\" : {\n" +
                        "    \"must\" : [ {\n" +
                        "      \"term\" : {\n" +
                        "        \"a\" : \"here\"\n" +
                        "      }\n" +
                        "    }, {\n" +
                        "      \"term\" : {\n" +
                        "        \"b\" : \"there\"\n" +
                        "      }\n" +
                        "    }, {\n" +
                        "      \"term\" : {\n" +
                        "        \"c\" : \"everywhere\"\n" +
                        "      }\n" +
                        "    } ],\n" +
                        "    \"must_not\" : [ {\n" +
                        "      \"term\" : {\n" +
                        "        \"x\" : \"foo\"\n" +
                        "      }\n" +
                        "    }, {\n" +
                        "      \"term\" : {\n" +
                        "        \"y\" : \"bar\"\n" +
                        "      }\n" +
                        "    } ],\n" +
                        "    \"should\" : [ {\n" +
                        "      \"term\" : {\n" +
                        "        \"phrase_field\" : \"abc\"\n" +
                        "      }\n" +
                        "    }, {\n" +
                        "      \"term\" : {\n" +
                        "        \"title\" : \"xyz\"\n" +
                        "      }\n" +
                        "    }, {\n" +
                        "      \"bool\" : {\n" +
                        "        \"should\" : [ {\n" +
                        "          \"term\" : {\n" +
                        "            \"fulltext_field\" : \"stuff\"\n" +
                        "          }\n" +
                        "        }, {\n" +
                        "          \"term\" : {\n" +
                        "            \"_all\" : \"stuff\"\n" +
                        "          }\n" +
                        "        } ]\n" +
                        "      }\n" +
                        "    } ]\n" +
                        "  }\n" +
                        "}"
        );
    }

    @Test
    public void testIssue75Highlighting() throws Exception {
        Map<String, Object> data = new HashMap<>();

        DocumentHighlighter highlighter;
        List<AnalyzedField.Token> highlights;

        data.put("phrase_field", "a b c d e");
        highlighter = new DocumentHighlighter(client(),
                DEFAULT_INDEX_NAME,
                "id",
                data,
                "#bool(#must(phrase_field:a) #should(phrase_field:b phrase_field:c phrase_field:d) #must_not(phrase_field:e))");
        highlights = highlighter.highlight();
        sortHighlightTokens(highlights);

        assertEquals("[{\"term\":\"a\",\"startOffset\":0,\"endOffset\":1,\"position\":1,\"attributes\":null,\"type\":\"<ALPHANUM>\",\"primaryKey\":null,\"fieldName\":\"phrase_field\",\"arrayIndex\":0,\"clause\":\"phrase_field CONTAINS \\\"a\\\"\"},{\"term\":\"b\",\"startOffset\":2,\"endOffset\":3,\"position\":2,\"attributes\":null,\"type\":\"<ALPHANUM>\",\"primaryKey\":null,\"fieldName\":\"phrase_field\",\"arrayIndex\":0,\"clause\":\"phrase_field CONTAINS \\\"b\\\"\"},{\"term\":\"c\",\"startOffset\":4,\"endOffset\":5,\"position\":3,\"attributes\":null,\"type\":\"<ALPHANUM>\",\"primaryKey\":null,\"fieldName\":\"phrase_field\",\"arrayIndex\":0,\"clause\":\"phrase_field CONTAINS \\\"c\\\"\"},{\"term\":\"d\",\"startOffset\":6,\"endOffset\":7,\"position\":4,\"attributes\":null,\"type\":\"<ALPHANUM>\",\"primaryKey\":null,\"fieldName\":\"phrase_field\",\"arrayIndex\":0,\"clause\":\"phrase_field CONTAINS \\\"d\\\"\"}]",
                new ObjectMapper().disable(MapperFeature.CAN_OVERRIDE_ACCESS_MODIFIERS).writeValueAsString(highlights));
    }

    @Test
    public void testProximityHighlighting() throws Exception {
        Map<String, Object> data = new HashMap<>();

        DocumentHighlighter highlighter;
        List<AnalyzedField.Token> highlights;

        data.put("phrase_field", "attorneys have general blah blah blah blah networks");
        highlighter = new DocumentHighlighter(client(),
                DEFAULT_INDEX_NAME,
                "id",
                data,
                "( ((\"attorney*\" w/2 \"general\") w/50 \"network*\") )");
        highlights = highlighter.highlight();
        sortHighlightTokens(highlights);

        assertEquals("[{\"term\":\"attorneys\",\"startOffset\":0,\"endOffset\":9,\"position\":1,\"attributes\":null,\"type\":\"<ALPHANUM>\",\"primaryKey\":null,\"fieldName\":\"phrase_field\",\"arrayIndex\":0,\"clause\":\"_all CONTAINS \\\"null\\\"\"},{\"term\":\"general\",\"startOffset\":15,\"endOffset\":22,\"position\":3,\"attributes\":null,\"type\":\"<ALPHANUM>\",\"primaryKey\":null,\"fieldName\":\"phrase_field\",\"arrayIndex\":0,\"clause\":\"_all CONTAINS \\\"null\\\"\"},{\"term\":\"networks\",\"startOffset\":43,\"endOffset\":51,\"position\":8,\"attributes\":null,\"type\":\"<ALPHANUM>\",\"primaryKey\":null,\"fieldName\":\"phrase_field\",\"arrayIndex\":0,\"clause\":\"_all CONTAINS \\\"null\\\"\"}]",
                new ObjectMapper().disable(MapperFeature.CAN_OVERRIDE_ACCESS_MODIFIERS).writeValueAsString(highlights));
    }

    @Test
    public void testIssue75_Connectors() throws Exception {
        assertAST("#bool(#must() #should() #must_not())",
                "QueryTree\n" +
                        "   BoolQuery\n" +
                        "      Must\n" +
                        "      Should\n" +
                        "      MustNot"
        );

        assertAST("#bool(#must(and))",
                "QueryTree\n" +
                        "   BoolQuery\n" +
                        "      Must"
        );

        assertAST("#bool(#must(and or not with , & ! %))",
                "QueryTree\n" +
                        "   BoolQuery\n" +
                        "      Must"
        );

        assertAST("#bool(#must(and or not with , & ! % phrase_field:food))",
                "QueryTree\n" +
                        "   Expansion\n" +
                        "      id=<db.schema.table.index>id\n" +
                        "      BoolQuery\n" +
                        "         Must\n" +
                        "            Word (fieldname=phrase_field, operator=CONTAINS, value=food, index=db.schema.table.index)"
        );

        assertAST("#bool(#must(phrase_field:food and or not with , & ! %))",
                "QueryTree\n" +
                        "   Expansion\n" +
                        "      id=<db.schema.table.index>id\n" +
                        "      BoolQuery\n" +
                        "         Must\n" +
                        "            Word (fieldname=phrase_field, operator=CONTAINS, value=food, index=db.schema.table.index)"
        );
    }

    @Test
    public void testIssue75_IgnoreParenthesis() throws Exception {
        assertAST("#bool(#must( and,or,not! phrase_field:(this (is title:a) test) () ) #must_not( phrase_field:(this (is title:a) test) () ) #should( phrase_field:(this (is title:a) test) () ))",
                "QueryTree\n" +
                        "   Expansion\n" +
                        "      id=<db.schema.table.index>id\n" +
                        "      BoolQuery\n" +
                        "         Must\n" +
                        "            Word (fieldname=phrase_field, operator=CONTAINS, value=this, index=db.schema.table.index)\n" +
                        "            Word (fieldname=phrase_field, operator=CONTAINS, value=is, index=db.schema.table.index)\n" +
                        "            Word (fieldname=title, operator=CONTAINS, value=a, index=db.schema.table.index)\n" +
                        "            Word (fieldname=phrase_field, operator=CONTAINS, value=test, index=db.schema.table.index)\n" +
                        "         MustNot\n" +
                        "            Word (fieldname=phrase_field, operator=CONTAINS, value=this, index=db.schema.table.index)\n" +
                        "            Word (fieldname=phrase_field, operator=CONTAINS, value=is, index=db.schema.table.index)\n" +
                        "            Word (fieldname=title, operator=CONTAINS, value=a, index=db.schema.table.index)\n" +
                        "            Word (fieldname=phrase_field, operator=CONTAINS, value=test, index=db.schema.table.index)\n" +
                        "         Should\n" +
                        "            Word (fieldname=phrase_field, operator=CONTAINS, value=this, index=db.schema.table.index)\n" +
                        "            Word (fieldname=phrase_field, operator=CONTAINS, value=is, index=db.schema.table.index)\n" +
                        "            Word (fieldname=title, operator=CONTAINS, value=a, index=db.schema.table.index)\n" +
                        "            Word (fieldname=phrase_field, operator=CONTAINS, value=test, index=db.schema.table.index)"
        );
    }

    @Test
    public void testIssue75_SupportProximityAST() throws Exception {
        assertAST("#bool(#must( phrase_field:(a w/3 b w/7 c) )  #should( phrase_field:(a w/3 b w/7 c) ) #must_not( phrase_field:(a w/3 b w/7 c) ))",
                "QueryTree\n" +
                        "   Expansion\n" +
                        "      id=<db.schema.table.index>id\n" +
                        "      BoolQuery\n" +
                        "         Must\n" +
                        "            Proximity (fieldname=phrase_field, operator=CONTAINS, distance=3, ordered=false, index=db.schema.table.index)\n" +
                        "               Word (fieldname=phrase_field, operator=CONTAINS, value=a, index=db.schema.table.index)\n" +
                        "               Proximity (fieldname=phrase_field, operator=CONTAINS, distance=7, ordered=false, index=db.schema.table.index)\n" +
                        "                  Word (fieldname=phrase_field, operator=CONTAINS, value=b, index=db.schema.table.index)\n" +
                        "                  Word (fieldname=phrase_field, operator=CONTAINS, value=c, index=db.schema.table.index)\n" +
                        "         Should\n" +
                        "            Proximity (fieldname=phrase_field, operator=CONTAINS, distance=3, ordered=false, index=db.schema.table.index)\n" +
                        "               Word (fieldname=phrase_field, operator=CONTAINS, value=a, index=db.schema.table.index)\n" +
                        "               Proximity (fieldname=phrase_field, operator=CONTAINS, distance=7, ordered=false, index=db.schema.table.index)\n" +
                        "                  Word (fieldname=phrase_field, operator=CONTAINS, value=b, index=db.schema.table.index)\n" +
                        "                  Word (fieldname=phrase_field, operator=CONTAINS, value=c, index=db.schema.table.index)\n" +
                        "         MustNot\n" +
                        "            Proximity (fieldname=phrase_field, operator=CONTAINS, distance=3, ordered=false, index=db.schema.table.index)\n" +
                        "               Word (fieldname=phrase_field, operator=CONTAINS, value=a, index=db.schema.table.index)\n" +
                        "               Proximity (fieldname=phrase_field, operator=CONTAINS, distance=7, ordered=false, index=db.schema.table.index)\n" +
                        "                  Word (fieldname=phrase_field, operator=CONTAINS, value=b, index=db.schema.table.index)\n" +
                        "                  Word (fieldname=phrase_field, operator=CONTAINS, value=c, index=db.schema.table.index)"
        );
    }

    @Test
    public void testIssue75_SupportProximityJson() throws Exception {
        assertJson("#bool(#must( phrase_field:(a w/3 b w/7 c) ))",
                "{\n" +
                        "  \"bool\" : {\n" +
                        "    \"must\" : {\n" +
                        "      \"span_near\" : {\n" +
                        "        \"clauses\" : [ {\n" +
                        "          \"span_term\" : {\n" +
                        "            \"phrase_field\" : {\n" +
                        "              \"value\" : \"a\"\n" +
                        "            }\n" +
                        "          }\n" +
                        "        }, {\n" +
                        "          \"span_near\" : {\n" +
                        "            \"clauses\" : [ {\n" +
                        "              \"span_term\" : {\n" +
                        "                \"phrase_field\" : {\n" +
                        "                  \"value\" : \"b\"\n" +
                        "                }\n" +
                        "              }\n" +
                        "            }, {\n" +
                        "              \"span_term\" : {\n" +
                        "                \"phrase_field\" : {\n" +
                        "                  \"value\" : \"c\"\n" +
                        "                }\n" +
                        "              }\n" +
                        "            } ],\n" +
                        "            \"slop\" : 7,\n" +
                        "            \"in_order\" : false\n" +
                        "          }\n" +
                        "        } ],\n" +
                        "        \"slop\" : 3,\n" +
                        "        \"in_order\" : false\n" +
                        "      }\n" +
                        "    }\n" +
                        "  }\n" +
                        "}"
        );
    }

    @Test
    public void testIssue80_analyzedExactField() throws Exception {
        String q = "exact_field =[[\"12/31/1999\",\"2/3/1999\", \"12/31/2016\", \"UNKNOWN\", \"2/2/2016\"]]";

        assertJson(q,
                "{\n" +
                        "  \"terms\" : {\n" +
                        "    \"exact_field\" : [ \"12/31/1999\", \"2/3/1999\", \"12/31/2016\", \"unknown\", \"2/2/2016\" ]\n" +
                        "  }\n" +
                        "}"
        );

        assertAST(q,
                "QueryTree\n" +
                        "   Expansion\n" +
                        "      id=<db.schema.table.index>id\n" +
                        "      ArrayData (fieldname=exact_field, operator=EQ, value=$0, index=db.schema.table.index)"
        );
    }

    @Test
    public void testIssue80_unanalyzedField() throws Exception {
        String q = "unanalyzed_field =[[\"12/31/1999\",\"2/3/1999\", \"12/31/2016\", \"UNKNOWN\", \"2/2/2016\"]]";
        assertJson(q,
                "{\n" +
                        "  \"terms\" : {\n" +
                        "    \"unanalyzed_field\" : [ \"12/31/1999\", \"2/3/1999\", \"12/31/2016\", \"UNKNOWN\", \"2/2/2016\" ]\n" +
                        "  }\n" +
                        "}"
        );

        assertAST(q,
                "QueryTree\n" +
                        "   Expansion\n" +
                        "      id=<db.schema.table.index>id\n" +
                        "      ArrayData (fieldname=unanalyzed_field, operator=EQ, value=$0, index=db.schema.table.index)"
        );
    }

    @Test
    public void testIssue80_analyzedPhraseField() throws Exception {
        String q = "phrase_field =[[\"This is a mIxEDcAsE PHRASE\", \"UNKNOWN\", \"12/31/1999\"]]";

        assertJson(q,
                "{\n" +
                        "  \"bool\" : {\n" +
                        "    \"should\" : [ {\n" +
                        "      \"match\" : {\n" +
                        "        \"phrase_field\" : {\n" +
                        "          \"query\" : \"This is a mIxEDcAsE PHRASE\",\n" +
                        "          \"type\" : \"phrase\"\n" +
                        "        }\n" +
                        "      }\n" +
                        "    }, {\n" +
                        "      \"match\" : {\n" +
                        "        \"phrase_field\" : {\n" +
                        "          \"query\" : \"12/31/1999\",\n" +
                        "          \"type\" : \"phrase\"\n" +
                        "        }\n" +
                        "      }\n" +
                        "    }, {\n" +
                        "      \"terms\" : {\n" +
                        "        \"phrase_field\" : [ \"unknown\" ]\n" +
                        "      }\n" +
                        "    } ]\n" +
                        "  }\n" +
                        "}"
        );

        assertAST(q,
                "QueryTree\n" +
                        "   Expansion\n" +
                        "      id=<db.schema.table.index>id\n" +
                        "      Or\n" +
                        "         Phrase (fieldname=phrase_field, operator=CONTAINS, value=This is a mIxEDcAsE PHRASE, index=db.schema.table.index)\n" +
                        "         Phrase (fieldname=phrase_field, operator=CONTAINS, value=12/31/1999, index=db.schema.table.index)\n" +
                        "         Array (fieldname=phrase_field, operator=CONTAINS, index=db.schema.table.index) (OR)\n" +
                        "            Word (fieldname=phrase_field, operator=CONTAINS, value=unknown, index=db.schema.table.index)"
        );
    }

    @Test
    public void testIssue80_pkeyColumn() throws Exception {
        String q = "id:[[1,2,3,4,5,6,7,8,9,10]]";

        assertJson(q,
                "{\n" +
                        "  \"terms\" : {\n" +
                        "    \"id\" : [ 1, 2, 3, 4, 5, 6, 7, 8, 9, 10 ]\n" +
                        "  }\n" +
                        "}"
        );

        assertAST(q,
                "QueryTree\n" +
                        "   Expansion\n" +
                        "      id=<db.schema.table.index>id\n" +
                        "      ArrayData (fieldname=id, operator=CONTAINS, value=$0, index=db.schema.table.index)"
        );
    }

    @Test
    public void testStopWordRemoval_IndividualTerms() throws Exception {
        assertAST("english_field:(now is the time)",
                "QueryTree\n" +
                        "   Expansion\n" +
                        "      id=<db.schema.table.index>id\n" +
                        "      Array (fieldname=english_field, operator=CONTAINS, index=db.schema.table.index) (AND)\n" +
                        "         Word (fieldname=english_field, operator=CONTAINS, value=now, index=db.schema.table.index)\n" +
                        "         Word (fieldname=english_field, operator=CONTAINS, value=time, index=db.schema.table.index)"
        );
    }

    @Test
    public void testStopWordRemoval_Phrase() throws Exception {
        assertAST("english_field:'now is the time'",
                "QueryTree\n" +
                        "   Expansion\n" +
                        "      id=<db.schema.table.index>id\n" +
                        "      Phrase (fieldname=english_field, operator=CONTAINS, value=now is the time, index=db.schema.table.index)"
        );
    }

    @Test
    public void testStopWordRemoval_allField() throws Exception {
        assertAST("(now is the time) OR english_field:(now is the time)",
                "QueryTree\n" +
                        "   Expansion\n" +
                        "      id=<db.schema.table.index>id\n" +
                        "      Or\n" +
                        "         And\n" +
                        "            Or\n" +
                        "               Word (fieldname=fulltext_field, operator=CONTAINS, value=now, index=db.schema.table.index)\n" +
                        "               Word (fieldname=_all, operator=CONTAINS, value=now, index=db.schema.table.index)\n" +
                        "            Or\n" +
                        "               Word (fieldname=fulltext_field, operator=CONTAINS, value=is, index=db.schema.table.index)\n" +
                        "               Word (fieldname=_all, operator=CONTAINS, value=is, index=db.schema.table.index)\n" +
                        "            Or\n" +
                        "               Word (fieldname=fulltext_field, operator=CONTAINS, value=the, index=db.schema.table.index)\n" +
                        "               Word (fieldname=_all, operator=CONTAINS, value=the, index=db.schema.table.index)\n" +
                        "            Or\n" +
                        "               Word (fieldname=fulltext_field, operator=CONTAINS, value=time, index=db.schema.table.index)\n" +
                        "               Word (fieldname=_all, operator=CONTAINS, value=time, index=db.schema.table.index)\n" +
                        "         And\n" +
                        "            Array (fieldname=english_field, operator=CONTAINS, index=db.schema.table.index) (AND)\n" +
                        "               Word (fieldname=english_field, operator=CONTAINS, value=now, index=db.schema.table.index)\n" +
                        "               Word (fieldname=english_field, operator=CONTAINS, value=time, index=db.schema.table.index)"
        );
    }

    @Test
    public void testSingleQuestionMark_issue102() throws Exception {
        assertJson("exact_field:?",
                "{\n" +
                        "  \"exists\" : {\n" +
                        "    \"field\" : \"exact_field\"\n" +
                        "  }\n" +
                        "}"
        );
    }

    @Test
    public void testMultipleQuestionMarks_issue102() throws Exception {
        assertJson("exact_field:????",
                "{\n" +
                        "  \"wildcard\" : {\n" +
                        "    \"exact_field\" : \"????\"\n" +
                        "  }\n" +
                        "}"
        );
    }

    @Test
    public void testMultipleAsterisksMarks_issue102() throws Exception {
        assertJson("exact_field:****",
                "{\n" +
                        "  \"exists\" : {\n" +
                        "    \"field\" : \"exact_field\"\n" +
                        "  }\n" +
                        "}"
        );
    }

    @Test
    public void testCombinationWildcardsMarks_issue102() throws Exception {
        assertJson("exact_field:?***",
                "{\n" +
                        "  \"wildcard\" : {\n" +
                        "    \"exact_field\" : \"?***\"\n" +
                        "  }\n" +
                        "}"
        );
        assertJson("exact_field:***?",
                "{\n" +
                        "  \"wildcard\" : {\n" +
                        "    \"exact_field\" : \"***?\"\n" +
                        "  }\n" +
                        "}"
        );
    }

    @Test
    public void testIssue105() throws Exception {
        assertJson("exact_field:((red or blue) w/3 (cat or dog))",
                "{\n" +
                        "  \"span_near\" : {\n" +
                        "    \"clauses\" : [ {\n" +
                        "      \"span_or\" : {\n" +
                        "        \"clauses\" : [ {\n" +
                        "          \"span_term\" : {\n" +
                        "            \"exact_field\" : {\n" +
                        "              \"value\" : \"red\"\n" +
                        "            }\n" +
                        "          }\n" +
                        "        }, {\n" +
                        "          \"span_term\" : {\n" +
                        "            \"exact_field\" : {\n" +
                        "              \"value\" : \"blue\"\n" +
                        "            }\n" +
                        "          }\n" +
                        "        } ]\n" +
                        "      }\n" +
                        "    }, {\n" +
                        "      \"span_or\" : {\n" +
                        "        \"clauses\" : [ {\n" +
                        "          \"span_term\" : {\n" +
                        "            \"exact_field\" : {\n" +
                        "              \"value\" : \"cat\"\n" +
                        "            }\n" +
                        "          }\n" +
                        "        }, {\n" +
                        "          \"span_term\" : {\n" +
                        "            \"exact_field\" : {\n" +
                        "              \"value\" : \"dog\"\n" +
                        "            }\n" +
                        "          }\n" +
                        "        } ]\n" +
                        "      }\n" +
                        "    } ],\n" +
                        "    \"slop\" : 3,\n" +
                        "    \"in_order\" : false\n" +
                        "  }\n" +
                        "}"
        );
    }

    @Test
    public void testIssue105_complex() throws Exception {
        assertJson("phrase_field:((service*) w/2 (area*) w/10 (negotiat* OR (bargain* w/3 food) OR contract*) w/10 provider*)",
                "{\n" +
                        "  \"span_near\" : {\n" +
                        "    \"clauses\" : [ {\n" +
                        "      \"span_multi\" : {\n" +
                        "        \"match\" : {\n" +
                        "          \"prefix\" : {\n" +
                        "            \"phrase_field\" : \"service\"\n" +
                        "          }\n" +
                        "        }\n" +
                        "      }\n" +
                        "    }, {\n" +
                        "      \"span_near\" : {\n" +
                        "        \"clauses\" : [ {\n" +
                        "          \"span_multi\" : {\n" +
                        "            \"match\" : {\n" +
                        "              \"prefix\" : {\n" +
                        "                \"phrase_field\" : \"area\"\n" +
                        "              }\n" +
                        "            }\n" +
                        "          }\n" +
                        "        }, {\n" +
                        "          \"span_near\" : {\n" +
                        "            \"clauses\" : [ {\n" +
                        "              \"span_or\" : {\n" +
                        "                \"clauses\" : [ {\n" +
                        "                  \"span_multi\" : {\n" +
                        "                    \"match\" : {\n" +
                        "                      \"prefix\" : {\n" +
                        "                        \"phrase_field\" : \"negotiat\"\n" +
                        "                      }\n" +
                        "                    }\n" +
                        "                  }\n" +
                        "                }, {\n" +
                        "                  \"span_near\" : {\n" +
                        "                    \"clauses\" : [ {\n" +
                        "                      \"span_multi\" : {\n" +
                        "                        \"match\" : {\n" +
                        "                          \"prefix\" : {\n" +
                        "                            \"phrase_field\" : \"bargain\"\n" +
                        "                          }\n" +
                        "                        }\n" +
                        "                      }\n" +
                        "                    }, {\n" +
                        "                      \"span_term\" : {\n" +
                        "                        \"phrase_field\" : {\n" +
                        "                          \"value\" : \"food\"\n" +
                        "                        }\n" +
                        "                      }\n" +
                        "                    } ],\n" +
                        "                    \"slop\" : 3,\n" +
                        "                    \"in_order\" : false\n" +
                        "                  }\n" +
                        "                }, {\n" +
                        "                  \"span_multi\" : {\n" +
                        "                    \"match\" : {\n" +
                        "                      \"prefix\" : {\n" +
                        "                        \"phrase_field\" : \"contract\"\n" +
                        "                      }\n" +
                        "                    }\n" +
                        "                  }\n" +
                        "                } ]\n" +
                        "              }\n" +
                        "            }, {\n" +
                        "              \"span_multi\" : {\n" +
                        "                \"match\" : {\n" +
                        "                  \"prefix\" : {\n" +
                        "                    \"phrase_field\" : \"provider\"\n" +
                        "                  }\n" +
                        "                }\n" +
                        "              }\n" +
                        "            } ],\n" +
                        "            \"slop\" : 10,\n" +
                        "            \"in_order\" : false\n" +
                        "          }\n" +
                        "        } ],\n" +
                        "        \"slop\" : 10,\n" +
                        "        \"in_order\" : false\n" +
                        "      }\n" +
                        "    } ],\n" +
                        "    \"slop\" : 2,\n" +
                        "    \"in_order\" : false\n" +
                        "  }\n" +
                        "}"
        );
    }

    @Test
    public void testIssue106() throws Exception {
        assertJson("( #expand<groupid=<this.index>groupid> ( field:value #filter(other_field:other_value and other_field:other_value2) ) )",
                "{\n" +
                        "  \"bool\" : {\n" +
                        "    \"should\" : [ {\n" +
                        "      \"bool\" : {\n" +
                        "        \"must\" : [ {\n" +
                        "          \"term\" : {\n" +
                        "            \"field\" : \"value\"\n" +
                        "          }\n" +
                        "        }, {\n" +
                        "          \"bool\" : {\n" +
                        "            \"must\" : [ {\n" +
                        "              \"term\" : {\n" +
                        "                \"other_field\" : \"other_value\"\n" +
                        "              }\n" +
                        "            }, {\n" +
                        "              \"term\" : {\n" +
                        "                \"other_field\" : \"other_value2\"\n" +
                        "              }\n" +
                        "            } ]\n" +
                        "          }\n" +
                        "        } ]\n" +
                        "      }\n" +
                        "    }, {\n" +
                        "      \"term\" : {\n" +
                        "        \"field\" : \"value\"\n" +
                        "      }\n" +
                        "    } ]\n" +
                        "  }\n" +
                        "}"
        );
    }

    @Test
    public void testExactPhrasesGetMerged() throws Exception {
        assertAST("( (( AND ( data_client_name = WELLMARK AND (exact_field = \"asdf, CATHI (sdfg)\" OR " +
                        "exact_field = \"sdfg, qwer\" OR exact_field = \"swergs, ersd\" OR exact_field = \"wergf, fsd\" OR " +
                        "exact_field = \"DHJ, hsdgf\" OR exact_field = \"dfbg, werfdvc\" OR exact_field = \"sdfg, wwwert\" OR " +
                        "exact_field = \"ersfd, KJHSA\" OR exact_field = \"AIUKSJD, kasdf\" OR exact_field = \"sdfg, werww\") AND " +
                        "data_date_combined_family <= \"2013-12-31\" AND data_duplicate_resource = NO AND " +
                        "(data_record_type = EMAIL OR data_record_type = \"EMAIL ATTACHMENT\" OR data_record_type = \"EMAIL ATTACHMENT OLE\") AND data_filter_universal = \"*\" AND data_moved_to: null ) ) ) )",
                "QueryTree\n" +
                        "   Expansion\n" +
                        "      id=<db.schema.table.index>id\n" +
                        "      And\n" +
                        "         Word (fieldname=data_client_name, operator=EQ, value=wellmark, index=db.schema.table.index)\n" +
                        "         Or\n" +
                        "            Array (fieldname=exact_field, operator=EQ, index=db.schema.table.index) (OR)\n" +
                        "               Word (fieldname=exact_field, operator=EQ, value=asdf, cathi (sdfg), index=db.schema.table.index)\n" +
                        "               Word (fieldname=exact_field, operator=EQ, value=sdfg, qwer, index=db.schema.table.index)\n" +
                        "               Word (fieldname=exact_field, operator=EQ, value=swergs, ersd, index=db.schema.table.index)\n" +
                        "               Word (fieldname=exact_field, operator=EQ, value=wergf, fsd, index=db.schema.table.index)\n" +
                        "               Word (fieldname=exact_field, operator=EQ, value=dhj, hsdgf, index=db.schema.table.index)\n" +
                        "               Word (fieldname=exact_field, operator=EQ, value=dfbg, werfdvc, index=db.schema.table.index)\n" +
                        "               Word (fieldname=exact_field, operator=EQ, value=sdfg, wwwert, index=db.schema.table.index)\n" +
                        "               Word (fieldname=exact_field, operator=EQ, value=ersfd, kjhsa, index=db.schema.table.index)\n" +
                        "               Word (fieldname=exact_field, operator=EQ, value=aiuksjd, kasdf, index=db.schema.table.index)\n" +
                        "               Word (fieldname=exact_field, operator=EQ, value=sdfg, werww, index=db.schema.table.index)\n" +
                        "         Word (fieldname=data_date_combined_family, operator=LTE, value=2013-12-31, index=db.schema.table.index)\n" +
                        "         Word (fieldname=data_duplicate_resource, operator=EQ, value=no, index=db.schema.table.index)\n" +
                        "         Or\n" +
                        "            Array (fieldname=data_record_type, operator=EQ, index=db.schema.table.index) (OR)\n" +
                        "               Word (fieldname=data_record_type, operator=EQ, value=email, index=db.schema.table.index)\n" +
                        "               Word (fieldname=data_record_type, operator=EQ, value=email attachment, index=db.schema.table.index)\n" +
                        "               Word (fieldname=data_record_type, operator=EQ, value=email attachment ole, index=db.schema.table.index)\n" +
                        "         NotNull (fieldname=data_filter_universal, operator=EQ, index=db.schema.table.index)\n" +
                        "         Null (fieldname=data_moved_to, operator=CONTAINS, index=db.schema.table.index)"
        );
        assertJson("( (( AND ( data_client_name = WELLMARK AND (exact_field = \"asdf, CATHI (sdfg)\" OR " +
                        "exact_field = \"sdfg, qwer\" OR exact_field = \"swergs, ersd\" OR exact_field = \"wergf, fsd\" OR " +
                        "exact_field = \"DHJ, hsdgf\" OR exact_field = \"dfbg, werfdvc\" OR exact_field = \"sdfg, wwwert\" OR " +
                        "exact_field = \"ersfd, KJHSA\" OR exact_field = \"AIUKSJD, kasdf\" OR exact_field = \"sdfg, werww\") AND " +
                        "data_date_combined_family <= \"2013-12-31\" AND data_duplicate_resource = NO AND " +
                        "(data_record_type = EMAIL OR data_record_type = \"EMAIL ATTACHMENT\" OR data_record_type = \"EMAIL ATTACHMENT OLE\") AND data_filter_universal = \"*\" AND data_moved_to: null ) ) ) )",
                "{\n" +
                        "  \"bool\" : {\n" +
                        "    \"must\" : [ {\n" +
                        "      \"term\" : {\n" +
                        "        \"data_client_name\" : \"wellmark\"\n" +
                        "      }\n" +
                        "    }, {\n" +
                        "      \"terms\" : {\n" +
                        "        \"exact_field\" : [ \"asdf, cathi (sdfg)\", \"sdfg, qwer\", \"swergs, ersd\", \"wergf, fsd\", \"dhj, hsdgf\", \"dfbg, werfdvc\", \"sdfg, wwwert\", \"ersfd, kjhsa\", \"aiuksjd, kasdf\", \"sdfg, werww\" ]\n" +
                        "      }\n" +
                        "    }, {\n" +
                        "      \"range\" : {\n" +
                        "        \"data_date_combined_family\" : {\n" +
                        "          \"from\" : null,\n" +
                        "          \"to\" : \"2013-12-31\",\n" +
                        "          \"include_lower\" : true,\n" +
                        "          \"include_upper\" : true\n" +
                        "        }\n" +
                        "      }\n" +
                        "    }, {\n" +
                        "      \"term\" : {\n" +
                        "        \"data_duplicate_resource\" : \"no\"\n" +
                        "      }\n" +
                        "    }, {\n" +
                        "      \"terms\" : {\n" +
                        "        \"data_record_type\" : [ \"email\", \"email attachment\", \"email attachment ole\" ]\n" +
                        "      }\n" +
                        "    }, {\n" +
                        "      \"exists\" : {\n" +
                        "        \"field\" : \"data_filter_universal\"\n" +
                        "      }\n" +
                        "    }, {\n" +
                        "      \"bool\" : {\n" +
                        "        \"must_not\" : {\n" +
                        "          \"exists\" : {\n" +
                        "            \"field\" : \"data_moved_to\"\n" +
                        "          }\n" +
                        "        }\n" +
                        "      }\n" +
                        "    } ]\n" +
                        "  }\n" +
                        "}"
        );
    }

    @Test
    public void testProximityForIssue105_1() throws Exception {
        assertJson("fulltext:('lunch meeting' w/100 (food or drink*))",
                "{\n" +
                        "  \"span_near\" : {\n" +
                        "    \"clauses\" : [ {\n" +
                        "      \"span_term\" : {\n" +
                        "        \"fulltext\" : {\n" +
                        "          \"value\" : \"lunch meeting\"\n" +
                        "        }\n" +
                        "      }\n" +
                        "    }, {\n" +
                        "      \"span_or\" : {\n" +
                        "        \"clauses\" : [ {\n" +
                        "          \"span_term\" : {\n" +
                        "            \"fulltext\" : {\n" +
                        "              \"value\" : \"food\"\n" +
                        "            }\n" +
                        "          }\n" +
                        "        }, {\n" +
                        "          \"span_multi\" : {\n" +
                        "            \"match\" : {\n" +
                        "              \"prefix\" : {\n" +
                        "                \"fulltext\" : \"drink\"\n" +
                        "              }\n" +
                        "            }\n" +
                        "          }\n" +
                        "        } ]\n" +
                        "      }\n" +
                        "    } ],\n" +
                        "    \"slop\" : 100,\n" +
                        "    \"in_order\" : false\n" +
                        "  }\n" +
                        "}"
        );
    }

    @Test
    public void testProximityForIssue105_2() throws Exception {
        assertJson("fulltext:(term1 w/3 (term2 OR term3)) w/10 (term or list)",
                "{\n" +
                        "  \"span_near\" : {\n" +
                        "    \"clauses\" : [ {\n" +
                        "      \"span_near\" : {\n" +
                        "        \"clauses\" : [ {\n" +
                        "          \"span_term\" : {\n" +
                        "            \"fulltext\" : {\n" +
                        "              \"value\" : \"term1\"\n" +
                        "            }\n" +
                        "          }\n" +
                        "        }, {\n" +
                        "          \"span_or\" : {\n" +
                        "            \"clauses\" : [ {\n" +
                        "              \"span_term\" : {\n" +
                        "                \"fulltext\" : {\n" +
                        "                  \"value\" : \"term2\"\n" +
                        "                }\n" +
                        "              }\n" +
                        "            }, {\n" +
                        "              \"span_term\" : {\n" +
                        "                \"fulltext\" : {\n" +
                        "                  \"value\" : \"term3\"\n" +
                        "                }\n" +
                        "              }\n" +
                        "            } ]\n" +
                        "          }\n" +
                        "        } ],\n" +
                        "        \"slop\" : 3,\n" +
                        "        \"in_order\" : false\n" +
                        "      }\n" +
                        "    }, {\n" +
                        "      \"span_or\" : {\n" +
                        "        \"clauses\" : [ {\n" +
                        "          \"span_term\" : {\n" +
                        "            \"fulltext\" : {\n" +
                        "              \"value\" : \"term\"\n" +
                        "            }\n" +
                        "          }\n" +
                        "        }, {\n" +
                        "          \"span_term\" : {\n" +
                        "            \"fulltext\" : {\n" +
                        "              \"value\" : \"term\"\n" +
                        "            }\n" +
                        "          }\n" +
                        "        }, {\n" +
                        "          \"span_term\" : {\n" +
                        "            \"fulltext\" : {\n" +
                        "              \"value\" : \"list\"\n" +
                        "            }\n" +
                        "          }\n" +
                        "        }, {\n" +
                        "          \"span_term\" : {\n" +
                        "            \"fulltext\" : {\n" +
                        "              \"value\" : \"list\"\n" +
                        "            }\n" +
                        "          }\n" +
                        "        } ]\n" +
                        "      }\n" +
                        "    } ],\n" +
                        "    \"slop\" : 10,\n" +
                        "    \"in_order\" : false\n" +
                        "  }\n" +
                        "}"
        );
    }

    @Test
    public void testGIANTNumber_Issue116() throws Exception {
        assertJson("exact_field:90130715133114369814655",
                "{\n" +
                        "  \"term\" : {\n" +
                        "    \"exact_field\" : \"90130715133114369814655\"\n" +
                        "  }\n" +
                        "}"
        );
    }

    @Test
    public void testRewritingWildcardsWithShingles_Prefix() throws Exception {
        assertJson("shingle_field:the*",
                "{\n" +
                        "  \"regexp\" : {\n" +
                        "    \"shingle_field\" : {\n" +
                        "      \"value\" : \"the[^$]*\",\n" +
                        "      \"flags_value\" : 65535\n" +
                        "    }\n" +
                        "  }\n" +
                        "}"
        );
    }

    @Test
    public void testRewritingWildcardsWithShingles_STAR_MIDDLE() throws Exception {
        assertJson("shingle_field:t*he",
                "{\n" +
                        "  \"regexp\" : {\n" +
                        "    \"shingle_field\" : {\n" +
                        "      \"value\" : \"t[^$]*he\",\n" +
                        "      \"flags_value\" : 65535\n" +
                        "    }\n" +
                        "  }\n" +
                        "}"
        );
    }

    @Test
    public void testRewritingWildcardsWithShingles_STAR_MIDDLE_END() throws Exception {
        assertJson("shingle_field:t*he*",
                "{\n" +
                        "  \"regexp\" : {\n" +
                        "    \"shingle_field\" : {\n" +
                        "      \"value\" : \"t[^$]*he[^$]*\",\n" +
                        "      \"flags_value\" : 65535\n" +
                        "    }\n" +
                        "  }\n" +
                        "}"
        );
    }

    @Test
    public void testRewritingWildcardsWithShingles_QUESTION_END() throws Exception {
        assertJson("shingle_field:the?",
                "{\n" +
                        "  \"regexp\" : {\n" +
                        "    \"shingle_field\" : {\n" +
                        "      \"value\" : \"the[^$]\",\n" +
                        "      \"flags_value\" : 65535\n" +
                        "    }\n" +
                        "  }\n" +
                        "}"
        );
    }

    @Test
    public void testRewritingWildcardsWithShingles_QUESTION_MIDDLE_END() throws Exception {
        assertJson("shingle_field:t?he?",
                "{\n" +
                        "  \"regexp\" : {\n" +
                        "    \"shingle_field\" : {\n" +
                        "      \"value\" : \"t[^$]he[^$]\",\n" +
                        "      \"flags_value\" : 65535\n" +
                        "    }\n" +
                        "  }\n" +
                        "}"
        );
    }

    @Test
    public void testRewritingWildcardsWithShingles_Proximity() throws Exception {
        assertJson("shingle_field:(the* w/3 winner)",
                "{\n" +
                        "  \"span_near\" : {\n" +
                        "    \"clauses\" : [ {\n" +
                        "      \"span_multi\" : {\n" +
                        "        \"match\" : {\n" +
                        "          \"regexp\" : {\n" +
                        "            \"shingle_field\" : {\n" +
                        "              \"value\" : \"the[^$]*\",\n" +
                        "              \"flags_value\" : 65535\n" +
                        "            }\n" +
                        "          }\n" +
                        "        }\n" +
                        "      }\n" +
                        "    }, {\n" +
                        "      \"span_term\" : {\n" +
                        "        \"shingle_field\" : {\n" +
                        "          \"value\" : \"winner\"\n" +
                        "        }\n" +
                        "      }\n" +
                        "    } ],\n" +
                        "    \"slop\" : 3,\n" +
                        "    \"in_order\" : false\n" +
                        "  }\n" +
                        "}"
        );
    }

    @Test
    public void testRewritingWildcardsWithShingles_ProximityPhrase() throws Exception {
        assertJson("shingle_field:'the* winner'",
                "{\n" +
                        "  \"wildcard\" : {\n" +
                        "    \"shingle_field\" : \"the*$winner\"\n" +
                        "  }\n" +
                        "}"
        );
    }

    @Test
    public void testRewritingWildcardsWithShingles_WildcardOnly() throws Exception {
        assertJson("shingle_field:*",
                "{\n" +
                        "  \"exists\" : {\n" +
                        "    \"field\" : \"shingle_field\"\n" +
                        "  }\n" +
                        "}"
        );
    }

    @Test
    public void testRewritingWildcardsWithShingles_NE_WildcardOnly() throws Exception {
        assertJson("shingle_field<>*",
                "{\n" +
                        "  \"bool\" : {\n" +
                        "    \"must_not\" : {\n" +
                        "      \"exists\" : {\n" +
                        "        \"field\" : \"shingle_field\"\n" +
                        "      }\n" +
                        "    }\n" +
                        "  }\n" +
                        "}"
        );
    }

    @Test
    public void testRewritingWildcardsWithShingles_NE_ProximityPhrase() throws Exception {
        assertJson("shingle_field<>'the* winner'",
                "{\n" +
                        "  \"bool\" : {\n" +
                        "    \"must_not\" : {\n" +
                        "      \"wildcard\" : {\n" +
                        "        \"shingle_field\" : \"the*$winner\"\n" +
                        "      }\n" +
                        "    }\n" +
                        "  }\n" +
                        "}"
        );
    }


    @Test
    public void testExpansionWithNamedIndexLink() throws Exception {
        assertAST("#options(other:(left=<table.index>right)) food",
                "QueryTree\n" +
                        "   Options\n" +
                        "      other:(left=<db.schema.table.index>right)\n" +
                        "         LeftField (value=left)\n" +
                        "         IndexName (value=db.schema.table.index)\n" +
                        "         RightField (value=right)\n" +
                        "   Or\n" +
                        "      Expansion\n" +
                        "         id=<db.schema.table.index>id\n" +
                        "         Or\n" +
                        "            Word (fieldname=fulltext_field, operator=CONTAINS, value=food, index=db.schema.table.index)\n" +
                        "            Word (fieldname=_all, operator=CONTAINS, value=food, index=db.schema.table.index)\n" +
                        "      Expansion\n" +
                        "         other:(left=<db.schema.table.index>right)\n" +
                        "            LeftField (value=left)\n" +
                        "            IndexName (value=db.schema.table.index)\n" +
                        "            RightField (value=right)\n" +
                        "         Or\n" +
                        "            Word (fieldname=fulltext_field, operator=CONTAINS, value=food, index=db.schema.table.index)\n" +
                        "            Word (fieldname=_all, operator=CONTAINS, value=food, index=db.schema.table.index)");
    }

    @Test
    public void testRegexProximityWithAPhrase() throws Exception {
        assertJson("phrase_field:~\"a.*\" w/3 phrase_field:~\"b.* \"",
                "{\n" +
                        "  \"span_near\" : {\n" +
                        "    \"clauses\" : [ {\n" +
                        "      \"span_multi\" : {\n" +
                        "        \"match\" : {\n" +
                        "          \"regexp\" : {\n" +
                        "            \"phrase_field\" : {\n" +
                        "              \"value\" : \"a.*\",\n" +
                        "              \"flags_value\" : 65535\n" +
                        "            }\n" +
                        "          }\n" +
                        "        }\n" +
                        "      }\n" +
                        "    }, {\n" +
                        "      \"span_multi\" : {\n" +
                        "        \"match\" : {\n" +
                        "          \"regexp\" : {\n" +
                        "            \"phrase_field\" : {\n" +
                        "              \"value\" : \"b.*\",\n" +
                        "              \"flags_value\" : 65535\n" +
                        "            }\n" +
                        "          }\n" +
                        "        }\n" +
                        "      }\n" +
                        "    } ],\n" +
                        "    \"slop\" : 3,\n" +
                        "    \"in_order\" : false\n" +
                        "  }\n" +
                        "}"
        );
    }

    @Test
    public void testComplexTokenPulloutWithAND() throws Exception {
        assertAST("english_field:(\"I''ll see you later\" and darling)",
                "QueryTree\n" +
                        "   Expansion\n" +
                        "      id=<db.schema.table.index>id\n" +
                        "      And\n" +
                        "         Phrase (fieldname=english_field, operator=CONTAINS, value=I''ll see you later, index=db.schema.table.index)\n" +
                        "         Array (fieldname=english_field, operator=CONTAINS, index=db.schema.table.index) (AND)\n" +
                        "            Word (fieldname=english_field, operator=CONTAINS, value=darl, index=db.schema.table.index)");
    }

    @Test
    public void testIssue35() throws Exception {
        QueryRewriter qr;

        qr = qr("#tally(field, \"^.*\", 5000, \"term\", 50)");
        assertEquals(
                "\"field\"{\"terms\":{\"field\":\"field\",\"size\":5000,\"shard_size\":50,\"order\":{\"_term\":\"asc\"}}}",
                qr.rewriteAggregations().toXContent(JsonXContent.contentBuilder(), null).string()
        );

        qr = qr("#tally(field, \"^.*\", 5000, \"term\", 50, #tally(field, \"^.*\", 5000, \"term\"))");
        assertEquals(
                "\"field\"{\"terms\":{\"field\":\"field\",\"size\":5000,\"shard_size\":50,\"order\":{\"_term\":\"asc\"}},\"aggregations\":{\"field\":{\"terms\":{\"field\":\"field\",\"size\":5000,\"shard_size\":0,\"order\":{\"_term\":\"asc\"}}}}}",
                qr.rewriteAggregations().toXContent(JsonXContent.contentBuilder(), null).string()
        );
    }

    @Test
    public void testIssue132() throws Exception {
        assertAST("#expand<group_id=<this.index>group_id>(#expand<group_id=<this.index>group_id>(pk_id:3 OR pk_id:5))",
                "QueryTree\n" +
                        "   Or\n" +
                        "      Expansion\n" +
                        "         group_id=<db.schema.table.index>group_id\n" +
                        "         Or\n" +
                        "            Expansion\n" +
                        "               group_id=<db.schema.table.index>group_id\n" +
                        "               Or\n" +
                        "                  Array (fieldname=pk_id, operator=CONTAINS, index=db.schema.table.index) (OR)\n" +
                        "                     Number (fieldname=pk_id, operator=CONTAINS, value=3, index=db.schema.table.index)\n" +
                        "                     Number (fieldname=pk_id, operator=CONTAINS, value=5, index=db.schema.table.index)\n" +
                        "            Expansion\n" +
                        "               id=<db.schema.table.index>id\n" +
                        "               Array (fieldname=pk_id, operator=CONTAINS, index=db.schema.table.index) (OR)\n" +
                        "                  Number (fieldname=pk_id, operator=CONTAINS, value=3, index=db.schema.table.index)\n" +
                        "                  Number (fieldname=pk_id, operator=CONTAINS, value=5, index=db.schema.table.index)\n" +
                        "            Array (fieldname=pk_id, operator=CONTAINS, index=db.schema.table.index) (OR)\n" +
                        "               Number (fieldname=pk_id, operator=CONTAINS, value=3, index=db.schema.table.index)\n" +
                        "               Number (fieldname=pk_id, operator=CONTAINS, value=5, index=db.schema.table.index)\n" +
                        "      Expansion\n" +
                        "         id=<db.schema.table.index>id\n" +
                        "         Array (fieldname=pk_id, operator=CONTAINS, index=db.schema.table.index) (OR)\n" +
                        "            Number (fieldname=pk_id, operator=CONTAINS, value=3, index=db.schema.table.index)\n" +
                        "            Number (fieldname=pk_id, operator=CONTAINS, value=5, index=db.schema.table.index)");
    }

    @Test
    public void testIssue148() throws Exception {
        assertJson(
                "null_field:null, exact_field:null",
                "{\n" +
                        "  \"bool\" : {\n" +
                        "    \"should\" : [ {\n" +
                        "      \"bool\" : {\n" +
                        "        \"must_not\" : {\n" +
                        "          \"exists\" : {\n" +
                        "            \"field\" : \"null_field\"\n" +
                        "          }\n" +
                        "        }\n" +
                        "      }\n" +
                        "    }, {\n" +
                        "      \"bool\" : {\n" +
                        "        \"must_not\" : {\n" +
                        "          \"exists\" : {\n" +
                        "            \"field\" : \"exact_field\"\n" +
                        "          }\n" +
                        "        }\n" +
                        "      }\n" +
                        "    } ]\n" +
                        "  }\n" +
                        "}"
        );
    }

    @Test
    public void testIssue143_ASTParsing() throws Exception {
        assertAST(
                "subject:(beer or wine and cheese) and ({" +
                        "\"match_all\":{}" +
                        "}) not subject:pickles",
                "QueryTree\n" +
                        "   Expansion\n" +
                        "      id=<db.schema.table.index>id\n" +
                        "      And\n" +
                        "         Or\n" +
                        "            Word (fieldname=subject, operator=CONTAINS, value=beer, index=db.schema.table.index)\n" +
                        "            And\n" +
                        "               Array (fieldname=subject, operator=CONTAINS, index=db.schema.table.index) (AND)\n" +
                        "                  Word (fieldname=subject, operator=CONTAINS, value=wine, index=db.schema.table.index)\n" +
                        "                  Word (fieldname=subject, operator=CONTAINS, value=cheese, index=db.schema.table.index)\n" +
                        "         JsonQuery (value={\"match_all\":{}})\n" +
                        "         Not\n" +
                        "            Word (fieldname=subject, operator=CONTAINS, value=pickles, index=db.schema.table.index)"
        );
    }

    @Test
    public void testIssue143_Json() throws Exception {
        assertJson(
                "subject:(beer or wine and cheese) and ({" +
                        "\"match_all\":{}" +
                        "}) not subject:pickles",
                "{\n" +
                        "  \"bool\" : {\n" +
                        "    \"must\" : [ {\n" +
                        "      \"bool\" : {\n" +
                        "        \"should\" : [ {\n" +
                        "          \"term\" : {\n" +
                        "            \"subject\" : \"beer\"\n" +
                        "          }\n" +
                        "        }, {\n" +
                        "          \"bool\" : {\n" +
                        "            \"must\" : [ {\n" +
                        "              \"term\" : {\n" +
                        "                \"subject\" : \"wine\"\n" +
                        "              }\n" +
                        "            }, {\n" +
                        "              \"term\" : {\n" +
                        "                \"subject\" : \"cheese\"\n" +
                        "              }\n" +
                        "            } ]\n" +
                        "          }\n" +
                        "        } ]\n" +
                        "      }\n" +
                        "    }, {\n" +
                        "      \"match_all\" : { }\n" +
                        "    }, {\n" +
                        "      \"bool\" : {\n" +
                        "        \"must_not\" : {\n" +
                        "          \"term\" : {\n" +
                        "            \"subject\" : \"pickles\"\n" +
                        "          }\n" +
                        "        }\n" +
                        "      }\n" +
                        "    } ]\n" +
                        "  }\n" +
                        "}"
        );
    }

    @Test
    public void testIssue150() throws Exception {
        QueryRewriter qr = qr("#json_agg({\n" +
                "  \"top-tags\" : {\n" +
                "    \"terms\" : {\n" +
                "      \"field\" : \"tags\",\n" +
                "      \"size\" : 3\n" +
                "    },\n" +
                "    \"aggs\" : {\n" +
                "      \"top_tag_hits\" : {\n" +
                "        \"top_hits\" : {\n" +
                "          \"sort\" : [ {\n" +
                "            \"last_activity_date\" : {\n" +
                "              \"order\" : \"desc\"\n" +
                "            }\n" +
                "          } ],\n" +
                "          \"_source\" : {\n" +
                "            \"include\" : [ \"title\" ]\n" +
                "          },\n" +
                "          \"size\" : 1\n" +
                "        }\n" +
                "      }\n" +
                "    }\n" +
                "  }\n" +
                "}) beer,wine,cheese");
        SearchRequestBuilder builder = new SearchRequestBuilder(client(), SearchAction.INSTANCE);
        builder.setQuery(qr.rewriteQuery());
        builder.addAggregation(qr.rewriteAggregations());

        assertEquals(
                "{\n" +
                        "  \"query\" : {\n" +
                        "    \"bool\" : {\n" +
                        "      \"should\" : [ {\n" +
                        "        \"terms\" : {\n" +
                        "          \"fulltext_field\" : [ \"beer\", \"wine\", \"cheese\" ]\n" +
                        "        }\n" +
                        "      }, {\n" +
                        "        \"terms\" : {\n" +
                        "          \"_all\" : [ \"beer\", \"wine\", \"cheese\" ]\n" +
                        "        }\n" +
                        "      } ]\n" +
                        "    }\n" +
                        "  },\n" +
                        "  \"aggregations\" : {\n" +
                        "    \"top-tags\" : {\n" +
                        "      \"terms\" : {\n" +
                        "        \"field\" : \"tags\",\n" +
                        "        \"size\" : 3\n" +
                        "      },\n" +
                        "      \"aggs\" : {\n" +
                        "        \"top_tag_hits\" : {\n" +
                        "          \"top_hits\" : {\n" +
                        "            \"sort\" : [ {\n" +
                        "              \"last_activity_date\" : {\n" +
                        "                \"order\" : \"desc\"\n" +
                        "              }\n" +
                        "            } ],\n" +
                        "            \"_source\" : {\n" +
                        "              \"include\" : [ \"title\" ]\n" +
                        "            },\n" +
                        "            \"size\" : 1\n" +
                        "          }\n" +
                        "        }\n" +
                        "      }\n" +
                        "    }\n" +
                        "  }\n" +
                        "}",
                builder.toString()
        );
    }

    @Test
    public void testIssue175() throws Exception {
        assertAST("#options(other:(left=<so_users.idxso_users>right)) food beer",
                "QueryTree\n" +
                        "   Options\n" +
                        "      other:(left=<db.schema.so_users.idxso_users>right)\n" +
                        "         LeftField (value=left)\n" +
                        "         IndexName (value=db.schema.so_users.idxso_users)\n" +
                        "         RightField (value=right)\n" +
                        "   And\n" +
                        "      Or\n" +
                        "         Expansion\n" +
                        "            id=<db.schema.table.index>id\n" +
                        "            Or\n" +
                        "               Word (fieldname=fulltext_field, operator=CONTAINS, value=food, index=db.schema.table.index)\n" +
                        "               Word (fieldname=_all, operator=CONTAINS, value=food, index=db.schema.table.index)\n" +
                        "         Expansion\n" +
                        "            other:(left=<db.schema.so_users.idxso_users>right)\n" +
                        "               LeftField (value=left)\n" +
                        "               IndexName (value=db.schema.so_users.idxso_users)\n" +
                        "               RightField (value=right)\n" +
                        "            Or\n" +
                        "               Word (fieldname=body, operator=CONTAINS, value=food, index=db.schema.so_users.idxso_users)\n" +
                        "               Word (fieldname=_all, operator=CONTAINS, value=food, index=db.schema.so_users.idxso_users)\n" +
                        "      Or\n" +
                        "         Expansion\n" +
                        "            id=<db.schema.table.index>id\n" +
                        "            Or\n" +
                        "               Word (fieldname=fulltext_field, operator=CONTAINS, value=beer, index=db.schema.table.index)\n" +
                        "               Word (fieldname=_all, operator=CONTAINS, value=beer, index=db.schema.table.index)\n" +
                        "         Expansion\n" +
                        "            other:(left=<db.schema.so_users.idxso_users>right)\n" +
                        "               LeftField (value=left)\n" +
                        "               IndexName (value=db.schema.so_users.idxso_users)\n" +
                        "               RightField (value=right)\n" +
                        "            Or\n" +
                        "               Word (fieldname=body, operator=CONTAINS, value=beer, index=db.schema.so_users.idxso_users)\n" +
                        "               Word (fieldname=_all, operator=CONTAINS, value=beer, index=db.schema.so_users.idxso_users)"
        );
    }

    @Test
    public void testIssue175InExpand() throws Exception {
        assertAST("#expand<field=<this.index>field>(john doe)",
                "QueryTree\n" +
                        "   Or\n" +
                        "      Expansion\n" +
                        "         field=<db.schema.table.index>field\n" +
                        "         And\n" +
                        "            Or\n" +
                        "               Word (fieldname=fulltext_field, operator=CONTAINS, value=john, index=db.schema.table.index)\n" +
                        "               Word (fieldname=_all, operator=CONTAINS, value=john, index=db.schema.table.index)\n" +
                        "            Or\n" +
                        "               Word (fieldname=fulltext_field, operator=CONTAINS, value=doe, index=db.schema.table.index)\n" +
                        "               Word (fieldname=_all, operator=CONTAINS, value=doe, index=db.schema.table.index)\n" +
                        "      Expansion\n" +
                        "         id=<db.schema.table.index>id\n" +
                        "         And\n" +
                        "            Or\n" +
                        "               Word (fieldname=fulltext_field, operator=CONTAINS, value=john, index=db.schema.table.index)\n" +
                        "               Word (fieldname=_all, operator=CONTAINS, value=john, index=db.schema.table.index)\n" +
                        "            Or\n" +
                        "               Word (fieldname=fulltext_field, operator=CONTAINS, value=doe, index=db.schema.table.index)\n" +
                        "               Word (fieldname=_all, operator=CONTAINS, value=doe, index=db.schema.table.index)"
        );
    }

    @Test
    public void testIssue175WithProximity() throws Exception {
        assertAST("john w/12 doe",
                "QueryTree\n" +
                        "   Expansion\n" +
                        "      id=<db.schema.table.index>id\n" +
                        "      Or\n" +
                        "         Proximity (fieldname=fulltext_field, operator=CONTAINS, distance=12, ordered=false, index=db.schema.table.index)\n" +
                        "            Word (fieldname=fulltext_field, operator=CONTAINS, value=john, index=db.schema.table.index)\n" +
                        "            Word (fieldname=fulltext_field, operator=CONTAINS, value=doe, index=db.schema.table.index)\n" +
                        "         Proximity (fieldname=_all, operator=CONTAINS, distance=12, ordered=false, index=db.schema.table.index)\n" +
                        "            Word (fieldname=_all, operator=CONTAINS, value=john, index=db.schema.table.index)\n" +
                        "            Word (fieldname=_all, operator=CONTAINS, value=doe, index=db.schema.table.index)"
        );
    }

    @Test
    public void testIssue183() throws Exception {
        assertSameJson("id<>[1,2,3,4,5]", "id<>[[1,2,3,4,5]]");
        assertSameJson("id=[1,2,3,4,5]", "id=[[1,2,3,4,5]]");
        assertSameJson("id=['1','2','3','4','5']", "id=[['1','2','3','4','5']]");
        assertSameJson("id=['1','2','3','4','5']", "id=[[1,2,3,4,5]]");
        assertSameJson("id=[1,2,3,4,5]", "id=[['1','2','3','4','5']]");

        assertSameJson("exact_field:[a,b,c]", "exact_field:[['a','b','c']]");
        assertSameJson("exact_field:[1,2,3,4,5]", "exact_field:[['1','2','3','4','5']]");
    }
<<<<<<< HEAD
}
=======

    @Test
    public void testIssue195() throws Exception {
        Map<String, Object> data = new HashMap<>();

        DocumentHighlighter highlighter;
        List<AnalyzedField.Token> highlights;

        data.put("exact_field", "the birds and the bees");
        highlighter = new DocumentHighlighter(client(),
                DEFAULT_INDEX_NAME,
                "id",
                data,
                "exact_field:'the bees the birds'");
        highlights = highlighter.highlight();
        sortHighlightTokens(highlights);

        assertEquals("[]",
                new ObjectMapper().writeValueAsString(highlights));
    }

    @Test
    public void testIssue201() throws Exception {
        assertAST("exact_field:(this and and that)",
                "QueryTree\n" +
                        "   Expansion\n" +
                        "      id=<db.schema.table.index>id\n" +
                        "      Array (fieldname=exact_field, operator=CONTAINS, index=db.schema.table.index) (AND)\n" +
                        "         Word (fieldname=exact_field, operator=CONTAINS, value=this, index=db.schema.table.index)\n" +
                        "         Word (fieldname=exact_field, operator=CONTAINS, value=that, index=db.schema.table.index)"
        );
        assertAST("exact_field:(this or or that)",
                "QueryTree\n" +
                        "   Expansion\n" +
                        "      id=<db.schema.table.index>id\n" +
                        "      Array (fieldname=exact_field, operator=CONTAINS, index=db.schema.table.index) (OR)\n" +
                        "         Word (fieldname=exact_field, operator=CONTAINS, value=this, index=db.schema.table.index)\n" +
                        "         Word (fieldname=exact_field, operator=CONTAINS, value=that, index=db.schema.table.index)"
        );
        assertAST("exact_field:(this not not that)",
                "QueryTree\n" +
                        "   Expansion\n" +
                        "      id=<db.schema.table.index>id\n" +
                        "      And\n" +
                        "         Word (fieldname=exact_field, operator=CONTAINS, value=this, index=db.schema.table.index)\n" +
                        "         Not\n" +
                        "            Not\n" +
                        "               Word (fieldname=exact_field, operator=CONTAINS, value=that, index=db.schema.table.index)"
        );
    }
}
>>>>>>> 46abb818
<|MERGE_RESOLUTION|>--- conflicted
+++ resolved
@@ -5138,9 +5138,6 @@
         assertSameJson("exact_field:[a,b,c]", "exact_field:[['a','b','c']]");
         assertSameJson("exact_field:[1,2,3,4,5]", "exact_field:[['1','2','3','4','5']]");
     }
-<<<<<<< HEAD
-}
-=======
 
     @Test
     public void testIssue195() throws Exception {
@@ -5191,5 +5188,4 @@
                         "               Word (fieldname=exact_field, operator=CONTAINS, value=that, index=db.schema.table.index)"
         );
     }
-}
->>>>>>> 46abb818
+}