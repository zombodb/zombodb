/*
 * Portions Copyright 2013-2015 Technology Concepts & Design, Inc
 * Portions Copyright 2015-2017 ZomboDB, LLC
 *
 * Licensed under the Apache License, Version 2.0 (the "License");
 * you may not use this file except in compliance with the License.
 * You may obtain a copy of the License at
 * 
 *     http://www.apache.org/licenses/LICENSE-2.0
 * 
 * Unless required by applicable law or agreed to in writing, software
 * distributed under the License is distributed on an "AS IS" BASIS,
 * WITHOUT WARRANTIES OR CONDITIONS OF ANY KIND, either express or implied.
 * See the License for the specific language governing permissions and
 * limitations under the License.
 */
package com.tcdi.zombodb.query_parser;

import com.fasterxml.jackson.databind.ObjectMapper;
import com.fasterxml.jackson.databind.MapperFeature;
import com.tcdi.zombodb.highlight.AnalyzedField;
import com.tcdi.zombodb.highlight.DocumentHighlighter;
import com.tcdi.zombodb.query_parser.metadata.IndexMetadataManager;
import com.tcdi.zombodb.query_parser.rewriters.QueryRewriter;
import com.tcdi.zombodb.query_parser.utils.Utils;
import com.tcdi.zombodb.test.ZomboDBTestCase;
import org.elasticsearch.action.admin.indices.analyze.AnalyzeResponse;
<<<<<<< HEAD
import org.elasticsearch.action.search.SearchAction;
=======
>>>>>>> a24301e6
import org.elasticsearch.action.search.SearchRequestBuilder;
import org.elasticsearch.common.xcontent.json.JsonXContent;
import org.junit.Test;
import org.junit.Ignore;
import java.io.*;
import java.io.StringReader;
import java.util.Arrays;
import java.util.HashMap;
import java.util.List;
import java.util.Map;

import static org.junit.Assert.assertEquals;
import static org.junit.Assert.*;

/**
 * Tests for {@link QueryRewriter}
 */
public class TestQueryRewriter extends ZomboDBTestCase {
    String query = "#options(id=<table.index>id, id=<table.index>id, id=<table.index>id, other:(left=<table.index>right)) #extended_stats(custodian) #tally(subject, '^.*', 1000, '_term', #significant_terms(author, '^.*', 1000))  " +
            "#field_lists(field1=[a,b,c], field2=[d,e,f], field3=[a,b,c,d,e,f]) " +
            "(" +
            "fulltext=[beer] meeting not staff not cancelled not risk " +
            "#expand<left_field = <this.index>right_field>(the subquery) " +
            "(some query) (other query) (())" +
            "long.dotted.field:foo " +
            "fuzzy~32 '1-2' " +
            "subject:['beer'] " +
            "prefix* *wildcard *wildcard2* *wild*card3* wild*card4 " +
            "'prefix* *wildcard *wildcard2* *wild*card3* wild*card4' " +
            "( ( (( ( custodian = \"QUERTY, V\" AND recordtype = \"EMAIL ATTACHMENT\" AND fileextension = PDF ) )) AND fileextension = pdf ) ) " +
            "001 123 0 000 0.23 " +
            "$$ doc['id'].value > 1024 $$ " +
            "field:~'^.*' " +
            "subject:[[ a, b, c, d ]] or title:[[1,2,3,4,5]] " +
            "'this is a sloppy phrase~'~11 \"so is this\"~42 " +
            "( ( ((review_data.owner_username=E_RIDGE AND review_data.status_name:[\"REVIEW_UPDATED\",\"REVIEW_CHECKED_OUT\"]) OR (review_data.status_name:REVIEW_READY)) AND review_data.project_id = 1040 ) ) " +
            "'this is an unordered sloppy phrase~'~!11 " +
            "field:null or fuzzy~1" +
            "[1,2,3,beer,'foo',\"blah\", true, 123.99, null] or " +
            "field<>http*\\/\\/www\\.\\*tcdi\\.com\\/ " +
            "field:value~ " +
            "review_data.assigned_reviewers:e_ridge " +
            "field:(a w/123 b w/2 c ^2.0 id=one /to/ two) and " +
            "foo /to/ three a\\-b\\-c\\-d a\\b\\c\\d a\\/b\\/c\\/d " +
            "http\\:\\/\\/www\\.tcdi\\.com\\/\\?id\\=42  blah:1 to 10 a to z " +
            "field1:(word1* word2*** w*ld?card* field2:wo**rd3 or " +
            "(review_data.subject:(first wine cheese food foo bar) and field:drink and review_data.subject:wine and review_data.subject:last and field:food) " +
            "(review_data.subject:(first, wine, cheese, food, foo, bar) or review_data.subject:wine or review_data.subject:last) " +
            "review_data.review_set_name:zipper or (review_data.review_set_name:food or beer) " +
            "(this or merges or arrays or [1,2,3] or [x,y,z, 'some phrase']) " +
            "field3:(beer^2 and wine) not *gr*avy*) " +
            "nested_field.fielda:beer with nested_field.fieldb:wine with (nested_field.fieldc:(food or cheese)) " +
            "  ((_xmin = 42  AND                      " + //  inserted by the current transaction
            "     _cmin < 42  AND                     " + //  before this command, and
            "     (_xmax = 0 OR                       " + //  the row has not been deleted, or
            "      (_xmax = 42  AND                   " + //  it was deleted by the current transaction
            "       _cmax >= 42)))                    " + //  but not before this command,
            "  OR                                     " + //                   or
            "    (_xmin_is_committed = true  AND      " + //  the row was inserted by a committed transaction, and
            "       (_xmax = 0 OR                     " + //  the row has not been deleted, or
            "        (_xmax = 42  AND                 " + //  the row is being deleted by this transaction
            "         _cmax >= 42) OR                 " + //  but it's not deleted \"yet\", or
            "        (_xmax <> 42  AND                " + //  the row was deleted by another transaction
            "         _xmax_is_committed = false))))  " + //  that has not been committed
            ")";

    // too much to rewrite
    @Ignore
    // @Test
    public void testComplexQueryJson() throws Exception {
        assertJson(query, resource(this.getClass(), "testComplexQueryJson.expected"));
    }

    @Test
    public void testComplexQueryAST() throws Exception {
        assertAST(query, resource(this.getClass(), "testComplexQueryAST.expected"));
    }

    @Test
    public void testSingleOption() throws Exception {
        assertAST("#options(left=<table.index>right)",
                "QueryTree\n" +
                        "   Options\n" +
                        "      left=<db.schema.table.index>right\n" +
                        "         LeftField (value=left)\n" +
                        "         IndexName (value=db.schema.table.index)\n" +
                        "         RightField (value=right)\n"
        );
    }

    @Test
    public void testMultipleOptions() throws Exception {
        assertAST("#options(left=<table.index>right, left2=<table2.index2>right2)",
                "QueryTree\n" +
                        "   Options\n" +
                        "      left=<db.schema.table.index>right\n" +
                        "         LeftField (value=left)\n" +
                        "         IndexName (value=db.schema.table.index)\n" +
                        "         RightField (value=right)\n" +
                        "      left2=<db.schema.table2.index2>right2\n" +
                        "         LeftField (value=left2)\n" +
                        "         IndexName (value=db.schema.table2.index2)\n" +
                        "         RightField (value=right2)\n"
        );
    }

    @Test
    public void testSingleNamedOption() throws Exception {
        assertAST("#options(f_name:(left=<table.index>right))",
                "QueryTree\n" +
                        "   Options\n" +
                        "      f_name:(left=<db.schema.table.index>right)\n" +
                        "         LeftField (value=left)\n" +
                        "         IndexName (value=db.schema.table.index)\n" +
                        "         RightField (value=right)\n"
        );
    }

    @Test
    public void testMultipleNamedOptions() throws Exception {
        assertAST("#options(f_name:(left=<table.index>right), f_name2:(left2=<table2.index2>right2))",
                "QueryTree\n" +
                        "   Options\n" +
                        "      f_name:(left=<db.schema.table.index>right)\n" +
                        "         LeftField (value=left)\n" +
                        "         IndexName (value=db.schema.table.index)\n" +
                        "         RightField (value=right)\n" +
                        "      f_name2:(left2=<db.schema.table2.index2>right2)\n" +
                        "         LeftField (value=left2)\n" +
                        "         IndexName (value=db.schema.table2.index2)\n" +
                        "         RightField (value=right2)\n"
        );
    }

    @Test
    public void testMultipleMixedOptions() throws Exception {
        assertAST("#options(left=<table.index>right, f_name2:(left2=<table2.index2>right2))",
                "QueryTree\n" +
                        "   Options\n" +
                        "      left=<db.schema.table.index>right\n" +
                        "         LeftField (value=left)\n" +
                        "         IndexName (value=db.schema.table.index)\n" +
                        "         RightField (value=right)\n" +
                        "      f_name2:(left2=<db.schema.table2.index2>right2)\n" +
                        "         LeftField (value=left2)\n" +
                        "         IndexName (value=db.schema.table2.index2)\n" +
                        "         RightField (value=right2)\n"
        );
    }

    @Test
    public void test_allFieldExpansion() throws Exception {
        assertAST("beer or wine or cheese and fulltext:bob",
                "QueryTree\n" +
                        "   Expansion\n" +
                        "      id=<db.schema.table.index>id\n" +
                        "      Or\n" +
                        "         And\n" +
                        "            Or\n" +
                        "               Word (fieldname=fulltext_field, operator=CONTAINS, value=cheese, index=db.schema.table.index)\n" +
                        "               Word (fieldname=_all, operator=CONTAINS, value=cheese, index=db.schema.table.index)\n" +
                        "            Word (fieldname=fulltext, operator=CONTAINS, value=bob, index=db.schema.table.index)\n" +
                        "         Array (fieldname=fulltext_field, operator=CONTAINS, index=db.schema.table.index) (OR)\n" +
                        "            Word (fieldname=fulltext_field, operator=CONTAINS, value=beer, index=db.schema.table.index)\n" +
                        "            Word (fieldname=fulltext_field, operator=CONTAINS, value=wine, index=db.schema.table.index)\n" +
                        "         Array (fieldname=_all, operator=CONTAINS, index=db.schema.table.index) (OR)\n" +
                        "            Word (fieldname=_all, operator=CONTAINS, value=beer, index=db.schema.table.index)\n" +
                        "            Word (fieldname=_all, operator=CONTAINS, value=wine, index=db.schema.table.index)"
        );
    }

    @Test
    public void testASTExpansionInjection() throws Exception {
        assertAST("#options(id=<main_ft.idxmain_ft>ft_id, id=<main_vol.idxmain_vol>vol_id, id=<main_other.idxmain_other>other_id) (((_xmin = 6250261 AND _cmin < 0 AND (_xmax = 0 OR (_xmax = 6250261 AND _cmax >= 0))) OR (_xmin_is_committed = true AND (_xmax = 0 OR (_xmax = 6250261 AND _cmax >= 0) OR (_xmax <> 6250261 AND _xmax_is_committed = false))))) AND (((phrase_field:(beer w/500 a))))",
                "QueryTree\n" +
                        "   Options\n" +
                        "      id=<db.schema.main_ft.idxmain_ft>ft_id\n" +
                        "         LeftField (value=id)\n" +
                        "         IndexName (value=db.schema.main_ft.idxmain_ft)\n" +
                        "         RightField (value=ft_id)\n" +
                        "      id=<db.schema.main_vol.idxmain_vol>vol_id\n" +
                        "         LeftField (value=id)\n" +
                        "         IndexName (value=db.schema.main_vol.idxmain_vol)\n" +
                        "         RightField (value=vol_id)\n" +
                        "      id=<db.schema.main_other.idxmain_other>other_id\n" +
                        "         LeftField (value=id)\n" +
                        "         IndexName (value=db.schema.main_other.idxmain_other)\n" +
                        "         RightField (value=other_id)\n" +
                        "   Expansion\n" +
                        "      id=<db.schema.table.index>id\n" +
                        "      And\n" +
                        "         Or\n" +
                        "            And\n" +
                        "               Number (fieldname=_xmin, operator=EQ, value=6250261)\n" +
                        "               Number (fieldname=_cmin, operator=LT, value=0)\n" +
                        "               Or\n" +
                        "                  Number (fieldname=_xmax, operator=EQ, value=0)\n" +
                        "                  And\n" +
                        "                     Number (fieldname=_xmax, operator=EQ, value=6250261)\n" +
                        "                     Number (fieldname=_cmax, operator=GTE, value=0)\n" +
                        "            And\n" +
                        "               Boolean (fieldname=_xmin_is_committed, operator=EQ, value=true)\n" +
                        "               Or\n" +
                        "                  Number (fieldname=_xmax, operator=EQ, value=0)\n" +
                        "                  And\n" +
                        "                     Number (fieldname=_xmax, operator=EQ, value=6250261)\n" +
                        "                     Number (fieldname=_cmax, operator=GTE, value=0)\n" +
                        "                  And\n" +
                        "                     Number (fieldname=_xmax, operator=NE, value=6250261)\n" +
                        "                     Boolean (fieldname=_xmax_is_committed, operator=EQ, value=false)\n" +
                        "         Proximity (fieldname=phrase_field, operator=CONTAINS, distance=500, ordered=false, index=db.schema.table.index)\n" +
                        "            Word (fieldname=phrase_field, operator=CONTAINS, value=beer, index=db.schema.table.index)\n" +
                        "            Word (fieldname=phrase_field, operator=CONTAINS, value=a, index=db.schema.table.index)"
        );
    }

    @Test
    public void testASTExpansionInjection2() throws Exception {
        assertAST("#options(id=<so_users.idxso_users>ft_id, id=<so_users.idxso_users>vol_id, id=<so_users.idxso_users>other_id) (((_xmin = 6250507 AND _cmin < 0 AND (_xmax = 0 OR (_xmax = 6250507 AND _cmax >= 0))) OR (_xmin_is_committed = true AND (_xmax = 0 OR (_xmax = 6250507 AND _cmax >= 0) OR (_xmax <> 6250507 AND _xmax_is_committed = false))))) AND (((( #expand<data_cv_group_id=<this.index>data_cv_group_id> ( ( (( ( data_client_name = ANTHEM AND data_duplicate_resource = NO ) )) AND " +
                        "( (data_custodian = \"Querty, AMY\" OR data_custodian = \"QWERTY, COLIN\" OR data_custodian = \"QWERTY, KEITH\" OR data_custodian = \"QWERTY, PERRY\" OR data_custodian = \"QWERTY, NORM\" OR data_custodian = \"QWERTY, MIKE\" OR " +
                        "data_custodian = \"QWERTY,MIKE\" OR data_custodian = \"QWERTY, DAN\" OR data_custodian = \"QWERTY,DAN\") AND data_filter_06b = \"QWERTY*\" AND NOT data_moved_to = \"*\" ) ) ) ))))",
                "QueryTree\n" +
                        "   Options\n" +
                        "      id=<db.schema.so_users.idxso_users>ft_id\n" +
                        "         LeftField (value=id)\n" +
                        "         IndexName (value=db.schema.so_users.idxso_users)\n" +
                        "         RightField (value=ft_id)\n" +
                        "      id=<db.schema.so_users.idxso_users>vol_id\n" +
                        "         LeftField (value=id)\n" +
                        "         IndexName (value=db.schema.so_users.idxso_users)\n" +
                        "         RightField (value=vol_id)\n" +
                        "      id=<db.schema.so_users.idxso_users>other_id\n" +
                        "         LeftField (value=id)\n" +
                        "         IndexName (value=db.schema.so_users.idxso_users)\n" +
                        "         RightField (value=other_id)\n" +
                        "   And\n" +
                        "      Or\n" +
                        "         And\n" +
                        "            Number (fieldname=_xmin, operator=EQ, value=6250507)\n" +
                        "            Number (fieldname=_cmin, operator=LT, value=0)\n" +
                        "            Or\n" +
                        "               Number (fieldname=_xmax, operator=EQ, value=0)\n" +
                        "               And\n" +
                        "                  Number (fieldname=_xmax, operator=EQ, value=6250507)\n" +
                        "                  Number (fieldname=_cmax, operator=GTE, value=0)\n" +
                        "         And\n" +
                        "            Boolean (fieldname=_xmin_is_committed, operator=EQ, value=true)\n" +
                        "            Or\n" +
                        "               Number (fieldname=_xmax, operator=EQ, value=0)\n" +
                        "               And\n" +
                        "                  Number (fieldname=_xmax, operator=EQ, value=6250507)\n" +
                        "                  Number (fieldname=_cmax, operator=GTE, value=0)\n" +
                        "               And\n" +
                        "                  Number (fieldname=_xmax, operator=NE, value=6250507)\n" +
                        "                  Boolean (fieldname=_xmax_is_committed, operator=EQ, value=false)\n" +
                        "      Or\n" +
                        "         Expansion\n" +
                        "            data_cv_group_id=<db.schema.table.index>data_cv_group_id\n" +
                        "            And\n" +
                        "               Word (fieldname=data_client_name, operator=EQ, value=anthem, index=db.schema.table.index)\n" +
                        "               Word (fieldname=data_duplicate_resource, operator=EQ, value=no, index=db.schema.table.index)\n" +
                        "               Or\n" +
                        "                  Array (fieldname=data_custodian, operator=EQ, index=db.schema.table.index) (OR)\n" +
                        "                     Word (fieldname=data_custodian, operator=EQ, value=querty, amy, index=db.schema.table.index)\n" +
                        "                     Word (fieldname=data_custodian, operator=EQ, value=qwerty, colin, index=db.schema.table.index)\n" +
                        "                     Word (fieldname=data_custodian, operator=EQ, value=qwerty, keith, index=db.schema.table.index)\n" +
                        "                     Word (fieldname=data_custodian, operator=EQ, value=qwerty, perry, index=db.schema.table.index)\n" +
                        "                     Word (fieldname=data_custodian, operator=EQ, value=qwerty, norm, index=db.schema.table.index)\n" +
                        "                     Word (fieldname=data_custodian, operator=EQ, value=qwerty, mike, index=db.schema.table.index)\n" +
                        "                     Word (fieldname=data_custodian, operator=EQ, value=qwerty,mike, index=db.schema.table.index)\n" +
                        "                     Word (fieldname=data_custodian, operator=EQ, value=qwerty, dan, index=db.schema.table.index)\n" +
                        "                     Word (fieldname=data_custodian, operator=EQ, value=qwerty,dan, index=db.schema.table.index)\n" +
                        "               Prefix (fieldname=data_filter_06b, operator=EQ, value=qwerty, index=db.schema.table.index)\n" +
                        "               Not\n" +
                        "                  NotNull (fieldname=data_moved_to, operator=EQ, index=db.schema.table.index)\n" +
                        "         Expansion\n" +
                        "            id=<db.schema.table.index>id\n" +
                        "            And\n" +
                        "               Word (fieldname=data_client_name, operator=EQ, value=anthem, index=db.schema.table.index)\n" +
                        "               Word (fieldname=data_duplicate_resource, operator=EQ, value=no, index=db.schema.table.index)\n" +
                        "               Or\n" +
                        "                  Array (fieldname=data_custodian, operator=EQ, index=db.schema.table.index) (OR)\n" +
                        "                     Word (fieldname=data_custodian, operator=EQ, value=querty, amy, index=db.schema.table.index)\n" +
                        "                     Word (fieldname=data_custodian, operator=EQ, value=qwerty, colin, index=db.schema.table.index)\n" +
                        "                     Word (fieldname=data_custodian, operator=EQ, value=qwerty, keith, index=db.schema.table.index)\n" +
                        "                     Word (fieldname=data_custodian, operator=EQ, value=qwerty, perry, index=db.schema.table.index)\n" +
                        "                     Word (fieldname=data_custodian, operator=EQ, value=qwerty, norm, index=db.schema.table.index)\n" +
                        "                     Word (fieldname=data_custodian, operator=EQ, value=qwerty, mike, index=db.schema.table.index)\n" +
                        "                     Word (fieldname=data_custodian, operator=EQ, value=qwerty,mike, index=db.schema.table.index)\n" +
                        "                     Word (fieldname=data_custodian, operator=EQ, value=qwerty, dan, index=db.schema.table.index)\n" +
                        "                     Word (fieldname=data_custodian, operator=EQ, value=qwerty,dan, index=db.schema.table.index)\n" +
                        "               Prefix (fieldname=data_filter_06b, operator=EQ, value=qwerty, index=db.schema.table.index)\n" +
                        "               Not\n" +
                        "                  NotNull (fieldname=data_moved_to, operator=EQ, index=db.schema.table.index)"
        );
    }

    @Test
    public void testSimplePhrase() throws Exception {
        assertJson("phrase_field:(\"this is a phrase\")",
                "{\n" +
                        "  \"match\" : {\n" +
                        "    \"phrase_field\" : {\n" +
                        "      \"query\" : \"this is a phrase\",\n" +
                        "      \"type\" : \"phrase\"\n" +
                        "    }\n" +
                        "  }\n" +
                        "}"
        );
    }

    @Test
    public void testPhraseWithEscapedWildcards() throws Exception {
        assertJson("_all:'\\* this phrase has \\?escaped\\~ wildcards\\*'",
                "{\n" +
                        "  \"bool\" : {\n" +
                        "    \"should\" : [ {\n" +
                        "      \"match\" : {\n" +
                        "        \"fulltext_field\" : {\n" +
                        "          \"query\" : \"* this phrase has ?escaped~ wildcards*\",\n" +
                        "          \"type\" : \"phrase\"\n" +
                        "        }\n" +
                        "      }\n" +
                        "    }, {\n" +
                        "      \"match\" : {\n" +
                        "        \"_all\" : {\n" +
                        "          \"query\" : \"* this phrase has ?escaped~ wildcards*\",\n" +
                        "          \"type\" : \"phrase\"\n" +
                        "        }\n" +
                        "      }\n" +
                        "    } ]\n" +
                        "  }\n" +
                        "}");
    }

    @Test
    public void testPhraseWithFuzzyTerms() throws Exception {
        assertJson("phrase_field:'Here~ is~ fuzzy~ words'",
                "{\n" +
                        "  \"span_near\" : {\n" +
                        "    \"clauses\" : [ {\n" +
                        "      \"span_multi\" : {\n" +
                        "        \"match\" : {\n" +
                        "          \"fuzzy\" : {\n" +
                        "            \"phrase_field\" : {\n" +
                        "              \"value\" : \"here\",\n" +
                        "              \"prefix_length\" : 3\n" +
                        "            }\n" +
                        "          }\n" +
                        "        }\n" +
                        "      }\n" +
                        "    }, {\n" +
                        "      \"span_multi\" : {\n" +
                        "        \"match\" : {\n" +
                        "          \"fuzzy\" : {\n" +
                        "            \"phrase_field\" : {\n" +
                        "              \"value\" : \"is\",\n" +
                        "              \"prefix_length\" : 3\n" +
                        "            }\n" +
                        "          }\n" +
                        "        }\n" +
                        "      }\n" +
                        "    }, {\n" +
                        "      \"span_multi\" : {\n" +
                        "        \"match\" : {\n" +
                        "          \"fuzzy\" : {\n" +
                        "            \"phrase_field\" : {\n" +
                        "              \"value\" : \"fuzzy\",\n" +
                        "              \"prefix_length\" : 3\n" +
                        "            }\n" +
                        "          }\n" +
                        "        }\n" +
                        "      }\n" +
                        "    }, {\n" +
                        "      \"span_term\" : {\n" +
                        "        \"phrase_field\" : {\n" +
                        "          \"value\" : \"words\"\n" +
                        "        }\n" +
                        "      }\n" +
                        "    } ],\n" +
                        "    \"slop\" : 0,\n" +
                        "    \"in_order\" : true\n" +
                        "  }\n" +
                        "}");
    }

    @Test
    public void testPhraseWithEscapedFuzzyCharacters() throws Exception {
        assertJson("phrase_field:'Here\\~ is\\~ fuzzy\\~ words'",
                "{\n" +
                        "  \"match\" : {\n" +
                        "    \"phrase_field\" : {\n" +
                        "      \"query\" : \"Here~ is~ fuzzy~ words\",\n" +
                        "      \"type\" : \"phrase\"\n" +
                        "    }\n" +
                        "  }\n" +
                        "}");
    }

    @Test
    public void testPhraseWithMetaCharacters() throws Exception {
        assertJson("phrase_field:'this* should\\* sub:parse :\\- into a sp\\?n~'",
                "{\n" +
                        "  \"span_near\" : {\n" +
                        "    \"clauses\" : [ {\n" +
                        "      \"span_multi\" : {\n" +
                        "        \"match\" : {\n" +
                        "          \"prefix\" : {\n" +
                        "            \"phrase_field\" : \"this\"\n" +
                        "          }\n" +
                        "        }\n" +
                        "      }\n" +
                        "    }, {\n" +
                        "      \"span_term\" : {\n" +
                        "        \"phrase_field\" : {\n" +
                        "          \"value\" : \"should*\"\n" +
                        "        }\n" +
                        "      }\n" +
                        "    }, {\n" +
                        "      \"span_term\" : {\n" +
                        "        \"phrase_field\" : {\n" +
                        "          \"value\" : \"sub:parse\"\n" +
                        "        }\n" +
                        "      }\n" +
                        "    }, {\n" +
                        "      \"span_term\" : {\n" +
                        "        \"phrase_field\" : {\n" +
                        "          \"value\" : \"\\\\\"\n" +
                        "        }\n" +
                        "      }\n" +
                        "    }, {\n" +
                        "      \"span_term\" : {\n" +
                        "        \"phrase_field\" : {\n" +
                        "          \"value\" : \"into\"\n" +
                        "        }\n" +
                        "      }\n" +
                        "    }, {\n" +
                        "      \"span_term\" : {\n" +
                        "        \"phrase_field\" : {\n" +
                        "          \"value\" : \"a\"\n" +
                        "        }\n" +
                        "      }\n" +
                        "    }, {\n" +
                        "      \"span_multi\" : {\n" +
                        "        \"match\" : {\n" +
                        "          \"fuzzy\" : {\n" +
                        "            \"phrase_field\" : {\n" +
                        "              \"value\" : \"sp?n\",\n" +
                        "              \"prefix_length\" : 3\n" +
                        "            }\n" +
                        "          }\n" +
                        "        }\n" +
                        "      }\n" +
                        "    } ],\n" +
                        "    \"slop\" : 0,\n" +
                        "    \"in_order\" : true\n" +
                        "  }\n" +
                        "}");
    }

    @Test
    public void testPhraseWithSlop() throws Exception {
        assertJson("phrase_field:'some phrase containing slop'~2",
                "{\n" +
                        "  \"match\" : {\n" +
                        "    \"phrase_field\" : {\n" +
                        "      \"query\" : \"some phrase containing slop\",\n" +
                        "      \"type\" : \"phrase\",\n" +
                        "      \"slop\" : 2\n" +
                        "    }\n" +
                        "  }\n" +
                        "}");
    }

    @Test
    public void testPhraseWithWildcards() throws Exception {
        assertJson("phrase_field:'phrase containing wild*card'",
                "{\n" +
                        "  \"span_near\" : {\n" +
                        "    \"clauses\" : [ {\n" +
                        "      \"span_term\" : {\n" +
                        "        \"phrase_field\" : {\n" +
                        "          \"value\" : \"phrase\"\n" +
                        "        }\n" +
                        "      }\n" +
                        "    }, {\n" +
                        "      \"span_term\" : {\n" +
                        "        \"phrase_field\" : {\n" +
                        "          \"value\" : \"containing\"\n" +
                        "        }\n" +
                        "      }\n" +
                        "    }, {\n" +
                        "      \"span_multi\" : {\n" +
                        "        \"match\" : {\n" +
                        "          \"wildcard\" : {\n" +
                        "            \"phrase_field\" : \"wild*card\"\n" +
                        "          }\n" +
                        "        }\n" +
                        "      }\n" +
                        "    } ],\n" +
                        "    \"slop\" : 0,\n" +
                        "    \"in_order\" : true\n" +
                        "  }\n" +
                        "}");
    }

    @Test
    public void testAndedWildcardPhrases() throws Exception {
        assertJson("phrase_field:'phrase containing wild*card AND w*ns'",
                "{\n" +
                        "  \"span_near\" : {\n" +
                        "    \"clauses\" : [ {\n" +
                        "      \"span_term\" : {\n" +
                        "        \"phrase_field\" : {\n" +
                        "          \"value\" : \"phrase\"\n" +
                        "        }\n" +
                        "      }\n" +
                        "    }, {\n" +
                        "      \"span_term\" : {\n" +
                        "        \"phrase_field\" : {\n" +
                        "          \"value\" : \"containing\"\n" +
                        "        }\n" +
                        "      }\n" +
                        "    }, {\n" +
                        "      \"span_multi\" : {\n" +
                        "        \"match\" : {\n" +
                        "          \"wildcard\" : {\n" +
                        "            \"phrase_field\" : \"wild*card\"\n" +
                        "          }\n" +
                        "        }\n" +
                        "      }\n" +
                        "    }, {\n" +
                        "      \"span_term\" : {\n" +
                        "        \"phrase_field\" : {\n" +
                        "          \"value\" : \"and\"\n" +
                        "        }\n" +
                        "      }\n" +
                        "    }, {\n" +
                        "      \"span_multi\" : {\n" +
                        "        \"match\" : {\n" +
                        "          \"wildcard\" : {\n" +
                        "            \"phrase_field\" : \"w*ns\"\n" +
                        "          }\n" +
                        "        }\n" +
                        "      }\n" +
                        "    } ],\n" +
                        "    \"slop\" : 0,\n" +
                        "    \"in_order\" : true\n" +
                        "  }\n" +
                        "}");
    }

    @Test
    public void testOredWildcardPhrases() throws Exception {
        assertJson("phrase_field:'phrase containing wild*card OR w*ns'",
                "{\n" +
                        "  \"span_near\" : {\n" +
                        "    \"clauses\" : [ {\n" +
                        "      \"span_term\" : {\n" +
                        "        \"phrase_field\" : {\n" +
                        "          \"value\" : \"phrase\"\n" +
                        "        }\n" +
                        "      }\n" +
                        "    }, {\n" +
                        "      \"span_term\" : {\n" +
                        "        \"phrase_field\" : {\n" +
                        "          \"value\" : \"containing\"\n" +
                        "        }\n" +
                        "      }\n" +
                        "    }, {\n" +
                        "      \"span_multi\" : {\n" +
                        "        \"match\" : {\n" +
                        "          \"wildcard\" : {\n" +
                        "            \"phrase_field\" : \"wild*card\"\n" +
                        "          }\n" +
                        "        }\n" +
                        "      }\n" +
                        "    }, {\n" +
                        "      \"span_term\" : {\n" +
                        "        \"phrase_field\" : {\n" +
                        "          \"value\" : \"or\"\n" +
                        "        }\n" +
                        "      }\n" +
                        "    }, {\n" +
                        "      \"span_multi\" : {\n" +
                        "        \"match\" : {\n" +
                        "          \"wildcard\" : {\n" +
                        "            \"phrase_field\" : \"w*ns\"\n" +
                        "          }\n" +
                        "        }\n" +
                        "      }\n" +
                        "    } ],\n" +
                        "    \"slop\" : 0,\n" +
                        "    \"in_order\" : true\n" +
                        "  }\n" +
                        "}");
    }

    @Test
    public void testCVSIX939_boolean_simpilification() throws Exception {
        assertJson("id:1 and id<>1",
                "{\n" +
                        "  \"bool\" : {\n" +
                        "    \"must\" : [ {\n" +
                        "      \"term\" : {\n" +
                        "        \"id\" : 1\n" +
                        "      }\n" +
                        "    }, {\n" +
                        "      \"bool\" : {\n" +
                        "        \"must_not\" : {\n" +
                        "          \"term\" : {\n" +
                        "            \"id\" : 1\n" +
                        "          }\n" +
                        "        }\n" +
                        "      }\n" +
                        "    } ]\n" +
                        "  }\n" +
                        "}");
    }

    @Test
    public void testTermAndPhraseEqual() throws Exception {
        assertEquals(toJson("phrase_field:'\\*test\\~'"), toJson("phrase_field:\\*test\\~"));
    }

    @Test
    public void testSimpleNestedGroup() throws Exception {
        assertJson("nested_group.field_a:value and nested_group.field_b:value",
                "{\n" +
                        "  \"bool\" : {\n" +
                        "    \"must\" : [ {\n" +
                        "      \"nested\" : {\n" +
                        "        \"query\" : {\n" +
                        "          \"term\" : {\n" +
                        "            \"nested_group.field_a\" : \"value\"\n" +
                        "          }\n" +
                        "        },\n" +
                        "        \"path\" : \"nested_group\"\n" +
                        "      }\n" +
                        "    }, {\n" +
                        "      \"nested\" : {\n" +
                        "        \"query\" : {\n" +
                        "          \"term\" : {\n" +
                        "            \"nested_group.field_b\" : \"value\"\n" +
                        "          }\n" +
                        "        },\n" +
                        "        \"path\" : \"nested_group\"\n" +
                        "      }\n" +
                        "    } ]\n" +
                        "  }\n" +
                        "}");
    }

    @Test
    public void testSimpleNestedGroup2() throws Exception {
        assertJson("nested_group.field_a:value ",
                "{\n" +
                        "  \"nested\" : {\n" +
                        "    \"query\" : {\n" +
                        "      \"term\" : {\n" +
                        "        \"nested_group.field_a\" : \"value\"\n" +
                        "      }\n" +
                        "    },\n" +
                        "    \"path\" : \"nested_group\"\n" +
                        "  }\n" +
                        "}");
    }

    @Test
    public void testExternalNestedGroup() throws Exception {
        assertJson(
                "#options(witness_data:(id=<table.index>id)) witness_data.wit_first_name = 'mark' and witness_data.wit_last_name = 'matte'",
                "{\n" +
                        "  \"bool\" : {\n" +
                        "    \"must\" : [ {\n" +
                        "      \"term\" : {\n" +
                        "        \"wit_first_name\" : \"mark\"\n" +
                        "      }\n" +
                        "    }, {\n" +
                        "      \"term\" : {\n" +
                        "        \"wit_last_name\" : \"matte\"\n" +
                        "      }\n" +
                        "    } ]\n" +
                        "  }\n" +
                        "}"
        );
    }

    @Test
    public void testCVSIX_2551() throws Exception {
        assertJson(
                "phrase_field:'c-note'",
                "{\n" +
                        "  \"match\" : {\n" +
                        "    \"phrase_field\" : {\n" +
                        "      \"query\" : \"c-note\",\n" +
                        "      \"type\" : \"phrase\"\n" +
                        "    }\n" +
                        "  }\n" +
                        "}"
        );
    }

    @Test
    public void testCVSIX_2551_PrefixWildcard() throws Exception {
        assertJson(
                "phrase_field:'c-note*'",
                "{\n" +
                        "  \"span_near\" : {\n" +
                        "    \"clauses\" : [ {\n" +
                        "      \"span_term\" : {\n" +
                        "        \"phrase_field\" : {\n" +
                        "          \"value\" : \"c\"\n" +
                        "        }\n" +
                        "      }\n" +
                        "    }, {\n" +
                        "      \"span_multi\" : {\n" +
                        "        \"match\" : {\n" +
                        "          \"prefix\" : {\n" +
                        "            \"phrase_field\" : \"note\"\n" +
                        "          }\n" +
                        "        }\n" +
                        "      }\n" +
                        "    } ],\n" +
                        "    \"slop\" : 0,\n" +
                        "    \"in_order\" : true\n" +
                        "  }\n" +
                        "}"
        );
    }

    @Test
    public void testCVSIX_2551_EmbeddedWildcard() throws Exception {
        assertJson(
                "phrase_field:'c-note*s'",
                "{\n" +
                        "  \"span_near\" : {\n" +
                        "    \"clauses\" : [ {\n" +
                        "      \"span_term\" : {\n" +
                        "        \"phrase_field\" : {\n" +
                        "          \"value\" : \"c\"\n" +
                        "        }\n" +
                        "      }\n" +
                        "    }, {\n" +
                        "      \"span_multi\" : {\n" +
                        "        \"match\" : {\n" +
                        "          \"wildcard\" : {\n" +
                        "            \"phrase_field\" : \"note*s\"\n" +
                        "          }\n" +
                        "        }\n" +
                        "      }\n" +
                        "    } ],\n" +
                        "    \"slop\" : 0,\n" +
                        "    \"in_order\" : true\n" +
                        "  }\n" +
                        "}"
        );
    }

    @Test
    public void testCVSIX_2551_Fuzzy() throws Exception {
        assertJson(
                "phrase_field:'c-note'~2",
                "{\n" +
                        "  \"span_near\" : {\n" +
                        "    \"clauses\" : [ {\n" +
                        "      \"span_term\" : {\n" +
                        "        \"phrase_field\" : {\n" +
                        "          \"value\" : \"c\"\n" +
                        "        }\n" +
                        "      }\n" +
                        "    }, {\n" +
                        "      \"span_multi\" : {\n" +
                        "        \"match\" : {\n" +
                        "          \"fuzzy\" : {\n" +
                        "            \"phrase_field\" : {\n" +
                        "              \"value\" : \"note\",\n" +
                        "              \"prefix_length\" : 2\n" +
                        "            }\n" +
                        "          }\n" +
                        "        }\n" +
                        "      }\n" +
                        "    } ],\n" +
                        "    \"slop\" : 0,\n" +
                        "    \"in_order\" : true\n" +
                        "  }\n" +
                        "}"
        );
    }

    @Test
    public void testReverseOfCVSIX_2551() throws Exception {
        assertJson(
                "exact_field:'c-note'",
                "{\n" +
                        "  \"term\" : {\n" +
                        "    \"exact_field\" : \"c-note\"\n" +
                        "  }\n" +
                        "}"
        );
    }

    @Test
    public void testCVSIX_2551_WithProximity() throws Exception {
        assertJson("phrase_field:('c-note' w/3 beer)",
                "{\n" +
                        "  \"span_near\" : {\n" +
                        "    \"clauses\" : [ {\n" +
                        "      \"span_near\" : {\n" +
                        "        \"clauses\" : [ {\n" +
                        "          \"span_term\" : {\n" +
                        "            \"phrase_field\" : {\n" +
                        "              \"value\" : \"c\"\n" +
                        "            }\n" +
                        "          }\n" +
                        "        }, {\n" +
                        "          \"span_term\" : {\n" +
                        "            \"phrase_field\" : {\n" +
                        "              \"value\" : \"note\"\n" +
                        "            }\n" +
                        "          }\n" +
                        "        } ],\n" +
                        "        \"slop\" : 0,\n" +
                        "        \"in_order\" : true\n" +
                        "      }\n" +
                        "    }, {\n" +
                        "      \"span_term\" : {\n" +
                        "        \"phrase_field\" : {\n" +
                        "          \"value\" : \"beer\"\n" +
                        "        }\n" +
                        "      }\n" +
                        "    } ],\n" +
                        "    \"slop\" : 3,\n" +
                        "    \"in_order\" : false\n" +
                        "  }\n" +
                        "}"
        );
    }

    @Test
    public void testCVSIX_2551_WithFuzzyProximity() throws Exception {
        assertJson("phrase_field:('c-note'~10 w/3 beer)",
                "{\n" +
                        "  \"span_near\" : {\n" +
                        "    \"clauses\" : [ {\n" +
                        "      \"span_near\" : {\n" +
                        "        \"clauses\" : [ {\n" +
                        "          \"span_term\" : {\n" +
                        "            \"phrase_field\" : {\n" +
                        "              \"value\" : \"c\"\n" +
                        "            }\n" +
                        "          }\n" +
                        "        }, {\n" +
                        "          \"span_multi\" : {\n" +
                        "            \"match\" : {\n" +
                        "              \"fuzzy\" : {\n" +
                        "                \"phrase_field\" : {\n" +
                        "                  \"value\" : \"note\",\n" +
                        "                  \"prefix_length\" : 10\n" +
                        "                }\n" +
                        "              }\n" +
                        "            }\n" +
                        "          }\n" +
                        "        } ],\n" +
                        "        \"slop\" : 0,\n" +
                        "        \"in_order\" : true\n" +
                        "      }\n" +
                        "    }, {\n" +
                        "      \"span_term\" : {\n" +
                        "        \"phrase_field\" : {\n" +
                        "          \"value\" : \"beer\"\n" +
                        "        }\n" +
                        "      }\n" +
                        "    } ],\n" +
                        "    \"slop\" : 3,\n" +
                        "    \"in_order\" : false\n" +
                        "  }\n" +
                        "}"
        );
    }

    @Test
    public void testCVSIX_2551_subjectsStarsSymbol002() throws Exception {
        assertJson("( phrase_field : \"Qwerty \\*FREE Samples\\*\" )",
                "{\n" +
                        "  \"match\" : {\n" +
                        "    \"phrase_field\" : {\n" +
                        "      \"query\" : \"Qwerty *FREE Samples*\",\n" +
                        "      \"type\" : \"phrase\"\n" +
                        "    }\n" +
                        "  }\n" +
                        "}"
        );
    }

    @Test
    public void testCVSIX_2577() throws Exception {
        assertJson("( phrase_field: \"cut-over\" OR phrase_field: \"get-prices\" )",
                "{\n" +
                        "  \"bool\" : {\n" +
                        "    \"should\" : [ {\n" +
                        "      \"match\" : {\n" +
                        "        \"phrase_field\" : {\n" +
                        "          \"query\" : \"cut-over\",\n" +
                        "          \"type\" : \"phrase\"\n" +
                        "        }\n" +
                        "      }\n" +
                        "    }, {\n" +
                        "      \"match\" : {\n" +
                        "        \"phrase_field\" : {\n" +
                        "          \"query\" : \"get-prices\",\n" +
                        "          \"type\" : \"phrase\"\n" +
                        "        }\n" +
                        "      }\n" +
                        "    } ]\n" +
                        "  }\n" +
                        "}"
        );
    }

    @Test
    public void testTermRollups() throws Exception {
        assertJson("id: 100 OR id: 200",
                "{\n" +
                        "  \"terms\" : {\n" +
                        "    \"id\" : [ 100, 200 ]\n" +
                        "  }\n" +
                        "}"
        );
    }

    @Test
    public void testCVSIX_2521() throws Exception {
        assertJson("id < 100 OR id < 100",
                "{\n" +
                        "  \"bool\" : {\n" +
                        "    \"should\" : [ {\n" +
                        "      \"range\" : {\n" +
                        "        \"id\" : {\n" +
                        "          \"from\" : null,\n" +
                        "          \"to\" : 100,\n" +
                        "          \"include_lower\" : true,\n" +
                        "          \"include_upper\" : false\n" +
                        "        }\n" +
                        "      }\n" +
                        "    }, {\n" +
                        "      \"range\" : {\n" +
                        "        \"id\" : {\n" +
                        "          \"from\" : null,\n" +
                        "          \"to\" : 100,\n" +
                        "          \"include_lower\" : true,\n" +
                        "          \"include_upper\" : false\n" +
                        "        }\n" +
                        "      }\n" +
                        "    } ]\n" +
                        "  }\n" +
                        "}"
        );
    }

    @Test
    public void testCVSIX_2578_AnyBareWildcard() throws Exception {
        assertJson("phrase_field:'V - A - C - A - T - I - O * N'",
                "{\n" +
                        "  \"span_near\" : {\n" +
                        "    \"clauses\" : [ {\n" +
                        "      \"span_term\" : {\n" +
                        "        \"phrase_field\" : {\n" +
                        "          \"value\" : \"v\"\n" +
                        "        }\n" +
                        "      }\n" +
                        "    }, {\n" +
                        "      \"span_term\" : {\n" +
                        "        \"phrase_field\" : {\n" +
                        "          \"value\" : \"a\"\n" +
                        "        }\n" +
                        "      }\n" +
                        "    }, {\n" +
                        "      \"span_term\" : {\n" +
                        "        \"phrase_field\" : {\n" +
                        "          \"value\" : \"c\"\n" +
                        "        }\n" +
                        "      }\n" +
                        "    }, {\n" +
                        "      \"span_term\" : {\n" +
                        "        \"phrase_field\" : {\n" +
                        "          \"value\" : \"a\"\n" +
                        "        }\n" +
                        "      }\n" +
                        "    }, {\n" +
                        "      \"span_term\" : {\n" +
                        "        \"phrase_field\" : {\n" +
                        "          \"value\" : \"t\"\n" +
                        "        }\n" +
                        "      }\n" +
                        "    }, {\n" +
                        "      \"span_term\" : {\n" +
                        "        \"phrase_field\" : {\n" +
                        "          \"value\" : \"i\"\n" +
                        "        }\n" +
                        "      }\n" +
                        "    }, {\n" +
                        "      \"span_term\" : {\n" +
                        "        \"phrase_field\" : {\n" +
                        "          \"value\" : \"o\"\n" +
                        "        }\n" +
                        "      }\n" +
                        "    }, {\n" +
                        "      \"span_multi\" : {\n" +
                        "        \"match\" : {\n" +
                        "          \"wildcard\" : {\n" +
                        "            \"phrase_field\" : \"*\"\n" +
                        "          }\n" +
                        "        }\n" +
                        "      }\n" +
                        "    }, {\n" +
                        "      \"span_term\" : {\n" +
                        "        \"phrase_field\" : {\n" +
                        "          \"value\" : \"n\"\n" +
                        "        }\n" +
                        "      }\n" +
                        "    } ],\n" +
                        "    \"slop\" : 0,\n" +
                        "    \"in_order\" : true\n" +
                        "  }\n" +
                        "}");
    }

    @Test
    public void testCVSIX_2578_SingleBareWildcard() throws Exception {
        assertJson("phrase_field:'V - A - C - A -?'",
                "{\n" +
                        "  \"span_near\" : {\n" +
                        "    \"clauses\" : [ {\n" +
                        "      \"span_term\" : {\n" +
                        "        \"phrase_field\" : {\n" +
                        "          \"value\" : \"v\"\n" +
                        "        }\n" +
                        "      }\n" +
                        "    }, {\n" +
                        "      \"span_term\" : {\n" +
                        "        \"phrase_field\" : {\n" +
                        "          \"value\" : \"a\"\n" +
                        "        }\n" +
                        "      }\n" +
                        "    }, {\n" +
                        "      \"span_term\" : {\n" +
                        "        \"phrase_field\" : {\n" +
                        "          \"value\" : \"c\"\n" +
                        "        }\n" +
                        "      }\n" +
                        "    }, {\n" +
                        "      \"span_term\" : {\n" +
                        "        \"phrase_field\" : {\n" +
                        "          \"value\" : \"a\"\n" +
                        "        }\n" +
                        "      }\n" +
                        "    }, {\n" +
                        "      \"span_multi\" : {\n" +
                        "        \"match\" : {\n" +
                        "          \"wildcard\" : {\n" +
                        "            \"phrase_field\" : \"?\"\n" +
                        "          }\n" +
                        "        }\n" +
                        "      }\n" +
                        "    } ],\n" +
                        "    \"slop\" : 0,\n" +
                        "    \"in_order\" : true\n" +
                        "  }\n" +
                        "}"
        );
    }

    @Test
    public void testCVSIX_2578_AnyWildcard() throws Exception {
        assertJson("phrase_field:'V - A - C - A - T - I - O* N'",
                "{\n" +
                        "  \"span_near\" : {\n" +
                        "    \"clauses\" : [ {\n" +
                        "      \"span_term\" : {\n" +
                        "        \"phrase_field\" : {\n" +
                        "          \"value\" : \"v\"\n" +
                        "        }\n" +
                        "      }\n" +
                        "    }, {\n" +
                        "      \"span_term\" : {\n" +
                        "        \"phrase_field\" : {\n" +
                        "          \"value\" : \"a\"\n" +
                        "        }\n" +
                        "      }\n" +
                        "    }, {\n" +
                        "      \"span_term\" : {\n" +
                        "        \"phrase_field\" : {\n" +
                        "          \"value\" : \"c\"\n" +
                        "        }\n" +
                        "      }\n" +
                        "    }, {\n" +
                        "      \"span_term\" : {\n" +
                        "        \"phrase_field\" : {\n" +
                        "          \"value\" : \"a\"\n" +
                        "        }\n" +
                        "      }\n" +
                        "    }, {\n" +
                        "      \"span_term\" : {\n" +
                        "        \"phrase_field\" : {\n" +
                        "          \"value\" : \"t\"\n" +
                        "        }\n" +
                        "      }\n" +
                        "    }, {\n" +
                        "      \"span_term\" : {\n" +
                        "        \"phrase_field\" : {\n" +
                        "          \"value\" : \"i\"\n" +
                        "        }\n" +
                        "      }\n" +
                        "    }, {\n" +
                        "      \"span_multi\" : {\n" +
                        "        \"match\" : {\n" +
                        "          \"prefix\" : {\n" +
                        "            \"phrase_field\" : \"o\"\n" +
                        "          }\n" +
                        "        }\n" +
                        "      }\n" +
                        "    }, {\n" +
                        "      \"span_term\" : {\n" +
                        "        \"phrase_field\" : {\n" +
                        "          \"value\" : \"n\"\n" +
                        "        }\n" +
                        "      }\n" +
                        "    } ],\n" +
                        "    \"slop\" : 0,\n" +
                        "    \"in_order\" : true\n" +
                        "  }\n" +
                        "}"
        );
    }

    @Test
    public void testCVSIX_2578_SingleWildcard() throws Exception {
        assertJson("phrase_field:'V - A - C - A - T - I?'",
                "{\n" +
                        "  \"span_near\" : {\n" +
                        "    \"clauses\" : [ {\n" +
                        "      \"span_term\" : {\n" +
                        "        \"phrase_field\" : {\n" +
                        "          \"value\" : \"v\"\n" +
                        "        }\n" +
                        "      }\n" +
                        "    }, {\n" +
                        "      \"span_term\" : {\n" +
                        "        \"phrase_field\" : {\n" +
                        "          \"value\" : \"a\"\n" +
                        "        }\n" +
                        "      }\n" +
                        "    }, {\n" +
                        "      \"span_term\" : {\n" +
                        "        \"phrase_field\" : {\n" +
                        "          \"value\" : \"c\"\n" +
                        "        }\n" +
                        "      }\n" +
                        "    }, {\n" +
                        "      \"span_term\" : {\n" +
                        "        \"phrase_field\" : {\n" +
                        "          \"value\" : \"a\"\n" +
                        "        }\n" +
                        "      }\n" +
                        "    }, {\n" +
                        "      \"span_term\" : {\n" +
                        "        \"phrase_field\" : {\n" +
                        "          \"value\" : \"t\"\n" +
                        "        }\n" +
                        "      }\n" +
                        "    }, {\n" +
                        "      \"span_multi\" : {\n" +
                        "        \"match\" : {\n" +
                        "          \"wildcard\" : {\n" +
                        "            \"phrase_field\" : \"i?\"\n" +
                        "          }\n" +
                        "        }\n" +
                        "      }\n" +
                        "    } ],\n" +
                        "    \"slop\" : 0,\n" +
                        "    \"in_order\" : true\n" +
                        "  }\n" +
                        "}"
        );
    }

    @Test
    public void test_subjectsFuzzyPhrase_001() throws Exception {
        assertJson("( phrase_field : \"choose prize your~2\"~!0 )",
                "{\n" +
                        "  \"span_near\" : {\n" +
                        "    \"clauses\" : [ {\n" +
                        "      \"span_term\" : {\n" +
                        "        \"phrase_field\" : {\n" +
                        "          \"value\" : \"choose\"\n" +
                        "        }\n" +
                        "      }\n" +
                        "    }, {\n" +
                        "      \"span_term\" : {\n" +
                        "        \"phrase_field\" : {\n" +
                        "          \"value\" : \"prize\"\n" +
                        "        }\n" +
                        "      }\n" +
                        "    }, {\n" +
                        "      \"span_multi\" : {\n" +
                        "        \"match\" : {\n" +
                        "          \"fuzzy\" : {\n" +
                        "            \"phrase_field\" : {\n" +
                        "              \"value\" : \"your\",\n" +
                        "              \"prefix_length\" : 2\n" +
                        "            }\n" +
                        "          }\n" +
                        "        }\n" +
                        "      }\n" +
                        "    } ],\n" +
                        "    \"slop\" : 0,\n" +
                        "    \"in_order\" : false\n" +
                        "  }\n" +
                        "}"
        );
    }

    @Test
    public void test_CVSIX_2579() throws Exception {
        assertJson("phrase_field:('4-13-01*' w/15 Weekend w/15 outage)",
                "{\n" +
                        "  \"span_near\" : {\n" +
                        "    \"clauses\" : [ {\n" +
                        "      \"span_near\" : {\n" +
                        "        \"clauses\" : [ {\n" +
                        "          \"span_term\" : {\n" +
                        "            \"phrase_field\" : {\n" +
                        "              \"value\" : \"4\"\n" +
                        "            }\n" +
                        "          }\n" +
                        "        }, {\n" +
                        "          \"span_term\" : {\n" +
                        "            \"phrase_field\" : {\n" +
                        "              \"value\" : \"13\"\n" +
                        "            }\n" +
                        "          }\n" +
                        "        }, {\n" +
                        "          \"span_multi\" : {\n" +
                        "            \"match\" : {\n" +
                        "              \"prefix\" : {\n" +
                        "                \"phrase_field\" : \"01\"\n" +
                        "              }\n" +
                        "            }\n" +
                        "          }\n" +
                        "        } ],\n" +
                        "        \"slop\" : 0,\n" +
                        "        \"in_order\" : true\n" +
                        "      }\n" +
                        "    }, {\n" +
                        "      \"span_near\" : {\n" +
                        "        \"clauses\" : [ {\n" +
                        "          \"span_term\" : {\n" +
                        "            \"phrase_field\" : {\n" +
                        "              \"value\" : \"weekend\"\n" +
                        "            }\n" +
                        "          }\n" +
                        "        }, {\n" +
                        "          \"span_term\" : {\n" +
                        "            \"phrase_field\" : {\n" +
                        "              \"value\" : \"outage\"\n" +
                        "            }\n" +
                        "          }\n" +
                        "        } ],\n" +
                        "        \"slop\" : 15,\n" +
                        "        \"in_order\" : false\n" +
                        "      }\n" +
                        "    } ],\n" +
                        "    \"slop\" : 15,\n" +
                        "    \"in_order\" : false\n" +
                        "  }\n" +
                        "}"
        );
    }

    @Test
    public void test_CVSIX_2591() throws Exception {
        assertJson("exact_field:\"2001-*\"",
                "{\n" +
                        "  \"prefix\" : {\n" +
                        "    \"exact_field\" : \"2001-\"\n" +
                        "  }\n" +
                        "}"
        );
    }

    @Test
    public void test_CVSIX_2835_prefix() throws Exception {
        assertJson("(exact_field = \"bob dol*\")",
                "{\n" +
                        "  \"prefix\" : {\n" +
                        "    \"exact_field\" : \"bob dol\"\n" +
                        "  }\n" +
                        "}"
        );
    }

    @Test
    public void test_CVSIX_2835_wildcard() throws Exception {
        assertJson("(exact_field = \"bob* dol*\")",
                "{\n" +
                        "  \"wildcard\" : {\n" +
                        "    \"exact_field\" : \"bob* dol*\"\n" +
                        "  }\n" +
                        "}"
        );
    }

    @Test
    public void test_CVSIX_2835_fuzzy() throws Exception {
        assertJson("(exact_field = \"bob dol~\")",
                "{\n" +
                        "  \"fuzzy\" : {\n" +
                        "    \"exact_field\" : {\n" +
                        "      \"value\" : \"bob dol\",\n" +
                        "      \"prefix_length\" : 3\n" +
                        "    }\n" +
                        "  }\n" +
                        "}"
        );
    }

    @Test
    public void test_CVSIX_2807() throws Exception {
        assertJson("(exact_field <> \"bob*\")",
                "{\n" +
                        "  \"bool\" : {\n" +
                        "    \"must_not\" : {\n" +
                        "      \"prefix\" : {\n" +
                        "        \"exact_field\" : \"bob\"\n" +
                        "      }\n" +
                        "    }\n" +
                        "  }\n" +
                        "}"
        );
    }

    @Test
    public void test_CVSIX_2807_phrase() throws Exception {
        assertJson("(phrase_field <> \"bob*\")",
                "{\n" +
                        "  \"bool\" : {\n" +
                        "    \"must_not\" : {\n" +
                        "      \"prefix\" : {\n" +
                        "        \"phrase_field\" : \"bob\"\n" +
                        "      }\n" +
                        "    }\n" +
                        "  }\n" +
                        "}"
        );
    }

    @Test
    public void testMoreLikeThis() throws Exception {
        assertJson("phrase_field:@'this is a test'",
                "{\n" +
                        "  \"mlt\" : {\n" +
                        "    \"fields\" : [ \"phrase_field\" ],\n" +
                        "    \"like\" : [ \"this is a test\" ],\n" +
                        "    \"max_query_terms\" : 80,\n" +
                        "    \"min_term_freq\" : 1,\n" +
                        "    \"min_word_length\" : 3,\n" +
                        "    \"stop_words\" : [ \"http\", \"span\", \"class\", \"flashtext\", \"let\", \"its\", \"may\", \"well\", \"got\", \"too\", \"them\", \"really\", \"new\", \"set\", \"please\", \"how\", \"our\", \"from\", \"sent\", \"subject\", \"sincerely\", \"thank\", \"thanks\", \"just\", \"get\", \"going\", \"were\", \"much\", \"can\", \"also\", \"she\", \"her\", \"him\", \"his\", \"has\", \"been\", \"ok\", \"still\", \"okay\", \"does\", \"did\", \"about\", \"yes\", \"you\", \"your\", \"when\", \"know\", \"have\", \"who\", \"what\", \"where\", \"sir\", \"page\", \"a\", \"an\", \"and\", \"are\", \"as\", \"at\", \"be\", \"but\", \"by\", \"for\", \"if\", \"in\", \"into\", \"is\", \"it\", \"no\", \"not\", \"of\", \"on\", \"or\", \"such\", \"that\", \"the\", \"their\", \"than\", \"then\", \"there\", \"these\", \"they\", \"this\", \"to\", \"was\", \"will\", \"with\" ]\n" +
                        "  }\n" +
                        "}"
        );
    }

    @Test
    public void testFuzzyLikeThis() throws Exception {
        assertJson("phrase_field:@~'this is a test'",
                "{\n" +
                        "  \"mlt\" : {\n" +
                        "    \"fields\" : [ \"phrase_field\" ],\n" +
                        "    \"like\" : [ \"this is a test\" ],\n" +
                        "    \"max_query_terms\" : 80\n" +
                        "  }\n" +
                        "}"
        );
    }

    @Test
    public void testScript() throws Exception {
        assertJson("$$ this.is.a.script[12] = 42; $$",
                "{\n" +
                        "  \"script\" : {\n" +
                        "    \"script\" : {\n" +
                        "      \"inline\" : \" this.is.a.script[12] = 42; \"\n" +
                        "    }\n" +
                        "  }\n" +
                        "}"
        );
    }

    @Test
    public void test_CVSIX_2682() throws Exception {
        assertJson("( phrase_field:(more w/10 \"food\\*\") )",
                "{\n" +
                        "  \"span_near\" : {\n" +
                        "    \"clauses\" : [ {\n" +
                        "      \"span_term\" : {\n" +
                        "        \"phrase_field\" : {\n" +
                        "          \"value\" : \"more\"\n" +
                        "        }\n" +
                        "      }\n" +
                        "    }, {\n" +
                        "      \"span_term\" : {\n" +
                        "        \"phrase_field\" : {\n" +
                        "          \"value\" : \"food*\"\n" +
                        "        }\n" +
                        "      }\n" +
                        "    } ],\n" +
                        "    \"slop\" : 10,\n" +
                        "    \"in_order\" : false\n" +
                        "  }\n" +
                        "}"
        );
    }

    @Test
    public void test_CVSIX_2579_WithQuotes() throws Exception {
        assertJson("phrase_field:(\"4-13-01*\" w/15 Weekend w/15 outage)",
                "{\n" +
                        "  \"span_near\" : {\n" +
                        "    \"clauses\" : [ {\n" +
                        "      \"span_near\" : {\n" +
                        "        \"clauses\" : [ {\n" +
                        "          \"span_term\" : {\n" +
                        "            \"phrase_field\" : {\n" +
                        "              \"value\" : \"4\"\n" +
                        "            }\n" +
                        "          }\n" +
                        "        }, {\n" +
                        "          \"span_term\" : {\n" +
                        "            \"phrase_field\" : {\n" +
                        "              \"value\" : \"13\"\n" +
                        "            }\n" +
                        "          }\n" +
                        "        }, {\n" +
                        "          \"span_multi\" : {\n" +
                        "            \"match\" : {\n" +
                        "              \"prefix\" : {\n" +
                        "                \"phrase_field\" : \"01\"\n" +
                        "              }\n" +
                        "            }\n" +
                        "          }\n" +
                        "        } ],\n" +
                        "        \"slop\" : 0,\n" +
                        "        \"in_order\" : true\n" +
                        "      }\n" +
                        "    }, {\n" +
                        "      \"span_near\" : {\n" +
                        "        \"clauses\" : [ {\n" +
                        "          \"span_term\" : {\n" +
                        "            \"phrase_field\" : {\n" +
                        "              \"value\" : \"weekend\"\n" +
                        "            }\n" +
                        "          }\n" +
                        "        }, {\n" +
                        "          \"span_term\" : {\n" +
                        "            \"phrase_field\" : {\n" +
                        "              \"value\" : \"outage\"\n" +
                        "            }\n" +
                        "          }\n" +
                        "        } ],\n" +
                        "        \"slop\" : 15,\n" +
                        "        \"in_order\" : false\n" +
                        "      }\n" +
                        "    } ],\n" +
                        "    \"slop\" : 15,\n" +
                        "    \"in_order\" : false\n" +
                        "  }\n" +
                        "}"
        );
    }

    @Test
    public void test_MergeLiterals_AND() throws Exception {
        assertJson("exact_field:(one & two & three)",
                "{\n" +
                        "  \"bool\" : {\n" +
                        "    \"must\" : [ {\n" +
                        "      \"term\" : {\n" +
                        "        \"exact_field\" : \"one\"\n" +
                        "      }\n" +
                        "    }, {\n" +
                        "      \"term\" : {\n" +
                        "        \"exact_field\" : \"two\"\n" +
                        "      }\n" +
                        "    }, {\n" +
                        "      \"term\" : {\n" +
                        "        \"exact_field\" : \"three\"\n" +
                        "      }\n" +
                        "    } ]\n" +
                        "  }\n" +
                        "}"
        );
    }

    @Test
    public void test_MergeLiterals_AND_NE() throws Exception {
        assertJson("exact_field<>(one & two & three)",
                "{\n" +
                        "  \"bool\" : {\n" +
                        "    \"must_not\" : {\n" +
                        "      \"terms\" : {\n" +
                        "        \"exact_field\" : [ \"one\", \"two\", \"three\" ]\n" +
                        "      }\n" +
                        "    }\n" +
                        "  }\n" +
                        "}"
        );
    }

    @Test
    public void test_MergeLiterals_OR_NE() throws Exception {
        assertJson("exact_field<>(one , two , three)",
                "{\n" +
                        "  \"bool\" : {\n" +
                        "    \"must_not\" : {\n" +
                        "      \"bool\" : {\n" +
                        "        \"must\" : [ {\n" +
                        "          \"term\" : {\n" +
                        "            \"exact_field\" : \"one\"\n" +
                        "          }\n" +
                        "        }, {\n" +
                        "          \"term\" : {\n" +
                        "            \"exact_field\" : \"two\"\n" +
                        "          }\n" +
                        "        }, {\n" +
                        "          \"term\" : {\n" +
                        "            \"exact_field\" : \"three\"\n" +
                        "          }\n" +
                        "        } ]\n" +
                        "      }\n" +
                        "    }\n" +
                        "  }\n" +
                        "}"
        );
    }

    @Test
    public void test_MergeLiterals_OR() throws Exception {
        assertJson("exact_field:(one , two , three)",
                "{\n" +
                        "  \"terms\" : {\n" +
                        "    \"exact_field\" : [ \"one\", \"two\", \"three\" ]\n" +
                        "  }\n" +
                        "}"
        );
    }

    @Test
    public void test_MergeLiterals_AND_WithArrays() throws Exception {
        assertJson("exact_field:(one & two & three & [four,five,six])",
                "{\n" +
                        "  \"bool\" : {\n" +
                        "    \"must\" : [ {\n" +
                        "      \"bool\" : {\n" +
                        "        \"must\" : [ {\n" +
                        "          \"term\" : {\n" +
                        "            \"exact_field\" : \"one\"\n" +
                        "          }\n" +
                        "        }, {\n" +
                        "          \"term\" : {\n" +
                        "            \"exact_field\" : \"two\"\n" +
                        "          }\n" +
                        "        }, {\n" +
                        "          \"term\" : {\n" +
                        "            \"exact_field\" : \"three\"\n" +
                        "          }\n" +
                        "        } ]\n" +
                        "      }\n" +
                        "    }, {\n" +
                        "      \"terms\" : {\n" +
                        "        \"exact_field\" : [ \"four\", \"five\", \"six\" ]\n" +
                        "      }\n" +
                        "    } ]\n" +
                        "  }\n" +
                        "}"
        );
    }

    @Test
    public void test_MergeLiterals_OR_WithArrays() throws Exception {
        assertJson("exact_field:(one , two , three , [four,five,six])",
                "{\n" +
                        "  \"terms\" : {\n" +
                        "    \"exact_field\" : [ \"one\", \"two\", \"three\", \"four\", \"five\", \"six\" ]\n" +
                        "  }\n" +
                        "}"
        );
    }

    @Test
    public void test_MergeLiterals_AND_OR_WithArrays() throws Exception {
        assertJson("exact_field:(one , two , three , [four,five,six] & one & two & three & [four, five, six])",
                "{\n" +
                        "  \"bool\" : {\n" +
                        "    \"should\" : [ {\n" +
                        "      \"terms\" : {\n" +
                        "        \"exact_field\" : [ \"one\", \"two\", \"three\" ]\n" +
                        "      }\n" +
                        "    }, {\n" +
                        "      \"bool\" : {\n" +
                        "        \"must\" : [ {\n" +
                        "          \"terms\" : {\n" +
                        "            \"exact_field\" : [ \"four\", \"five\", \"six\", \"four\", \"five\", \"six\" ]\n" +
                        "          }\n" +
                        "        }, {\n" +
                        "          \"bool\" : {\n" +
                        "            \"must\" : [ {\n" +
                        "              \"term\" : {\n" +
                        "                \"exact_field\" : \"one\"\n" +
                        "              }\n" +
                        "            }, {\n" +
                        "              \"term\" : {\n" +
                        "                \"exact_field\" : \"two\"\n" +
                        "              }\n" +
                        "            }, {\n" +
                        "              \"term\" : {\n" +
                        "                \"exact_field\" : \"three\"\n" +
                        "              }\n" +
                        "            } ]\n" +
                        "          }\n" +
                        "        } ]\n" +
                        "      }\n" +
                        "    } ]\n" +
                        "  }\n" +
                        "}"
        );
    }

    @Test
    public void test_CVSIX_2941_DoesntWork() throws Exception {
        assertJson("( ( ( review_data_ben.coding.responsiveness = Responsive OR review_data_ben.coding.responsiveness = \"Potentially Responsive\" OR review_data_ben.coding.responsiveness = \"Not Responsive\" OR review_data_ben.coding.responsiveness = Unreviewable ) AND review_data_ben.review_data_id = 67115 ) )",
                "{\n" +
                        "  \"bool\" : {\n" +
                        "    \"must\" : [ {\n" +
                        "      \"nested\" : {\n" +
                        "        \"query\" : {\n" +
                        "          \"terms\" : {\n" +
                        "            \"review_data_ben.coding.responsiveness\" : [ \"responsive\", \"potentially responsive\", \"not responsive\", \"unreviewable\" ]\n" +
                        "          }\n" +
                        "        },\n" +
                        "        \"path\" : \"review_data_ben\"\n" +
                        "      }\n" +
                        "    }, {\n" +
                        "      \"nested\" : {\n" +
                        "        \"query\" : {\n" +
                        "          \"term\" : {\n" +
                        "            \"review_data_ben.review_data_id\" : 67115\n" +
                        "          }\n" +
                        "        },\n" +
                        "        \"path\" : \"review_data_ben\"\n" +
                        "      }\n" +
                        "    } ]\n" +
                        "  }\n" +
                        "}"
        );
    }

    @Test
    public void test_CVSIX_2941_DoesWork() throws Exception {
        assertJson("( (review_data_ben.review_data_id = 67115 WITH ( review_data_ben.coding.responsiveness = Responsive OR review_data_ben.coding.responsiveness = \"Potentially Responsive\" OR review_data_ben.coding.responsiveness = \"Not Responsive\" OR review_data_ben.coding.responsiveness = Unreviewable  ) ) )",
                "{\n" +
                        "  \"nested\" : {\n" +
                        "    \"query\" : {\n" +
                        "      \"bool\" : {\n" +
                        "        \"must\" : [ {\n" +
                        "          \"term\" : {\n" +
                        "            \"review_data_ben.review_data_id\" : 67115\n" +
                        "          }\n" +
                        "        }, {\n" +
                        "          \"terms\" : {\n" +
                        "            \"review_data_ben.coding.responsiveness\" : [ \"responsive\", \"potentially responsive\", \"not responsive\", \"unreviewable\" ]\n" +
                        "          }\n" +
                        "        } ]\n" +
                        "      }\n" +
                        "    },\n" +
                        "    \"path\" : \"review_data_ben\"\n" +
                        "  }\n" +
                        "}"
        );
    }

    @Test
    public void test_CVSIX_2941_NestedGroupRollupWithNonNestedFields_AND() throws Exception {
        assertJson("(review_data.subject:(first wine cheese food foo bar) and field:drink and review_data.subject:wine and review_data.subject:last and field:food) ",
                "{\n" +
                        "  \"bool\" : {\n" +
                        "    \"must\" : [ {\n" +
                        "      \"bool\" : {\n" +
                        "        \"must\" : [ {\n" +
                        "          \"term\" : {\n" +
                        "            \"field\" : \"drink\"\n" +
                        "          }\n" +
                        "        }, {\n" +
                        "          \"term\" : {\n" +
                        "            \"field\" : \"food\"\n" +
                        "          }\n" +
                        "        } ]\n" +
                        "      }\n" +
                        "    }, {\n" +
                        "      \"nested\" : {\n" +
                        "        \"query\" : {\n" +
                        "          \"term\" : {\n" +
                        "            \"review_data.subject\" : \"wine\"\n" +
                        "          }\n" +
                        "        },\n" +
                        "        \"path\" : \"review_data\"\n" +
                        "      }\n" +
                        "    }, {\n" +
                        "      \"nested\" : {\n" +
                        "        \"query\" : {\n" +
                        "          \"term\" : {\n" +
                        "            \"review_data.subject\" : \"last\"\n" +
                        "          }\n" +
                        "        },\n" +
                        "        \"path\" : \"review_data\"\n" +
                        "      }\n" +
                        "    }, {\n" +
                        "      \"nested\" : {\n" +
                        "        \"query\" : {\n" +
                        "          \"term\" : {\n" +
                        "            \"review_data.subject\" : \"first\"\n" +
                        "          }\n" +
                        "        },\n" +
                        "        \"path\" : \"review_data\"\n" +
                        "      }\n" +
                        "    }, {\n" +
                        "      \"nested\" : {\n" +
                        "        \"query\" : {\n" +
                        "          \"term\" : {\n" +
                        "            \"review_data.subject\" : \"wine\"\n" +
                        "          }\n" +
                        "        },\n" +
                        "        \"path\" : \"review_data\"\n" +
                        "      }\n" +
                        "    }, {\n" +
                        "      \"nested\" : {\n" +
                        "        \"query\" : {\n" +
                        "          \"term\" : {\n" +
                        "            \"review_data.subject\" : \"cheese\"\n" +
                        "          }\n" +
                        "        },\n" +
                        "        \"path\" : \"review_data\"\n" +
                        "      }\n" +
                        "    }, {\n" +
                        "      \"nested\" : {\n" +
                        "        \"query\" : {\n" +
                        "          \"term\" : {\n" +
                        "            \"review_data.subject\" : \"food\"\n" +
                        "          }\n" +
                        "        },\n" +
                        "        \"path\" : \"review_data\"\n" +
                        "      }\n" +
                        "    }, {\n" +
                        "      \"nested\" : {\n" +
                        "        \"query\" : {\n" +
                        "          \"term\" : {\n" +
                        "            \"review_data.subject\" : \"foo\"\n" +
                        "          }\n" +
                        "        },\n" +
                        "        \"path\" : \"review_data\"\n" +
                        "      }\n" +
                        "    }, {\n" +
                        "      \"nested\" : {\n" +
                        "        \"query\" : {\n" +
                        "          \"term\" : {\n" +
                        "            \"review_data.subject\" : \"bar\"\n" +
                        "          }\n" +
                        "        },\n" +
                        "        \"path\" : \"review_data\"\n" +
                        "      }\n" +
                        "    } ]\n" +
                        "  }\n" +
                        "}"
        );
    }

    @Test
    public void test_CVSIX_2941_NestedGroupRollupWithNonNestedFields_OR() throws Exception {
        assertJson("(review_data.subject:(first, wine, cheese, food, foo, bar) or field:food and review_data.subject:wine or review_data.subject:last) or field:drink ",
                "{\n" +
                        "  \"bool\" : {\n" +
                        "    \"should\" : [ {\n" +
                        "      \"term\" : {\n" +
                        "        \"field\" : \"drink\"\n" +
                        "      }\n" +
                        "    }, {\n" +
                        "      \"bool\" : {\n" +
                        "        \"must\" : [ {\n" +
                        "          \"term\" : {\n" +
                        "            \"field\" : \"food\"\n" +
                        "          }\n" +
                        "        }, {\n" +
                        "          \"nested\" : {\n" +
                        "            \"query\" : {\n" +
                        "              \"term\" : {\n" +
                        "                \"review_data.subject\" : \"wine\"\n" +
                        "              }\n" +
                        "            },\n" +
                        "            \"path\" : \"review_data\"\n" +
                        "          }\n" +
                        "        } ]\n" +
                        "      }\n" +
                        "    }, {\n" +
                        "      \"nested\" : {\n" +
                        "        \"query\" : {\n" +
                        "          \"terms\" : {\n" +
                        "            \"review_data.subject\" : [ \"last\", \"first\", \"wine\", \"cheese\", \"food\", \"foo\", \"bar\" ]\n" +
                        "          }\n" +
                        "        },\n" +
                        "        \"path\" : \"review_data\"\n" +
                        "      }\n" +
                        "    } ]\n" +
                        "  }\n" +
                        "}"
        );
    }

    @Test
    public void test_CVSIX_2941_NestedGroupRollupWithNonNestedFields_BOTH() throws Exception {
        assertJson("(review_data.subject:(first wine cheese food foo bar) and review_data.subject:wine and review_data.subject:last and field:food) (review_data.subject:(first, wine, cheese, food, foo, bar) or review_data.subject:wine or review_data.subject:last)",
                "{\n" +
                        "  \"bool\" : {\n" +
                        "    \"must\" : [ {\n" +
                        "      \"nested\" : {\n" +
                        "        \"query\" : {\n" +
                        "          \"terms\" : {\n" +
                        "            \"review_data.subject\" : [ \"wine\", \"last\", \"first\", \"wine\", \"cheese\", \"food\", \"foo\", \"bar\" ]\n" +
                        "          }\n" +
                        "        },\n" +
                        "        \"path\" : \"review_data\"\n" +
                        "      }\n" +
                        "    }, {\n" +
                        "      \"nested\" : {\n" +
                        "        \"query\" : {\n" +
                        "          \"term\" : {\n" +
                        "            \"review_data.subject\" : \"wine\"\n" +
                        "          }\n" +
                        "        },\n" +
                        "        \"path\" : \"review_data\"\n" +
                        "      }\n" +
                        "    }, {\n" +
                        "      \"nested\" : {\n" +
                        "        \"query\" : {\n" +
                        "          \"term\" : {\n" +
                        "            \"review_data.subject\" : \"last\"\n" +
                        "          }\n" +
                        "        },\n" +
                        "        \"path\" : \"review_data\"\n" +
                        "      }\n" +
                        "    }, {\n" +
                        "      \"term\" : {\n" +
                        "        \"field\" : \"food\"\n" +
                        "      }\n" +
                        "    }, {\n" +
                        "      \"nested\" : {\n" +
                        "        \"query\" : {\n" +
                        "          \"term\" : {\n" +
                        "            \"review_data.subject\" : \"first\"\n" +
                        "          }\n" +
                        "        },\n" +
                        "        \"path\" : \"review_data\"\n" +
                        "      }\n" +
                        "    }, {\n" +
                        "      \"nested\" : {\n" +
                        "        \"query\" : {\n" +
                        "          \"term\" : {\n" +
                        "            \"review_data.subject\" : \"wine\"\n" +
                        "          }\n" +
                        "        },\n" +
                        "        \"path\" : \"review_data\"\n" +
                        "      }\n" +
                        "    }, {\n" +
                        "      \"nested\" : {\n" +
                        "        \"query\" : {\n" +
                        "          \"term\" : {\n" +
                        "            \"review_data.subject\" : \"cheese\"\n" +
                        "          }\n" +
                        "        },\n" +
                        "        \"path\" : \"review_data\"\n" +
                        "      }\n" +
                        "    }, {\n" +
                        "      \"nested\" : {\n" +
                        "        \"query\" : {\n" +
                        "          \"term\" : {\n" +
                        "            \"review_data.subject\" : \"food\"\n" +
                        "          }\n" +
                        "        },\n" +
                        "        \"path\" : \"review_data\"\n" +
                        "      }\n" +
                        "    }, {\n" +
                        "      \"nested\" : {\n" +
                        "        \"query\" : {\n" +
                        "          \"term\" : {\n" +
                        "            \"review_data.subject\" : \"foo\"\n" +
                        "          }\n" +
                        "        },\n" +
                        "        \"path\" : \"review_data\"\n" +
                        "      }\n" +
                        "    }, {\n" +
                        "      \"nested\" : {\n" +
                        "        \"query\" : {\n" +
                        "          \"term\" : {\n" +
                        "            \"review_data.subject\" : \"bar\"\n" +
                        "          }\n" +
                        "        },\n" +
                        "        \"path\" : \"review_data\"\n" +
                        "      }\n" +
                        "    } ]\n" +
                        "  }\n" +
                        "}"
        );
    }

    @Test
    public void test_CVSIX_2941_NestedGroupRollup() throws Exception {
        assertJson("beer and ( ( ((review_data.owner_username=E_RIDGE AND review_data.status_name:[\"REVIEW_UPDATED\",\"REVIEW_CHECKED_OUT\"]) OR (review_data.status_name:REVIEW_READY)) AND review_data.project_id = 1040 ) ) ",
                "{\n" +
                        "  \"bool\" : {\n" +
                        "    \"must\" : [ {\n" +
                        "      \"bool\" : {\n" +
                        "        \"should\" : [ {\n" +
                        "          \"term\" : {\n" +
                        "            \"fulltext_field\" : \"beer\"\n" +
                        "          }\n" +
                        "        }, {\n" +
                        "          \"term\" : {\n" +
                        "            \"_all\" : \"beer\"\n" +
                        "          }\n" +
                        "        } ]\n" +
                        "      }\n" +
                        "    }, {\n" +
                        "      \"bool\" : {\n" +
                        "        \"should\" : [ {\n" +
                        "          \"bool\" : {\n" +
                        "            \"must\" : [ {\n" +
                        "              \"nested\" : {\n" +
                        "                \"query\" : {\n" +
                        "                  \"term\" : {\n" +
                        "                    \"review_data.owner_username\" : \"e_ridge\"\n" +
                        "                  }\n" +
                        "                },\n" +
                        "                \"path\" : \"review_data\"\n" +
                        "              }\n" +
                        "            }, {\n" +
                        "              \"nested\" : {\n" +
                        "                \"query\" : {\n" +
                        "                  \"terms\" : {\n" +
                        "                    \"review_data.status_name\" : [ \"review_updated\", \"review_checked_out\" ]\n" +
                        "                  }\n" +
                        "                },\n" +
                        "                \"path\" : \"review_data\"\n" +
                        "              }\n" +
                        "            } ]\n" +
                        "          }\n" +
                        "        }, {\n" +
                        "          \"nested\" : {\n" +
                        "            \"query\" : {\n" +
                        "              \"term\" : {\n" +
                        "                \"review_data.status_name\" : \"review_ready\"\n" +
                        "              }\n" +
                        "            },\n" +
                        "            \"path\" : \"review_data\"\n" +
                        "          }\n" +
                        "        } ]\n" +
                        "      }\n" +
                        "    }, {\n" +
                        "      \"nested\" : {\n" +
                        "        \"query\" : {\n" +
                        "          \"term\" : {\n" +
                        "            \"review_data.project_id\" : 1040\n" +
                        "          }\n" +
                        "        },\n" +
                        "        \"path\" : \"review_data\"\n" +
                        "      }\n" +
                        "    } ]\n" +
                        "  }\n" +
                        "}"
        );
    }

    @Test
    public void test_CVSIX_2941_NestedGroupRollupInChild() throws Exception {
        assertJson("(( ( ((review_data.owner_username=E_RIDGE WITH review_data.status_name:[\"REVIEW_UPDATED\",\"REVIEW_CHECKED_OUT\"]) OR (review_data.status_name:REVIEW_READY)) WITH review_data.project_id = 1040 ) ) )",
                "{\n" +
                        "  \"nested\" : {\n" +
                        "    \"query\" : {\n" +
                        "      \"bool\" : {\n" +
                        "        \"must\" : [ {\n" +
                        "          \"bool\" : {\n" +
                        "            \"should\" : [ {\n" +
                        "              \"bool\" : {\n" +
                        "                \"must\" : [ {\n" +
                        "                  \"term\" : {\n" +
                        "                    \"review_data.owner_username\" : \"e_ridge\"\n" +
                        "                  }\n" +
                        "                }, {\n" +
                        "                  \"terms\" : {\n" +
                        "                    \"review_data.status_name\" : [ \"review_updated\", \"review_checked_out\" ]\n" +
                        "                  }\n" +
                        "                } ]\n" +
                        "              }\n" +
                        "            }, {\n" +
                        "              \"term\" : {\n" +
                        "                \"review_data.status_name\" : \"review_ready\"\n" +
                        "              }\n" +
                        "            } ]\n" +
                        "          }\n" +
                        "        }, {\n" +
                        "          \"term\" : {\n" +
                        "            \"review_data.project_id\" : 1040\n" +
                        "          }\n" +
                        "        } ]\n" +
                        "      }\n" +
                        "    },\n" +
                        "    \"path\" : \"review_data\"\n" +
                        "  }\n" +
                        "}"
        );
    }

    @Test
    public void test_CVSIX_2941_Aggregate() throws Exception {
        assertJson("#tally(review_data_ridge.coding.responsiveness, \"^.*\", 5000, \"term\") #options(id=<table.index>ft_id, id=<table.index>vol_id, id=<table.index>other_id) ((((_xmin = 6249019 AND _cmin < 0 AND (_xmax = 0 OR (_xmax = 6249019 AND _cmax >= 0))) OR (_xmin_is_committed = true AND (_xmax = 0 OR (_xmax = 6249019 AND _cmax >= 0) OR (_xmax <> 6249019 AND _xmax_is_committed = false)))))) AND ((review_data_ridge.review_set_name:\"test\"))",
                "{\n" +
                        "  \"bool\" : {\n" +
                        "    \"must\" : [ {\n" +
                        "      \"bool\" : {\n" +
                        "        \"should\" : [ {\n" +
                        "          \"bool\" : {\n" +
                        "            \"must\" : [ {\n" +
                        "              \"term\" : {\n" +
                        "                \"_xmin\" : 6249019\n" +
                        "              }\n" +
                        "            }, {\n" +
                        "              \"range\" : {\n" +
                        "                \"_cmin\" : {\n" +
                        "                  \"from\" : null,\n" +
                        "                  \"to\" : 0,\n" +
                        "                  \"include_lower\" : true,\n" +
                        "                  \"include_upper\" : false\n" +
                        "                }\n" +
                        "              }\n" +
                        "            }, {\n" +
                        "              \"bool\" : {\n" +
                        "                \"should\" : [ {\n" +
                        "                  \"term\" : {\n" +
                        "                    \"_xmax\" : 0\n" +
                        "                  }\n" +
                        "                }, {\n" +
                        "                  \"bool\" : {\n" +
                        "                    \"must\" : [ {\n" +
                        "                      \"term\" : {\n" +
                        "                        \"_xmax\" : 6249019\n" +
                        "                      }\n" +
                        "                    }, {\n" +
                        "                      \"range\" : {\n" +
                        "                        \"_cmax\" : {\n" +
                        "                          \"from\" : 0,\n" +
                        "                          \"to\" : null,\n" +
                        "                          \"include_lower\" : true,\n" +
                        "                          \"include_upper\" : true\n" +
                        "                        }\n" +
                        "                      }\n" +
                        "                    } ]\n" +
                        "                  }\n" +
                        "                } ]\n" +
                        "              }\n" +
                        "            } ]\n" +
                        "          }\n" +
                        "        }, {\n" +
                        "          \"bool\" : {\n" +
                        "            \"must\" : [ {\n" +
                        "              \"term\" : {\n" +
                        "                \"_xmin_is_committed\" : true\n" +
                        "              }\n" +
                        "            }, {\n" +
                        "              \"bool\" : {\n" +
                        "                \"should\" : [ {\n" +
                        "                  \"term\" : {\n" +
                        "                    \"_xmax\" : 0\n" +
                        "                  }\n" +
                        "                }, {\n" +
                        "                  \"bool\" : {\n" +
                        "                    \"must\" : [ {\n" +
                        "                      \"term\" : {\n" +
                        "                        \"_xmax\" : 6249019\n" +
                        "                      }\n" +
                        "                    }, {\n" +
                        "                      \"range\" : {\n" +
                        "                        \"_cmax\" : {\n" +
                        "                          \"from\" : 0,\n" +
                        "                          \"to\" : null,\n" +
                        "                          \"include_lower\" : true,\n" +
                        "                          \"include_upper\" : true\n" +
                        "                        }\n" +
                        "                      }\n" +
                        "                    } ]\n" +
                        "                  }\n" +
                        "                }, {\n" +
                        "                  \"bool\" : {\n" +
                        "                    \"must\" : [ {\n" +
                        "                      \"bool\" : {\n" +
                        "                        \"must_not\" : {\n" +
                        "                          \"term\" : {\n" +
                        "                            \"_xmax\" : 6249019\n" +
                        "                          }\n" +
                        "                        }\n" +
                        "                      }\n" +
                        "                    }, {\n" +
                        "                      \"term\" : {\n" +
                        "                        \"_xmax_is_committed\" : false\n" +
                        "                      }\n" +
                        "                    } ]\n" +
                        "                  }\n" +
                        "                } ]\n" +
                        "              }\n" +
                        "            } ]\n" +
                        "          }\n" +
                        "        } ]\n" +
                        "      }\n" +
                        "    }, {\n" +
                        "      \"nested\" : {\n" +
                        "        \"query\" : {\n" +
                        "          \"term\" : {\n" +
                        "            \"review_data_ridge.review_set_name\" : \"test\"\n" +
                        "          }\n" +
                        "        },\n" +
                        "        \"path\" : \"review_data_ridge\"\n" +
                        "      }\n" +
                        "    } ]\n" +
                        "  }\n" +
                        "}"
        );
    }

    @Test
    public void test_RegexWord() throws Exception {
        assertJson("phrase_field:~'\\d{2}'",
                "{\n" +
                        "  \"regexp\" : {\n" +
                        "    \"phrase_field\" : {\n" +
                        "      \"value\" : \"\\\\d{2}\",\n" +
                        "      \"flags_value\" : 65535\n" +
                        "    }\n" +
                        "  }\n" +
                        "}"
        );
    }

    @Test
    public void test_RegexPhrase() throws Exception {
        assertJson("phrase_field:~'\\d{2} \\d{3}'",
                "{\n" +
                        "  \"regexp\" : {\n" +
                        "    \"phrase_field\" : {\n" +
                        "      \"value\" : \"\\\\d{2} \\\\d{3}\",\n" +
                        "      \"flags_value\" : 65535\n" +
                        "    }\n" +
                        "  }\n" +
                        "}"
        );
    }

    @Test
    public void test_PhraseFieldRegexEndingInWildcard() throws Exception {
        assertJson("phrase_field:~'^.*'",
                "{\n" +
                        "  \"regexp\" : {\n" +
                        "    \"phrase_field\" : {\n" +
                        "      \"value\" : \"^.*\",\n" +
                        "      \"flags_value\" : 65535\n" +
                        "    }\n" +
                        "  }\n" +
                        "}"
        );
    }

    @Test
    public void test_ExactFieldRegexEndingInWildcard() throws Exception {
        assertJson("exact_field:~'^.*'",
                "{\n" +
                        "  \"regexp\" : {\n" +
                        "    \"exact_field\" : {\n" +
                        "      \"value\" : \"^.*\",\n" +
                        "      \"flags_value\" : 65535\n" +
                        "    }\n" +
                        "  }\n" +
                        "}"
        );
    }

    @Test
    public void test_RegexProximity() throws Exception {
        assertJson("phrase_field:~ ('[0-9]{2}' w/3 '[0-9]{3}')",
                "{\n" +
                        "  \"span_near\" : {\n" +
                        "    \"clauses\" : [ {\n" +
                        "      \"span_multi\" : {\n" +
                        "        \"match\" : {\n" +
                        "          \"regexp\" : {\n" +
                        "            \"phrase_field\" : {\n" +
                        "              \"value\" : \"[0-9]{2}\",\n" +
                        "              \"flags_value\" : 65535\n" +
                        "            }\n" +
                        "          }\n" +
                        "        }\n" +
                        "      }\n" +
                        "    }, {\n" +
                        "      \"span_multi\" : {\n" +
                        "        \"match\" : {\n" +
                        "          \"regexp\" : {\n" +
                        "            \"phrase_field\" : {\n" +
                        "              \"value\" : \"[0-9]{3}\",\n" +
                        "              \"flags_value\" : 65535\n" +
                        "            }\n" +
                        "          }\n" +
                        "        }\n" +
                        "      }\n" +
                        "    } ],\n" +
                        "    \"slop\" : 3,\n" +
                        "    \"in_order\" : false\n" +
                        "  }\n" +
                        "}"
        );
    }

    @Test
    public void test_CVSIX_2755() throws Exception {
        assertJson("exact_field = \"CRAZY W/5 PEOPLE W/15 FOREVER W/25 (\\\"EYE UP\\\")\"",
                "{\n" +
                        "  \"term\" : {\n" +
                        "    \"exact_field\" : \"crazy w/5 people w/15 forever w/25 (\\\"eye up\\\")\"\n" +
                        "  }\n" +
                        "}"
        );
    }

    @Test
    public void test_CVSIX_2755_WithSingleQuotes() throws Exception {
        assertJson("exact_field = 'CRAZY W/5 PEOPLE W/15 FOREVER W/25 (\"EYE UP\")'",
                "{\n" +
                        "  \"term\" : {\n" +
                        "    \"exact_field\" : \"crazy w/5 people w/15 forever w/25 (\\\"eye up\\\")\"\n" +
                        "  }\n" +
                        "}"
        );
    }

    @Test
    public void test_CVSIX_2770_exact() throws Exception {
        assertJson("exact_field = \"\\\"NOTES:KARO\\?\\?\\?\\?\\?\\?\\?\"  ",
                "{\n" +
                        "  \"term\" : {\n" +
                        "    \"exact_field\" : \"\\\"notes:karo???????\"\n" +
                        "  }\n" +
                        "}"
        );
    }

    @Test
    public void test_CVSIX_2770_phrase() throws Exception {
        assertJson("phrase_field = \"\\\"NOTES:KARO\\?\\?\\?\\?\\?\\?\\?\"  ",
                "{\n" +
                        "  \"match\" : {\n" +
                        "    \"phrase_field\" : {\n" +
                        "      \"query\" : \"\\\"NOTES:KARO???????\",\n" +
                        "      \"type\" : \"phrase\"\n" +
                        "    }\n" +
                        "  }\n" +
                        "}"
        );
    }

    @Test
    public void test_CVSIX_2766() throws Exception {
        assertJson("exact_field:\"7 KING\\'S BENCH WALK\"",
                "{\n" +
                        "  \"term\" : {\n" +
                        "    \"exact_field\" : \"7 king's bench walk\"\n" +
                        "  }\n" +
                        "}"
        );
    }

    @Test
    public void test_CVSIX_914() throws Exception {
        assertJson("\"xxxx17.0000000001.0000000001.0000000001.M.00.0000000-0000000\"",
                "{\n" +
                        "  \"bool\" : {\n" +
                        "    \"should\" : [ {\n" +
                        "      \"match\" : {\n" +
                        "        \"fulltext_field\" : {\n" +
                        "          \"query\" : \"xxxx17.0000000001.0000000001.0000000001.M.00.0000000-0000000\",\n" +
                        "          \"type\" : \"phrase\"\n" +
                        "        }\n" +
                        "      }\n" +
                        "    }, {\n" +
                        "      \"match\" : {\n" +
                        "        \"_all\" : {\n" +
                        "          \"query\" : \"xxxx17.0000000001.0000000001.0000000001.M.00.0000000-0000000\",\n" +
                        "          \"type\" : \"phrase\"\n" +
                        "        }\n" +
                        "      }\n" +
                        "    } ]\n" +
                        "  }\n" +
                        "}"
        );
    }

    @Test
    public void test_FlattenParentChild() throws Exception {
        assertJson("a:1 and (field:value or field2:value or field:value2)",
                "{\n" +
                        "  \"bool\" : {\n" +
                        "    \"must\" : [ {\n" +
                        "      \"term\" : {\n" +
                        "        \"a\" : 1\n" +
                        "      }\n" +
                        "    }, {\n" +
                        "      \"bool\" : {\n" +
                        "        \"should\" : [ {\n" +
                        "          \"terms\" : {\n" +
                        "            \"field\" : [ \"value\", \"value2\" ]\n" +
                        "          }\n" +
                        "        }, {\n" +
                        "          \"term\" : {\n" +
                        "            \"field2\" : \"value\"\n" +
                        "          }\n" +
                        "        } ]\n" +
                        "      }\n" +
                        "    } ]\n" +
                        "  }\n" +
                        "}"
        );
    }

    @Test
    public void testMixedFieldnamesNoProx() throws Exception {
        assertAST("outside:(one and inside:two)",
                "QueryTree\n" +
                        "   Expansion\n" +
                        "      id=<db.schema.table.index>id\n" +
                        "      And\n" +
                        "         Word (fieldname=outside, operator=CONTAINS, value=one, index=db.schema.table.index)\n" +
                        "         Word (fieldname=inside, operator=CONTAINS, value=two, index=db.schema.table.index)"
        );
    }

    @Test
    public void testMixedFieldnamesWithProx() throws Exception {
        try {
            qr("outside:(one w/4 (inside:two))");
            fail("Should not be here");
        } catch (RuntimeException re) {
            assertEquals(re.getMessage(), "Cannot mix fieldnames in PROXIMITY expression");
        }
    }

    @Test
    public void testProximalProximity() throws Exception {
        String query = "phrase_field:( ('1 3' w/2 '2 3') w/4 (get w/8 out) )";

        assertAST(query,
                "QueryTree\n" +
                        "   Expansion\n" +
                        "      id=<db.schema.table.index>id\n" +
                        "      Proximity (fieldname=phrase_field, operator=CONTAINS, distance=4, ordered=false, index=db.schema.table.index)\n" +
                        "         Proximity (fieldname=phrase_field, operator=CONTAINS, distance=2, ordered=false, index=db.schema.table.index)\n" +
                        "            Phrase (fieldname=phrase_field, operator=CONTAINS, value=1 3, index=db.schema.table.index)\n" +
                        "            Phrase (fieldname=phrase_field, operator=CONTAINS, value=2 3, index=db.schema.table.index)\n" +
                        "         Proximity (fieldname=phrase_field, operator=CONTAINS, distance=8, ordered=false, index=db.schema.table.index)\n" +
                        "            Word (fieldname=phrase_field, operator=CONTAINS, value=get, index=db.schema.table.index)\n" +
                        "            Word (fieldname=phrase_field, operator=CONTAINS, value=out, index=db.schema.table.index)"
        );

        assertJson(query,
                "{\n" +
                        "  \"span_near\" : {\n" +
                        "    \"clauses\" : [ {\n" +
                        "      \"span_near\" : {\n" +
                        "        \"clauses\" : [ {\n" +
                        "          \"span_near\" : {\n" +
                        "            \"clauses\" : [ {\n" +
                        "              \"span_term\" : {\n" +
                        "                \"phrase_field\" : {\n" +
                        "                  \"value\" : \"1\"\n" +
                        "                }\n" +
                        "              }\n" +
                        "            }, {\n" +
                        "              \"span_term\" : {\n" +
                        "                \"phrase_field\" : {\n" +
                        "                  \"value\" : \"3\"\n" +
                        "                }\n" +
                        "              }\n" +
                        "            } ],\n" +
                        "            \"slop\" : 0,\n" +
                        "            \"in_order\" : true\n" +
                        "          }\n" +
                        "        }, {\n" +
                        "          \"span_near\" : {\n" +
                        "            \"clauses\" : [ {\n" +
                        "              \"span_term\" : {\n" +
                        "                \"phrase_field\" : {\n" +
                        "                  \"value\" : \"2\"\n" +
                        "                }\n" +
                        "              }\n" +
                        "            }, {\n" +
                        "              \"span_term\" : {\n" +
                        "                \"phrase_field\" : {\n" +
                        "                  \"value\" : \"3\"\n" +
                        "                }\n" +
                        "              }\n" +
                        "            } ],\n" +
                        "            \"slop\" : 0,\n" +
                        "            \"in_order\" : true\n" +
                        "          }\n" +
                        "        } ],\n" +
                        "        \"slop\" : 2,\n" +
                        "        \"in_order\" : false\n" +
                        "      }\n" +
                        "    }, {\n" +
                        "      \"span_near\" : {\n" +
                        "        \"clauses\" : [ {\n" +
                        "          \"span_term\" : {\n" +
                        "            \"phrase_field\" : {\n" +
                        "              \"value\" : \"get\"\n" +
                        "            }\n" +
                        "          }\n" +
                        "        }, {\n" +
                        "          \"span_term\" : {\n" +
                        "            \"phrase_field\" : {\n" +
                        "              \"value\" : \"out\"\n" +
                        "            }\n" +
                        "          }\n" +
                        "        } ],\n" +
                        "        \"slop\" : 8,\n" +
                        "        \"in_order\" : false\n" +
                        "      }\n" +
                        "    } ],\n" +
                        "    \"slop\" : 4,\n" +
                        "    \"in_order\" : false\n" +
                        "  }\n" +
                        "}"
        );
    }

    @Test
    public void testProximalProximity2() throws Exception {
        assertAST("fulltext:( (\"K F\" w/1 \"D T\") w/7 \"KN\" )",
                "QueryTree\n" +
                        "   Expansion\n" +
                        "      id=<db.schema.table.index>id\n" +
                        "      Proximity (fieldname=fulltext, operator=CONTAINS, distance=7, ordered=false, index=db.schema.table.index)\n" +
                        "         Proximity (fieldname=fulltext, operator=CONTAINS, distance=1, ordered=false, index=db.schema.table.index)\n" +
                        "            Word (fieldname=fulltext, operator=CONTAINS, value=k f, index=db.schema.table.index)\n" +
                        "            Word (fieldname=fulltext, operator=CONTAINS, value=d t, index=db.schema.table.index)\n" +
                        "         Word (fieldname=fulltext, operator=CONTAINS, value=kn, index=db.schema.table.index)"
        );
    }

    @Test
    public void test_AggregateQuery() throws Exception {
        assertJson("#tally(cp_case_name, \"^.*\", 5000, \"term\") #options(fk_doc_cp_link_doc = <table.index>pk_doc, fk_doc_cp_link_cp = <table.index>pk_cp) ((((_xmin = 5353919 AND _cmin < 0 AND (_xmax = 0 OR (_xmax = 5353919 AND _cmax >= 0))) OR (_xmin_is_committed = true AND (_xmax = 0 OR (_xmax = 5353919 AND _cmax >= 0) OR (_xmax <> 5353919 AND _xmax_is_committed = false)))))) AND ((( ( pk_doc_cp = \"*\" ) )))",
                "{\n" +
                        "  \"bool\" : {\n" +
                        "    \"must\" : [ {\n" +
                        "      \"bool\" : {\n" +
                        "        \"should\" : [ {\n" +
                        "          \"bool\" : {\n" +
                        "            \"must\" : [ {\n" +
                        "              \"term\" : {\n" +
                        "                \"_xmin\" : 5353919\n" +
                        "              }\n" +
                        "            }, {\n" +
                        "              \"range\" : {\n" +
                        "                \"_cmin\" : {\n" +
                        "                  \"from\" : null,\n" +
                        "                  \"to\" : 0,\n" +
                        "                  \"include_lower\" : true,\n" +
                        "                  \"include_upper\" : false\n" +
                        "                }\n" +
                        "              }\n" +
                        "            }, {\n" +
                        "              \"bool\" : {\n" +
                        "                \"should\" : [ {\n" +
                        "                  \"term\" : {\n" +
                        "                    \"_xmax\" : 0\n" +
                        "                  }\n" +
                        "                }, {\n" +
                        "                  \"bool\" : {\n" +
                        "                    \"must\" : [ {\n" +
                        "                      \"term\" : {\n" +
                        "                        \"_xmax\" : 5353919\n" +
                        "                      }\n" +
                        "                    }, {\n" +
                        "                      \"range\" : {\n" +
                        "                        \"_cmax\" : {\n" +
                        "                          \"from\" : 0,\n" +
                        "                          \"to\" : null,\n" +
                        "                          \"include_lower\" : true,\n" +
                        "                          \"include_upper\" : true\n" +
                        "                        }\n" +
                        "                      }\n" +
                        "                    } ]\n" +
                        "                  }\n" +
                        "                } ]\n" +
                        "              }\n" +
                        "            } ]\n" +
                        "          }\n" +
                        "        }, {\n" +
                        "          \"bool\" : {\n" +
                        "            \"must\" : [ {\n" +
                        "              \"term\" : {\n" +
                        "                \"_xmin_is_committed\" : true\n" +
                        "              }\n" +
                        "            }, {\n" +
                        "              \"bool\" : {\n" +
                        "                \"should\" : [ {\n" +
                        "                  \"term\" : {\n" +
                        "                    \"_xmax\" : 0\n" +
                        "                  }\n" +
                        "                }, {\n" +
                        "                  \"bool\" : {\n" +
                        "                    \"must\" : [ {\n" +
                        "                      \"term\" : {\n" +
                        "                        \"_xmax\" : 5353919\n" +
                        "                      }\n" +
                        "                    }, {\n" +
                        "                      \"range\" : {\n" +
                        "                        \"_cmax\" : {\n" +
                        "                          \"from\" : 0,\n" +
                        "                          \"to\" : null,\n" +
                        "                          \"include_lower\" : true,\n" +
                        "                          \"include_upper\" : true\n" +
                        "                        }\n" +
                        "                      }\n" +
                        "                    } ]\n" +
                        "                  }\n" +
                        "                }, {\n" +
                        "                  \"bool\" : {\n" +
                        "                    \"must\" : [ {\n" +
                        "                      \"bool\" : {\n" +
                        "                        \"must_not\" : {\n" +
                        "                          \"term\" : {\n" +
                        "                            \"_xmax\" : 5353919\n" +
                        "                          }\n" +
                        "                        }\n" +
                        "                      }\n" +
                        "                    }, {\n" +
                        "                      \"term\" : {\n" +
                        "                        \"_xmax_is_committed\" : false\n" +
                        "                      }\n" +
                        "                    } ]\n" +
                        "                  }\n" +
                        "                } ]\n" +
                        "              }\n" +
                        "            } ]\n" +
                        "          }\n" +
                        "        } ]\n" +
                        "      }\n" +
                        "    }, {\n" +
                        "      \"exists\" : {\n" +
                        "        \"field\" : \"pk_doc_cp\"\n" +
                        "      }\n" +
                        "    } ]\n" +
                        "  }\n" +
                        "}"
        );
    }

    @Test
    public void testCVSIX_2886() throws Exception {
        assertAST("phrase_field:[\"RESPONSIVE BATCH EDIT\"]",
                "QueryTree\n" +
                        "   Expansion\n" +
                        "      id=<db.schema.table.index>id\n" +
                        "      Phrase (fieldname=phrase_field, operator=CONTAINS, value=RESPONSIVE BATCH EDIT, index=db.schema.table.index)"
        );

        assertAST("phrase_field:[\"RESPONSIVE BATCH EDIT\", \"Insider Trading\"]",
                "QueryTree\n" +
                        "   Expansion\n" +
                        "      id=<db.schema.table.index>id\n" +
                        "      Or\n" +
                        "         Phrase (fieldname=phrase_field, operator=CONTAINS, value=RESPONSIVE BATCH EDIT, index=db.schema.table.index)\n" +
                        "         Phrase (fieldname=phrase_field, operator=CONTAINS, value=Insider Trading, index=db.schema.table.index)"
        );
    }

    @Test
    public void testCVSIX_2874() throws Exception {
        assertAST("( #expand<cvgroupid=<this.index>cvgroupid> ( ( ( review_data_ridge.review_set_name:*BEER* ) ) ) )",
                "QueryTree\n" +
                        "   Or\n" +
                        "      Expansion\n" +
                        "         cvgroupid=<db.schema.table.index>cvgroupid\n" +
                        "         Wildcard (fieldname=review_data_ridge.review_set_name, operator=CONTAINS, value=*beer*, index=db.schema.table.index)\n" +
                        "      Expansion\n" +
                        "         id=<db.schema.table.index>id\n" +
                        "         Wildcard (fieldname=review_data_ridge.review_set_name, operator=CONTAINS, value=*beer*, index=db.schema.table.index)"
        );
    }

    @Test
    public void testCVSIX_2792() throws Exception {
        assertAST("( ( (cp_agg_wit.cp_wit_link_witness_status:[\"ALIVE\",\"ICU\"]) AND ( (cars.cid:[\"2\",\"3\",\"1\"]) AND (cars.make:[\"BUICK\",\"CHEVY\",\"FORD\",\"VOLVO\"]) ) ) )",
                "QueryTree\n" +
                        "   Expansion\n" +
                        "      id=<db.schema.table.index>id\n" +
                        "      And\n" +
                        "         Array (fieldname=cp_agg_wit.cp_wit_link_witness_status, operator=CONTAINS, index=db.schema.table.index) (OR)\n" +
                        "            Word (fieldname=cp_agg_wit.cp_wit_link_witness_status, operator=CONTAINS, value=alive, index=db.schema.table.index)\n" +
                        "            Word (fieldname=cp_agg_wit.cp_wit_link_witness_status, operator=CONTAINS, value=icu, index=db.schema.table.index)\n" +
                        "         Array (fieldname=cars.cid, operator=CONTAINS, index=db.schema.table.index) (OR)\n" +
                        "            Word (fieldname=cars.cid, operator=CONTAINS, value=2, index=db.schema.table.index)\n" +
                        "            Word (fieldname=cars.cid, operator=CONTAINS, value=3, index=db.schema.table.index)\n" +
                        "            Word (fieldname=cars.cid, operator=CONTAINS, value=1, index=db.schema.table.index)\n" +
                        "         Array (fieldname=cars.make, operator=CONTAINS, index=db.schema.table.index) (OR)\n" +
                        "            Word (fieldname=cars.make, operator=CONTAINS, value=buick, index=db.schema.table.index)\n" +
                        "            Word (fieldname=cars.make, operator=CONTAINS, value=chevy, index=db.schema.table.index)\n" +
                        "            Word (fieldname=cars.make, operator=CONTAINS, value=ford, index=db.schema.table.index)\n" +
                        "            Word (fieldname=cars.make, operator=CONTAINS, value=volvo, index=db.schema.table.index)"
        );
    }

    @Test
    public void testCVSIX_2990() throws Exception {
        assertJson("phrase_field:(beer wo/5 wine)",
                "{\n" +
                        "  \"span_near\" : {\n" +
                        "    \"clauses\" : [ {\n" +
                        "      \"span_term\" : {\n" +
                        "        \"phrase_field\" : {\n" +
                        "          \"value\" : \"beer\"\n" +
                        "        }\n" +
                        "      }\n" +
                        "    }, {\n" +
                        "      \"span_term\" : {\n" +
                        "        \"phrase_field\" : {\n" +
                        "          \"value\" : \"wine\"\n" +
                        "        }\n" +
                        "      }\n" +
                        "    } ],\n" +
                        "    \"slop\" : 5,\n" +
                        "    \"in_order\" : true\n" +
                        "  }\n" +
                        "}"
        );
    }

    @Test
    public void testCVSIX_3030_ast() throws Exception {
        assertAST("( ( custodian = \"QUERTY, SUSAN\" AND NOT NOT review_data_cv623beta.state = CAAT NOT review_data_cv623beta.state = DOOG ) )",
                "QueryTree\n" +
                        "   Expansion\n" +
                        "      id=<db.schema.table.index>id\n" +
                        "      And\n" +
                        "         Word (fieldname=custodian, operator=EQ, value=querty, susan, index=db.schema.table.index)\n" +
                        "         Not\n" +
                        "            Not\n" +
                        "               Array (fieldname=review_data_cv623beta.state, operator=EQ, index=db.schema.table.index) (OR)\n" +
                        "                  Word (fieldname=review_data_cv623beta.state, operator=EQ, value=caat, index=db.schema.table.index)\n" +
                        "                  Word (fieldname=review_data_cv623beta.state, operator=EQ, value=doog, index=db.schema.table.index)"
        );
    }

    @Test
    public void testCVSIX_3030_json() throws Exception {
        assertJson("( ( custodian = \"QUERTY, SUSAN\" AND NOT NOT review_data_cv623beta.state = CAAT NOT review_data_cv623beta.state = DOOG ) )",
                "{\n" +
                        "  \"bool\" : {\n" +
                        "    \"must\" : [ {\n" +
                        "      \"term\" : {\n" +
                        "        \"custodian\" : \"querty, susan\"\n" +
                        "      }\n" +
                        "    }, {\n" +
                        "      \"bool\" : {\n" +
                        "        \"must_not\" : {\n" +
                        "          \"bool\" : {\n" +
                        "            \"must_not\" : {\n" +
                        "              \"nested\" : {\n" +
                        "                \"query\" : {\n" +
                        "                  \"terms\" : {\n" +
                        "                    \"review_data_cv623beta.state\" : [ \"caat\", \"doog\" ]\n" +
                        "                  }\n" +
                        "                },\n" +
                        "                \"path\" : \"review_data_cv623beta\"\n" +
                        "              }\n" +
                        "            }\n" +
                        "          }\n" +
                        "        }\n" +
                        "      }\n" +
                        "    } ]\n" +
                        "  }\n" +
                        "}"
        );
    }

    @Test
    public void testCVSIX_2748() {
        Utils.convertToProximity("field", Arrays.asList(new AnalyzeResponse.AnalyzeToken("you", 0, 0, 0, null, null), new AnalyzeResponse.AnalyzeToken("not", 0, 0, 0, null, null), new AnalyzeResponse.AnalyzeToken("i", 0, 0, 0, null, null)));
        Utils.convertToProximity("field", Arrays.asList(new AnalyzeResponse.AnalyzeToken("you", 0, 0, 0, null, null), new AnalyzeResponse.AnalyzeToken("and", 0, 0, 0, null, null), new AnalyzeResponse.AnalyzeToken("i", 0, 0, 0, null, null)));
        Utils.convertToProximity("field", Arrays.asList(new AnalyzeResponse.AnalyzeToken("you", 0, 0, 0, null, null), new AnalyzeResponse.AnalyzeToken("or",  0, 0, 0, null, null), new AnalyzeResponse.AnalyzeToken("i", 0, 0, 0, null, null)));
    }

    @Test
    public void testSimpleTokenize() {
        assertEquals(Arrays.asList("a", "b", "c"), Utils.simpleTokenize("a b c"));
        assertEquals(Arrays.asList("a", "b", "c"), Utils.simpleTokenize("a-b-c"));
        assertEquals(Arrays.asList("a", "b", "c*"), Utils.simpleTokenize("a-b-c*"));
        assertEquals(Arrays.asList("a", "b", "c*", "d"), Utils.simpleTokenize("a-b-c* d"));
        assertEquals(Arrays.asList("V", "A", "C", "A", "T", "I", "O", "*", "N"), Utils.simpleTokenize("V - A - C - A - T - I - O * N"));
    }

    @Test
    public void testIssue_13() throws Exception {
        assertAST("#options(user_data:(owner_user_id=<so_users.idxso_users>id), comment_data:(id=<so_comments.idxso_comments>post_id)) " +
                        "(user_data.display_name:j* and comment_data.user_display_name:j*)",
                "QueryTree\n" +
                        "   Options\n" +
                        "      user_data:(owner_user_id=<db.schema.so_users.idxso_users>id)\n" +
                        "         LeftField (value=owner_user_id)\n" +
                        "         IndexName (value=db.schema.so_users.idxso_users)\n" +
                        "         RightField (value=id)\n" +
                        "      comment_data:(id=<db.schema.so_comments.idxso_comments>post_id)\n" +
                        "         LeftField (value=id)\n" +
                        "         IndexName (value=db.schema.so_comments.idxso_comments)\n" +
                        "         RightField (value=post_id)\n" +
                        "   And\n" +
                        "      Expansion\n" +
                        "         user_data:(owner_user_id=<db.schema.so_users.idxso_users>id)\n" +
                        "            LeftField (value=owner_user_id)\n" +
                        "            IndexName (value=db.schema.so_users.idxso_users)\n" +
                        "            RightField (value=id)\n" +
                        "         Prefix (fieldname=display_name, operator=CONTAINS, value=j, index=db.schema.so_users.idxso_users)\n" +
                        "      Expansion\n" +
                        "         comment_data:(id=<db.schema.so_comments.idxso_comments>post_id)\n" +
                        "            LeftField (value=id)\n" +
                        "            IndexName (value=db.schema.so_comments.idxso_comments)\n" +
                        "            RightField (value=post_id)\n" +
                        "         Prefix (fieldname=user_display_name, operator=CONTAINS, value=j, index=db.schema.so_comments.idxso_comments)"
        );
    }

    @Test
    public void testIssue_37_RangeAggregateParsing() throws Exception {
        assertEquals("testIssue_37_RangeAggregateParsing",
                "\n\"page_count\"{\n" +
                        "  \"range\" : {\n" +
                        "    \"field\" : \"page_count\",\n" +
                        "    \"ranges\" : [ {\n" +
                        "      \"key\" : \"first\",\n" +
                        "      \"to\" : 100.0\n" +
                        "    }, {\n" +
                        "      \"from\" : 100.0,\n" +
                        "      \"to\" : 150.0\n" +
                        "    }, {\n" +
                        "      \"from\" : 150.0\n" +
                        "    } ]\n" +
                        "  }\n" +
                        "}",
                qr("#range(page_count, '[{\"key\":\"first\", \"to\":100}, {\"from\":100, \"to\":150}, {\"from\":150}]')")
                        .rewriteAggregations()
                        .toXContent(JsonXContent.contentBuilder().prettyPrint(), null).string()
        );
    }

    @Test
    public void testIssue_46_DateRangeAggregateParsing() throws Exception {
        assertEquals("testIssue_99_DateRangeAggregateParsing",
                "\n\"date_field\"{\n" +
                        "  \"date_range\" : {\n" +
                        "    \"field\" : \"date_field.date\",\n" +
                        "    \"ranges\" : [ {\n" +
                        "      \"key\" : \"early\",\n" +
                        "      \"to\" : \"2009-01-01 00:00:00\"\n" +
                        "    }, {\n" +
                        "      \"from\" : \"2009-01-01 00:00:00\",\n" +
                        "      \"to\" : \"2010-01-01 00:00:00\"\n" +
                        "    }, {\n" +
                        "      \"from\" : \"2010-01-01 00:00:00\"\n" +
                        "    } ]\n" +
                        "  }\n" +
                        "}",
                qr("#range(date_field, '[{\"key\": \"early\", \"to\":\"2009-01-01 00:00:00\"}, {\"from\":\"2009-01-01 00:00:00\", \"to\":\"2010-01-01 00:00:00\"}, {\"from\":\"2010-01-01 00:00:00\"}]')")
                        .rewriteAggregations()
                        .toXContent(JsonXContent.contentBuilder().prettyPrint(), null).string());
    }

    @Test
    public void testIssue_56() throws Exception {
        assertAST("#expand<parent_id=<this.index>parent_id>(phrase_field:beer)",
                "QueryTree\n" +
                        "   Or\n" +
                        "      Expansion\n" +
                        "         parent_id=<db.schema.table.index>parent_id\n" +
                        "         Word (fieldname=phrase_field, operator=CONTAINS, value=beer, index=db.schema.table.index)\n" +
                        "      Expansion\n" +
                        "         id=<db.schema.table.index>id\n" +
                        "         Word (fieldname=phrase_field, operator=CONTAINS, value=beer, index=db.schema.table.index)");
    }

    @Test
    public void testFieldedProximity() throws Exception {
        assertAST("phrase_field:beer w/500 phrase_field:a",
                "QueryTree\n" +
                        "   Expansion\n" +
                        "      id=<db.schema.table.index>id\n" +
                        "      Proximity (fieldname=phrase_field, operator=CONTAINS, distance=500, ordered=false, index=db.schema.table.index)\n" +
                        "         Word (fieldname=phrase_field, operator=CONTAINS, value=beer, index=db.schema.table.index)\n" +
                        "         Word (fieldname=phrase_field, operator=CONTAINS, value=a, index=db.schema.table.index)"
        );
    }

    @Test
    public void testWithOperatorAST() throws Exception {
        assertAST("nested.exact_field:(a with b with (c or d with e)) and nested2.exact_field:(a with b)",
                "QueryTree\n" +
                        "   Expansion\n" +
                        "      id=<db.schema.table.index>id\n" +
                        "      And\n" +
                        "         With\n" +
                        "            Array (fieldname=nested.exact_field, operator=CONTAINS, index=db.schema.table.index) (AND)\n" +
                        "               Word (fieldname=nested.exact_field, operator=CONTAINS, value=a, index=db.schema.table.index)\n" +
                        "               Word (fieldname=nested.exact_field, operator=CONTAINS, value=b, index=db.schema.table.index)\n" +
                        "            Or\n" +
                        "               Word (fieldname=nested.exact_field, operator=CONTAINS, value=c, index=db.schema.table.index)\n" +
                        "               With\n" +
                        "                  Array (fieldname=nested.exact_field, operator=CONTAINS, index=db.schema.table.index) (AND)\n" +
                        "                     Word (fieldname=nested.exact_field, operator=CONTAINS, value=d, index=db.schema.table.index)\n" +
                        "                     Word (fieldname=nested.exact_field, operator=CONTAINS, value=e, index=db.schema.table.index)\n" +
                        "         With\n" +
                        "            Array (fieldname=nested2.exact_field, operator=CONTAINS, index=db.schema.table.index) (AND)\n" +
                        "               Word (fieldname=nested2.exact_field, operator=CONTAINS, value=a, index=db.schema.table.index)\n" +
                        "               Word (fieldname=nested2.exact_field, operator=CONTAINS, value=b, index=db.schema.table.index)");
    }

    @Test
    public void testExternalWithOperatorAST() throws Exception {
        assertAST("nested.exact_field:(a with b with (c or d with e)) and nested2.exact_field:(a with b)",
                "QueryTree\n" +
                        "   Expansion\n" +
                        "      id=<db.schema.table.index>id\n" +
                        "      And\n" +
                        "         With\n" +
                        "            Array (fieldname=nested.exact_field, operator=CONTAINS, index=db.schema.table.index) (AND)\n" +
                        "               Word (fieldname=nested.exact_field, operator=CONTAINS, value=a, index=db.schema.table.index)\n" +
                        "               Word (fieldname=nested.exact_field, operator=CONTAINS, value=b, index=db.schema.table.index)\n" +
                        "            Or\n" +
                        "               Word (fieldname=nested.exact_field, operator=CONTAINS, value=c, index=db.schema.table.index)\n" +
                        "               With\n" +
                        "                  Array (fieldname=nested.exact_field, operator=CONTAINS, index=db.schema.table.index) (AND)\n" +
                        "                     Word (fieldname=nested.exact_field, operator=CONTAINS, value=d, index=db.schema.table.index)\n" +
                        "                     Word (fieldname=nested.exact_field, operator=CONTAINS, value=e, index=db.schema.table.index)\n" +
                        "         With\n" +
                        "            Array (fieldname=nested2.exact_field, operator=CONTAINS, index=db.schema.table.index) (AND)\n" +
                        "               Word (fieldname=nested2.exact_field, operator=CONTAINS, value=a, index=db.schema.table.index)\n" +
                        "               Word (fieldname=nested2.exact_field, operator=CONTAINS, value=b, index=db.schema.table.index)");
    }

    @Test
    public void testWithOperatorJSON() throws Exception {
        assertJson("nested.exact_field:(a with b with (c or d with e)) and nested2.exact_field:(a with b)",
                "{\n" +
                        "  \"bool\" : {\n" +
                        "    \"must\" : [ {\n" +
                        "      \"nested\" : {\n" +
                        "        \"query\" : {\n" +
                        "          \"bool\" : {\n" +
                        "            \"must\" : [ {\n" +
                        "              \"bool\" : {\n" +
                        "                \"must\" : [ {\n" +
                        "                  \"term\" : {\n" +
                        "                    \"nested.exact_field\" : \"a\"\n" +
                        "                  }\n" +
                        "                }, {\n" +
                        "                  \"term\" : {\n" +
                        "                    \"nested.exact_field\" : \"b\"\n" +
                        "                  }\n" +
                        "                } ]\n" +
                        "              }\n" +
                        "            }, {\n" +
                        "              \"bool\" : {\n" +
                        "                \"should\" : [ {\n" +
                        "                  \"term\" : {\n" +
                        "                    \"nested.exact_field\" : \"c\"\n" +
                        "                  }\n" +
                        "                }, {\n" +
                        "                  \"bool\" : {\n" +
                        "                    \"must\" : {\n" +
                        "                      \"bool\" : {\n" +
                        "                        \"must\" : [ {\n" +
                        "                          \"term\" : {\n" +
                        "                            \"nested.exact_field\" : \"d\"\n" +
                        "                          }\n" +
                        "                        }, {\n" +
                        "                          \"term\" : {\n" +
                        "                            \"nested.exact_field\" : \"e\"\n" +
                        "                          }\n" +
                        "                        } ]\n" +
                        "                      }\n" +
                        "                    }\n" +
                        "                  }\n" +
                        "                } ]\n" +
                        "              }\n" +
                        "            } ]\n" +
                        "          }\n" +
                        "        },\n" +
                        "        \"path\" : \"nested\"\n" +
                        "      }\n" +
                        "    }, {\n" +
                        "      \"nested\" : {\n" +
                        "        \"query\" : {\n" +
                        "          \"bool\" : {\n" +
                        "            \"must\" : {\n" +
                        "              \"bool\" : {\n" +
                        "                \"must\" : [ {\n" +
                        "                  \"term\" : {\n" +
                        "                    \"nested2.exact_field\" : \"a\"\n" +
                        "                  }\n" +
                        "                }, {\n" +
                        "                  \"term\" : {\n" +
                        "                    \"nested2.exact_field\" : \"b\"\n" +
                        "                  }\n" +
                        "                } ]\n" +
                        "              }\n" +
                        "            }\n" +
                        "          }\n" +
                        "        },\n" +
                        "        \"path\" : \"nested2\"\n" +
                        "      }\n" +
                        "    } ]\n" +
                        "  }\n" +
                        "}"
        );
    }

    @Test
    public void testIssue60() throws Exception {
        assertJson("details.state:NC and details.state:SC",
                "{\n" +
                        "  \"bool\" : {\n" +
                        "    \"must\" : [ {\n" +
                        "      \"nested\" : {\n" +
                        "        \"query\" : {\n" +
                        "          \"term\" : {\n" +
                        "            \"details.state\" : \"nc\"\n" +
                        "          }\n" +
                        "        },\n" +
                        "        \"path\" : \"details\"\n" +
                        "      }\n" +
                        "    }, {\n" +
                        "      \"nested\" : {\n" +
                        "        \"query\" : {\n" +
                        "          \"term\" : {\n" +
                        "            \"details.state\" : \"sc\"\n" +
                        "          }\n" +
                        "        },\n" +
                        "        \"path\" : \"details\"\n" +
                        "      }\n" +
                        "    } ]\n" +
                        "  }\n" +
                        "}"
        );
    }

    @Test
    public void testIssue60_WITH() throws Exception {
        assertJson("details.state:NC WITH details.state:SC",
                "{\n" +
                        "  \"nested\" : {\n" +
                        "    \"query\" : {\n" +
                        "      \"bool\" : {\n" +
                        "        \"must\" : {\n" +
                        "          \"bool\" : {\n" +
                        "            \"must\" : [ {\n" +
                        "              \"term\" : {\n" +
                        "                \"details.state\" : \"nc\"\n" +
                        "              }\n" +
                        "            }, {\n" +
                        "              \"term\" : {\n" +
                        "                \"details.state\" : \"sc\"\n" +
                        "              }\n" +
                        "            } ]\n" +
                        "          }\n" +
                        "        }\n" +
                        "      }\n" +
                        "    },\n" +
                        "    \"path\" : \"details\"\n" +
                        "  }\n" +
                        "}"
        );
    }

    @Test
    public void testMikeWeber() throws Exception {
        assertJson("( " +
                        " ( " +
                        "  (  " +
                        "   (internal_data.internal_set_tag_id = 369 OR internal_data.internal_set_tag_id = 370 OR internal_data.internal_set_tag_id = 371 OR internal_data.internal_set_tag_id = 298 OR internal_data.internal_set_tag_id = 367 OR internal_data.internal_set_tag_id = 295 OR internal_data.internal_set_tag_id = 296) " +
                        "   WITH internal_data.state_id = 4424  " +
                        "   WITH internal_data.assigned_reviewers = \"J_WEBER\"  " +
                        "   WITH (internal_data.status_name:[\"internal_CHECKED_OUT\",\"internal_READY\"]) " +
                        "  ) " +
                        "   OR  " +
                        "  (  " +
                        "   (internal_data.internal_set_tag_id = 369 OR internal_data.internal_set_tag_id = 370 OR internal_data.internal_set_tag_id = 371 OR internal_data.internal_set_tag_id = 298 OR internal_data.internal_set_tag_id = 367 OR internal_data.internal_set_tag_id = 295 OR internal_data.internal_set_tag_id = 296)  " +
                        "   WITH internal_data.state_id = 4424  " +
                        "   WITH (internal_data.status_name:[\"internal_READY\",\"internal_UPDATED\",\"internal_CHECKED_OUT\",\"EXCEPTION\"]) " +
                        "   WITH internal_data.owner_username = \"J_WEBER\"  " +
                        "  )  " +
                        " )  " +
                        ")",
                "{\n" +
                        "  \"bool\" : {\n" +
                        "    \"should\" : [ {\n" +
                        "      \"nested\" : {\n" +
                        "        \"query\" : {\n" +
                        "          \"bool\" : {\n" +
                        "            \"must\" : [ {\n" +
                        "              \"terms\" : {\n" +
                        "                \"internal_data.internal_set_tag_id\" : [ 369, 370, 371, 298, 367, 295, 296 ]\n" +
                        "              }\n" +
                        "            }, {\n" +
                        "              \"term\" : {\n" +
                        "                \"internal_data.state_id\" : 4424\n" +
                        "              }\n" +
                        "            }, {\n" +
                        "              \"term\" : {\n" +
                        "                \"internal_data.assigned_reviewers\" : \"j_weber\"\n" +
                        "              }\n" +
                        "            }, {\n" +
                        "              \"terms\" : {\n" +
                        "                \"internal_data.status_name\" : [ \"internal_checked_out\", \"internal_ready\" ]\n" +
                        "              }\n" +
                        "            } ]\n" +
                        "          }\n" +
                        "        },\n" +
                        "        \"path\" : \"internal_data\"\n" +
                        "      }\n" +
                        "    }, {\n" +
                        "      \"nested\" : {\n" +
                        "        \"query\" : {\n" +
                        "          \"bool\" : {\n" +
                        "            \"must\" : [ {\n" +
                        "              \"terms\" : {\n" +
                        "                \"internal_data.internal_set_tag_id\" : [ 369, 370, 371, 298, 367, 295, 296 ]\n" +
                        "              }\n" +
                        "            }, {\n" +
                        "              \"term\" : {\n" +
                        "                \"internal_data.state_id\" : 4424\n" +
                        "              }\n" +
                        "            }, {\n" +
                        "              \"terms\" : {\n" +
                        "                \"internal_data.status_name\" : [ \"internal_ready\", \"internal_updated\", \"internal_checked_out\", \"exception\" ]\n" +
                        "              }\n" +
                        "            }, {\n" +
                        "              \"term\" : {\n" +
                        "                \"internal_data.owner_username\" : \"j_weber\"\n" +
                        "              }\n" +
                        "            } ]\n" +
                        "          }\n" +
                        "        },\n" +
                        "        \"path\" : \"internal_data\"\n" +
                        "      }\n" +
                        "    } ]\n" +
                        "  }\n" +
                        "}"
        );
    }

    @Test
    public void testIssue_20() throws Exception {
        assertJson("fulltext_field:\"bob.dole*\"",
                "{\n" +
                        "  \"prefix\" : {\n" +
                        "    \"fulltext_field\" : \"bob.dole\"\n" +
                        "  }\n" +
                        "}"
        );
    }

    @Test
    public void testIssue_20_ValidateParsing() throws Exception {
        assertJson("exact_field:literal_term exact_field:'quoted_term' extact_field:prefix* exact_field:*wild*card* exact_field:fuzzy~ exact_field:'phrase value' exact_field:'phrase with *wildcard*' " +
                        "phrase_field:literal_term phrase_field:'quoted_term' extact_field:prefix* phrase_field:*wild*card* phrase_field:fuzzy~ phrase_field:'phrase value' phrase_field:'phrase with *wildcard*' ",
                "{\n" +
                        "  \"bool\" : {\n" +
                        "    \"must\" : [ {\n" +
                        "      \"bool\" : {\n" +
                        "        \"must\" : [ {\n" +
                        "          \"wildcard\" : {\n" +
                        "            \"exact_field\" : \"phrase with *wildcard*\"\n" +
                        "          }\n" +
                        "        }, {\n" +
                        "          \"bool\" : {\n" +
                        "            \"must\" : [ {\n" +
                        "              \"term\" : {\n" +
                        "                \"exact_field\" : \"literal_term\"\n" +
                        "              }\n" +
                        "            }, {\n" +
                        "              \"term\" : {\n" +
                        "                \"exact_field\" : \"quoted_term\"\n" +
                        "              }\n" +
                        "            }, {\n" +
                        "              \"term\" : {\n" +
                        "                \"exact_field\" : \"phrase value\"\n" +
                        "              }\n" +
                        "            } ]\n" +
                        "          }\n" +
                        "        } ]\n" +
                        "      }\n" +
                        "    }, {\n" +
                        "      \"prefix\" : {\n" +
                        "        \"extact_field\" : \"prefix\"\n" +
                        "      }\n" +
                        "    }, {\n" +
                        "      \"wildcard\" : {\n" +
                        "        \"exact_field\" : \"*wild*card*\"\n" +
                        "      }\n" +
                        "    }, {\n" +
                        "      \"fuzzy\" : {\n" +
                        "        \"exact_field\" : {\n" +
                        "          \"value\" : \"fuzzy\",\n" +
                        "          \"prefix_length\" : 3\n" +
                        "        }\n" +
                        "      }\n" +
                        "    }, {\n" +
                        "      \"bool\" : {\n" +
                        "        \"must\" : [ {\n" +
                        "          \"match\" : {\n" +
                        "            \"phrase_field\" : {\n" +
                        "              \"query\" : \"phrase value\",\n" +
                        "              \"type\" : \"phrase\"\n" +
                        "            }\n" +
                        "          }\n" +
                        "        }, {\n" +
                        "          \"span_near\" : {\n" +
                        "            \"clauses\" : [ {\n" +
                        "              \"span_term\" : {\n" +
                        "                \"phrase_field\" : {\n" +
                        "                  \"value\" : \"phrase\"\n" +
                        "                }\n" +
                        "              }\n" +
                        "            }, {\n" +
                        "              \"span_term\" : {\n" +
                        "                \"phrase_field\" : {\n" +
                        "                  \"value\" : \"with\"\n" +
                        "                }\n" +
                        "              }\n" +
                        "            }, {\n" +
                        "              \"span_multi\" : {\n" +
                        "                \"match\" : {\n" +
                        "                  \"wildcard\" : {\n" +
                        "                    \"phrase_field\" : \"*wildcard*\"\n" +
                        "                  }\n" +
                        "                }\n" +
                        "              }\n" +
                        "            } ],\n" +
                        "            \"slop\" : 0,\n" +
                        "            \"in_order\" : true\n" +
                        "          }\n" +
                        "        }, {\n" +
                        "          \"bool\" : {\n" +
                        "            \"must\" : [ {\n" +
                        "              \"term\" : {\n" +
                        "                \"phrase_field\" : \"literal_term\"\n" +
                        "              }\n" +
                        "            }, {\n" +
                        "              \"term\" : {\n" +
                        "                \"phrase_field\" : \"quoted_term\"\n" +
                        "              }\n" +
                        "            } ]\n" +
                        "          }\n" +
                        "        } ]\n" +
                        "      }\n" +
                        "    }, {\n" +
                        "      \"prefix\" : {\n" +
                        "        \"extact_field\" : \"prefix\"\n" +
                        "      }\n" +
                        "    }, {\n" +
                        "      \"wildcard\" : {\n" +
                        "        \"phrase_field\" : \"*wild*card*\"\n" +
                        "      }\n" +
                        "    }, {\n" +
                        "      \"fuzzy\" : {\n" +
                        "        \"phrase_field\" : {\n" +
                        "          \"value\" : \"fuzzy\",\n" +
                        "          \"prefix_length\" : 3\n" +
                        "        }\n" +
                        "      }\n" +
                        "    } ]\n" +
                        "  }\n" +
                        "}"
        );
    }

    @Test
    public void testIssue_55_v1() throws Exception {
        assertJson("fulltext_field: \"foo''bar*\"",
                "{\n" +
                        "  \"span_near\" : {\n" +
                        "    \"clauses\" : [ {\n" +
                        "      \"span_term\" : {\n" +
                        "        \"fulltext_field\" : {\n" +
                        "          \"value\" : \"foo\"\n" +
                        "        }\n" +
                        "      }\n" +
                        "    }, {\n" +
                        "      \"span_multi\" : {\n" +
                        "        \"match\" : {\n" +
                        "          \"prefix\" : {\n" +
                        "            \"fulltext_field\" : \"bar\"\n" +
                        "          }\n" +
                        "        }\n" +
                        "      }\n" +
                        "    } ],\n" +
                        "    \"slop\" : 0,\n" +
                        "    \"in_order\" : true\n" +
                        "  }\n" +
                        "}"
        );
    }

    @Test
    public void testIssue_55_v2() throws Exception {
        assertJson("fulltext_field: \"test_file.xl*\"",
                "{\n" +
                        "  \"prefix\" : {\n" +
                        "    \"fulltext_field\" : \"test_file.xl\"\n" +
                        "  }\n" +
                        "}"
        );
    }

    @Test
    public void testQueryBoosting() throws Exception {
        assertJson("phrase_field:(term^1.0 field:term^2.0 a^3.0 w/2 b^4.0 'some phrase'^5 fuzzy~^6 wildcard*^7)",
                "{\n" +
                        "  \"bool\" : {\n" +
                        "    \"must\" : [ {\n" +
                        "      \"term\" : {\n" +
                        "        \"phrase_field\" : {\n" +
                        "          \"value\" : \"term\",\n" +
                        "          \"boost\" : 1.0\n" +
                        "        }\n" +
                        "      }\n" +
                        "    }, {\n" +
                        "      \"term\" : {\n" +
                        "        \"field\" : {\n" +
                        "          \"value\" : \"term\",\n" +
                        "          \"boost\" : 2.0\n" +
                        "        }\n" +
                        "      }\n" +
                        "    }, {\n" +
                        "      \"span_near\" : {\n" +
                        "        \"clauses\" : [ {\n" +
                        "          \"span_term\" : {\n" +
                        "            \"phrase_field\" : {\n" +
                        "              \"value\" : \"a\",\n" +
                        "              \"boost\" : 3.0\n" +
                        "            }\n" +
                        "          }\n" +
                        "        }, {\n" +
                        "          \"span_term\" : {\n" +
                        "            \"phrase_field\" : {\n" +
                        "              \"value\" : \"b\",\n" +
                        "              \"boost\" : 4.0\n" +
                        "            }\n" +
                        "          }\n" +
                        "        } ],\n" +
                        "        \"slop\" : 2,\n" +
                        "        \"in_order\" : false\n" +
                        "      }\n" +
                        "    }, {\n" +
                        "      \"match\" : {\n" +
                        "        \"phrase_field\" : {\n" +
                        "          \"query\" : \"some phrase\",\n" +
                        "          \"type\" : \"phrase\",\n" +
                        "          \"boost\" : 5.0\n" +
                        "        }\n" +
                        "      }\n" +
                        "    }, {\n" +
                        "      \"fuzzy\" : {\n" +
                        "        \"phrase_field\" : {\n" +
                        "          \"value\" : \"fuzzy\",\n" +
                        "          \"boost\" : 6.0,\n" +
                        "          \"prefix_length\" : 3\n" +
                        "        }\n" +
                        "      }\n" +
                        "    }, {\n" +
                        "      \"prefix\" : {\n" +
                        "        \"phrase_field\" : {\n" +
                        "          \"prefix\" : \"wildcard\",\n" +
                        "          \"boost\" : 7.0\n" +
                        "        }\n" +
                        "      }\n" +
                        "    } ]\n" +
                        "  }\n" +
                        "}"
        );
    }

    @Test
    public void testUnescape() {
        String input = "\\\\\\\\\\\\\\\\FooBar";
        assertEquals("\\\\\\\\FooBar", Utils.unescape(input));
    }

    @Test
    public void testEscaping() throws Exception {
        assertJson("exact_field:'\\\\\\\\Begings with four backslashes'",
                "{\n" +
                        "  \"term\" : {\n" +
                        "    \"exact_field\" : \"\\\\\\\\begings with four backslashes\"\n" +
                        "  }\n" +
                        "}"
        );
    }

    @Test
    public void testEscapingAsPrefix() throws Exception {
        assertJson("exact_field:'This is a prefix query ending in four backslashes\\\\\\\\*'",
                "{\n" +
                        "  \"prefix\" : {\n" +
                        "    \"exact_field\" : \"this is a prefix query ending in four backslashes\\\\\\\\\"\n" +
                        "  }\n" +
                        "}"
        );
    }

    @Test
    public void testEscapingAsWildcard() throws Exception {
        assertJson("exact_field:'This is a wildcard query ending in four backslashes\\\\\\\\?'",
                "{\n" +
                        "  \"wildcard\" : {\n" +
                        "    \"exact_field\" : \"this is a wildcard query ending in four backslashes\\\\\\\\?\"\n" +
                        "  }\n" +
                        "}"
        );
    }

    @Test
    public void testFieldListParsing() throws Exception {
        assertAST("#field_lists()",
                "QueryTree\n" +
                        "   FieldLists"
        );

        assertAST("#field_lists(field1=[a,b,c])",
                "QueryTree\n" +
                        "   FieldLists\n" +
                        "      FieldListEntry (fieldname=field1)\n" +
                        "         Array (index=db.schema.table.index) (OR)\n" +
                        "            Word (value=a, index=db.schema.table.index)\n" +
                        "            Word (value=b, index=db.schema.table.index)\n" +
                        "            Word (value=c, index=db.schema.table.index)"
        );

        assertAST("#field_lists(field1=[a,b,c], field2=[d,e,f])",
                "QueryTree\n" +
                        "   FieldLists\n" +
                        "      FieldListEntry (fieldname=field1)\n" +
                        "         Array (index=db.schema.table.index) (OR)\n" +
                        "            Word (value=a, index=db.schema.table.index)\n" +
                        "            Word (value=b, index=db.schema.table.index)\n" +
                        "            Word (value=c, index=db.schema.table.index)\n" +
                        "      FieldListEntry (fieldname=field2)\n" +
                        "         Array (index=db.schema.table.index) (OR)\n" +
                        "            Word (value=d, index=db.schema.table.index)\n" +
                        "            Word (value=e, index=db.schema.table.index)\n" +
                        "            Word (value=f, index=db.schema.table.index)"
        );

        ASTQueryTree tree = new QueryParser(new StringReader("#field_lists(field1=[a,b,c], field2=[d,e,f])")).parse(new IndexMetadataManager(client(), DEFAULT_INDEX_NAME), true);

        Map<String, ASTFieldListEntry> fieldLists = tree.getFieldLists();
        assertEquals(2, tree.getFieldLists().size());

        assertEquals("FieldListEntry (fieldname=field1)", fieldLists.get("field1").toString());
        assertEquals("[a, b, c]", fieldLists.get("field1").getFields().toString());

        assertEquals("FieldListEntry (fieldname=field2)", fieldLists.get("field2").toString());
        assertEquals("[d, e, f]", fieldLists.get("field2").getFields().toString());
    }

    @Test
    public void testJapaneseCharacters() throws Exception {
        assertJson("phrase_field:物質の総称である。",
                "{\n" +
                        "  \"match\" : {\n" +
                        "    \"phrase_field\" : {\n" +
                        "      \"query\" : \"物質の総称である。\",\n" +
                        "      \"type\" : \"phrase\"\n" +
                        "    }\n" +
                        "  }\n" +
                        "}"
        );
    }

    @Test
    public void testFieldEqualsDottedIdentifier() throws Exception {
        assertJson("exact_field:some.other.field",
                "{\n" +
                        "  \"term\" : {\n" +
                        "    \"exact_field\" : \"some.other.field\"\n" +
                        "  }\n" +
                        "}"
        );
    }

    @Test
    public void testRandomStringsAST() throws Exception {
        assertAST("exact_field:(asdflkj234-132asdfuj asiodfja;sdf #487adqerydfskf0230 &@#$23)",
                "QueryTree\n" +
                        "   Expansion\n" +
                        "      id=<db.schema.table.index>id\n" +
                        "      Array (fieldname=exact_field, operator=CONTAINS, index=db.schema.table.index) (AND)\n" +
                        "         Word (fieldname=exact_field, operator=CONTAINS, value=asdflkj234-132asdfuj, index=db.schema.table.index)\n" +
                        "         Word (fieldname=exact_field, operator=CONTAINS, value=asiodfja;sdf, index=db.schema.table.index)\n" +
                        "         Word (fieldname=exact_field, operator=CONTAINS, value=#487adqerydfskf0230, index=db.schema.table.index)\n" +
                        "         Word (fieldname=exact_field, operator=CONTAINS, value=@#$23, index=db.schema.table.index)"
        );
    }

    @Test
    public void testRandomStringsJson() throws Exception {
        assertJson("phrase_field:(asdflkj234-132asdfuj asiodfja;sdf #487adqerydfskf0230 &@#$23)",
                "{\n" +
                        "  \"bool\" : {\n" +
                        "    \"must\" : [ {\n" +
                        "      \"match\" : {\n" +
                        "        \"phrase_field\" : {\n" +
                        "          \"query\" : \"asdflkj234-132asdfuj\",\n" +
                        "          \"type\" : \"phrase\"\n" +
                        "        }\n" +
                        "      }\n" +
                        "    }, {\n" +
                        "      \"match\" : {\n" +
                        "        \"phrase_field\" : {\n" +
                        "          \"query\" : \"asiodfja;sdf\",\n" +
                        "          \"type\" : \"phrase\"\n" +
                        "        }\n" +
                        "      }\n" +
                        "    }, {\n" +
                        "      \"bool\" : {\n" +
                        "        \"must\" : [ {\n" +
                        "          \"term\" : {\n" +
                        "            \"phrase_field\" : \"487adqerydfskf0230\"\n" +
                        "          }\n" +
                        "        }, {\n" +
                        "          \"term\" : {\n" +
                        "            \"phrase_field\" : \"23\"\n" +
                        "          }\n" +
                        "        } ]\n" +
                        "      }\n" +
                        "    } ]\n" +
                        "  }\n" +
                        "}"
        );
    }

    @Test
    public void testParsePrefixAST_exactField() throws Exception {
        assertAST("exact_field:VALUE*",
                "QueryTree\n" +
                        "   Expansion\n" +
                        "      id=<db.schema.table.index>id\n" +
                        "      Prefix (fieldname=exact_field, operator=CONTAINS, value=value, index=db.schema.table.index)"
        );

        assertAST("exact_field:'VALUE*'",
                "QueryTree\n" +
                        "   Expansion\n" +
                        "      id=<db.schema.table.index>id\n" +
                        "      Prefix (fieldname=exact_field, operator=CONTAINS, value=value, index=db.schema.table.index)"
        );
    }

    @Test
    public void testParsePrefixJSON_exactField() throws Exception {
        assertJson("exact_field:VALUE*",
                "{\n" +
                        "  \"prefix\" : {\n" +
                        "    \"exact_field\" : \"value\"\n" +
                        "  }\n" +
                        "}"
        );

        assertJson("exact_field:'VALUE*'",
                "{\n" +
                        "  \"prefix\" : {\n" +
                        "    \"exact_field\" : \"value\"\n" +
                        "  }\n" +
                        "}"
        );
    }

    @Test
    public void testParsePrefixAST_phraseField() throws Exception {
        assertAST("phrase_field:VALUE*",
                "QueryTree\n" +
                        "   Expansion\n" +
                        "      id=<db.schema.table.index>id\n" +
                        "      Prefix (fieldname=phrase_field, operator=CONTAINS, value=value, index=db.schema.table.index)"
        );

        assertAST("phrase_field:'VALUE*'",
                "QueryTree\n" +
                        "   Expansion\n" +
                        "      id=<db.schema.table.index>id\n" +
                        "      Prefix (fieldname=phrase_field, operator=CONTAINS, value=value, index=db.schema.table.index)"
        );
    }

    @Test
    public void testParsePrefixJSON_phraseField() throws Exception {
        assertJson("phrase_field:value*",
                "{\n" +
                        "  \"prefix\" : {\n" +
                        "    \"phrase_field\" : \"value\"\n" +
                        "  }\n" +
                        "}"
        );

        assertJson("phrase_field:'value*'",
                "{\n" +
                        "  \"prefix\" : {\n" +
                        "    \"phrase_field\" : \"value\"\n" +
                        "  }\n" +
                        "}"
        );
    }

    @Test
    public void testLeftTruncationWildcardAST() throws Exception {
        assertAST("phrase_field:(*wildcard)",
                "QueryTree\n" +
                        "   Expansion\n" +
                        "      id=<db.schema.table.index>id\n" +
                        "      Wildcard (fieldname=phrase_field, operator=CONTAINS, value=*wildcard, index=db.schema.table.index)"
        );
    }

    @Test
    public void testDoubleBrackets() throws Exception {
        assertJson("exact_field:[[a,b,c,d]]",
                "{\n" +
                        "  \"filtered\" : {\n" +
                        "    \"query\" : {\n" +
                        "      \"match_all\" : { }\n" +
                        "    },\n" +
                        "    \"filter\" : {\n" +
                        "      \"terms\" : {\n" +
                        "        \"exact_field\" : [ \"a\", \"b\", \"c\", \"d\" ]\n" +
                        "      }\n" +
                        "    }\n" +
                        "  }\n" +
                        "}"
        );
    }

    @Test
    public void testIssue62AST() throws Exception {
        assertAST("phrase_field:\"* non * programmers\"",
                "QueryTree\n" +
                        "   Expansion\n" +
                        "      id=<db.schema.table.index>id\n" +
                        "      Proximity (fieldname=phrase_field, operator=CONTAINS, index=db.schema.table.index)\n" +
                        "         NotNull (fieldname=phrase_field, operator=CONTAINS, value=*, index=db.schema.table.index)\n" +
                        "         Word (fieldname=phrase_field, operator=CONTAINS, value=non, index=db.schema.table.index)\n" +
                        "         NotNull (fieldname=phrase_field, operator=CONTAINS, value=*, index=db.schema.table.index)\n" +
                        "         Word (fieldname=phrase_field, operator=CONTAINS, value=programmers, index=db.schema.table.index)"
        );
    }

    @Test
    public void testIssue62Json() throws Exception {
        assertJson("phrase_field:\"* non * programmers\"",
                "{\n" +
                        "  \"span_near\" : {\n" +
                        "    \"clauses\" : [ {\n" +
                        "      \"span_multi\" : {\n" +
                        "        \"match\" : {\n" +
                        "          \"wildcard\" : {\n" +
                        "            \"phrase_field\" : \"*\"\n" +
                        "          }\n" +
                        "        }\n" +
                        "      }\n" +
                        "    }, {\n" +
                        "      \"span_term\" : {\n" +
                        "        \"phrase_field\" : {\n" +
                        "          \"value\" : \"non\"\n" +
                        "        }\n" +
                        "      }\n" +
                        "    }, {\n" +
                        "      \"span_multi\" : {\n" +
                        "        \"match\" : {\n" +
                        "          \"wildcard\" : {\n" +
                        "            \"phrase_field\" : \"*\"\n" +
                        "          }\n" +
                        "        }\n" +
                        "      }\n" +
                        "    }, {\n" +
                        "      \"span_term\" : {\n" +
                        "        \"phrase_field\" : {\n" +
                        "          \"value\" : \"programmers\"\n" +
                        "        }\n" +
                        "      }\n" +
                        "    } ],\n" +
                        "    \"slop\" : 0,\n" +
                        "    \"in_order\" : true\n" +
                        "  }\n" +
                        "}"
        );
    }

    @Test
    public void testCzech() throws Exception {
        assertJson("czech_field:'toto je test'",
                "{\n" +
                        "  \"match\" : {\n" +
                        "    \"czech_field\" : {\n" +
                        "      \"query\" : \"toto je test\",\n" +
                        "      \"type\" : \"phrase\"\n" +
                        "    }\n" +
                        "  }\n" +
                        "}"
        );
    }

    @Test
    public void testIssue62Highlighting() throws Exception {
        Map<String, Object> data = new HashMap<>();

        DocumentHighlighter highlighter;
        List<AnalyzedField.Token> highlights;

        data.put("phrase_field", "getting non-programmers to understand the development process");
        highlighter = new DocumentHighlighter(client(),
                DEFAULT_INDEX_NAME,
                "id",
                data,
                "phrase_field:\"* non * programmers\"");
        highlights = highlighter.highlight();
        sortHighlightTokens(highlights);

        assertEquals("[{\"term\":\"getting\",\"startOffset\":0,\"endOffset\":7,\"position\":1,\"attributes\":null,\"type\":\"<ALPHANUM>\",\"primaryKey\":null,\"fieldName\":\"phrase_field\",\"arrayIndex\":0,\"clause\":\"phrase_field CONTAINS \\\"null\\\"\"},{\"term\":\"non\",\"startOffset\":8,\"endOffset\":11,\"position\":2,\"attributes\":null,\"type\":\"<ALPHANUM>\",\"primaryKey\":null,\"fieldName\":\"phrase_field\",\"arrayIndex\":0,\"clause\":\"phrase_field CONTAINS \\\"null\\\"\"},{\"term\":\"programmers\",\"startOffset\":12,\"endOffset\":23,\"position\":3,\"attributes\":null,\"type\":\"<ALPHANUM>\",\"primaryKey\":null,\"fieldName\":\"phrase_field\",\"arrayIndex\":0,\"clause\":\"phrase_field CONTAINS \\\"null\\\"\"}]",
                new ObjectMapper().disable(MapperFeature.CAN_OVERRIDE_ACCESS_MODIFIERS).writeValueAsString(highlights));
    }

    @Test
    public void testIssue87() throws Exception {
        Map<String, Object> data = new HashMap<>();


        data.put("phrase_field", "getting non-programmers to understand the development process");

        for (String s : new String[]{"~", ":", "*", "?",
                "!", "%", "&", "(", ")", ",",
                "<", "=", ">", "[", "]", "^", "@", "#"}) {
            DocumentHighlighter highlighter;
            List<AnalyzedField.Token> highlights;

            highlighter = new DocumentHighlighter(client(),
                    DEFAULT_INDEX_NAME,
                    "id",
                    data,
                    "phrase_field:'" + s + "getting'");
            highlights = highlighter.highlight();
            sortHighlightTokens(highlights);

            assertEquals("[{\"term\":\"getting\",\"startOffset\":0,\"endOffset\":7,\"position\":1,\"attributes\":null,\"type\":\"<ALPHANUM>\",\"primaryKey\":null,\"fieldName\":\"phrase_field\",\"arrayIndex\":0,\"clause\":\"phrase_field CONTAINS \\\"" + s + "getting\\\"\"}]",
                    new ObjectMapper().disable(MapperFeature.CAN_OVERRIDE_ACCESS_MODIFIERS).writeValueAsString(highlights));
        }
    }

    @Test
    public void testTermMergingWithBoots() throws Exception {
        assertJson("phrase_field:(beer^3 wine)",
                "{\n" +
                        "  \"bool\" : {\n" +
                        "    \"must\" : [ {\n" +
                        "      \"term\" : {\n" +
                        "        \"phrase_field\" : {\n" +
                        "          \"value\" : \"beer\",\n" +
                        "          \"boost\" : 3.0\n" +
                        "        }\n" +
                        "      }\n" +
                        "    }, {\n" +
                        "      \"term\" : {\n" +
                        "        \"phrase_field\" : \"wine\"\n" +
                        "      }\n" +
                        "    } ]\n" +
                        "  }\n" +
                        "}"
        );
    }

    @Test
    public void testIssue69_REGEX_Clause() throws Exception {
        assertAST("phrase_field:~'A.*'",
                "QueryTree\n" +
                        "   Expansion\n" +
                        "      id=<db.schema.table.index>id\n" +
                        "      Word (fieldname=phrase_field, operator=REGEX, value=A.*, index=db.schema.table.index)"
        );

        assertAST("phrase_field:~'^A.*'",
                "QueryTree\n" +
                        "   Expansion\n" +
                        "      id=<db.schema.table.index>id\n" +
                        "      Phrase (fieldname=phrase_field, operator=REGEX, value=^A.*, index=db.schema.table.index)"
        );
    }

    @Test
    public void testBoolQueryAST_Issue75() throws Exception {
        assertAST("#bool( #must(here, there and everywhere)  #should(phrase_field:abc title:xyz stuff)  #must_not(foo bar) )",
                "QueryTree\n" +
                        "   Expansion\n" +
                        "      id=<db.schema.table.index>id\n" +
                        "      BoolQuery\n" +
                        "         Must\n" +
                        "            Or\n" +
                        "               Word (fieldname=fulltext_field, operator=CONTAINS, value=here, index=db.schema.table.index)\n" +
                        "               Word (fieldname=_all, operator=CONTAINS, value=here, index=db.schema.table.index)\n" +
                        "            Or\n" +
                        "               Word (fieldname=fulltext_field, operator=CONTAINS, value=there, index=db.schema.table.index)\n" +
                        "               Word (fieldname=_all, operator=CONTAINS, value=there, index=db.schema.table.index)\n" +
                        "            Or\n" +
                        "               Word (fieldname=fulltext_field, operator=CONTAINS, value=everywhere, index=db.schema.table.index)\n" +
                        "               Word (fieldname=_all, operator=CONTAINS, value=everywhere, index=db.schema.table.index)\n" +
                        "         Should\n" +
                        "            Word (fieldname=phrase_field, operator=CONTAINS, value=abc, index=db.schema.table.index)\n" +
                        "            Word (fieldname=title, operator=CONTAINS, value=xyz, index=db.schema.table.index)\n" +
                        "            Or\n" +
                        "               Word (fieldname=fulltext_field, operator=CONTAINS, value=stuff, index=db.schema.table.index)\n" +
                        "               Word (fieldname=_all, operator=CONTAINS, value=stuff, index=db.schema.table.index)\n" +
                        "         MustNot\n" +
                        "            Or\n" +
                        "               Word (fieldname=fulltext_field, operator=CONTAINS, value=foo, index=db.schema.table.index)\n" +
                        "               Word (fieldname=_all, operator=CONTAINS, value=foo, index=db.schema.table.index)\n" +
                        "            Or\n" +
                        "               Word (fieldname=fulltext_field, operator=CONTAINS, value=bar, index=db.schema.table.index)\n" +
                        "               Word (fieldname=_all, operator=CONTAINS, value=bar, index=db.schema.table.index)"
        );
    }

    @Test
    public void testBoolQueryJSON_Issue75() throws Exception {
        assertJson("#bool( #must(a:here, b:there and c:everywhere)  #should(phrase_field:abc title:xyz stuff)  #must_not(x:foo y:bar) )",
                "{\n" +
                        "  \"bool\" : {\n" +
                        "    \"must\" : [ {\n" +
                        "      \"term\" : {\n" +
                        "        \"a\" : \"here\"\n" +
                        "      }\n" +
                        "    }, {\n" +
                        "      \"term\" : {\n" +
                        "        \"b\" : \"there\"\n" +
                        "      }\n" +
                        "    }, {\n" +
                        "      \"term\" : {\n" +
                        "        \"c\" : \"everywhere\"\n" +
                        "      }\n" +
                        "    } ],\n" +
                        "    \"must_not\" : [ {\n" +
                        "      \"term\" : {\n" +
                        "        \"x\" : \"foo\"\n" +
                        "      }\n" +
                        "    }, {\n" +
                        "      \"term\" : {\n" +
                        "        \"y\" : \"bar\"\n" +
                        "      }\n" +
                        "    } ],\n" +
                        "    \"should\" : [ {\n" +
                        "      \"term\" : {\n" +
                        "        \"phrase_field\" : \"abc\"\n" +
                        "      }\n" +
                        "    }, {\n" +
                        "      \"term\" : {\n" +
                        "        \"title\" : \"xyz\"\n" +
                        "      }\n" +
                        "    }, {\n" +
                        "      \"bool\" : {\n" +
                        "        \"should\" : [ {\n" +
                        "          \"term\" : {\n" +
                        "            \"fulltext_field\" : \"stuff\"\n" +
                        "          }\n" +
                        "        }, {\n" +
                        "          \"term\" : {\n" +
                        "            \"_all\" : \"stuff\"\n" +
                        "          }\n" +
                        "        } ]\n" +
                        "      }\n" +
                        "    } ]\n" +
                        "  }\n" +
                        "}"
        );
    }

    @Test
    public void testIssue75Highlighting() throws Exception {
        Map<String, Object> data = new HashMap<>();

        DocumentHighlighter highlighter;
        List<AnalyzedField.Token> highlights;

        data.put("phrase_field", "a b c d e");
        highlighter = new DocumentHighlighter(client(),
                DEFAULT_INDEX_NAME,
                "id",
                data,
                "#bool(#must(phrase_field:a) #should(phrase_field:b phrase_field:c phrase_field:d) #must_not(phrase_field:e))");
        highlights = highlighter.highlight();
        sortHighlightTokens(highlights);

        assertEquals("[{\"term\":\"a\",\"startOffset\":0,\"endOffset\":1,\"position\":1,\"attributes\":null,\"type\":\"<ALPHANUM>\",\"primaryKey\":null,\"fieldName\":\"phrase_field\",\"arrayIndex\":0,\"clause\":\"phrase_field CONTAINS \\\"a\\\"\"},{\"term\":\"b\",\"startOffset\":2,\"endOffset\":3,\"position\":2,\"attributes\":null,\"type\":\"<ALPHANUM>\",\"primaryKey\":null,\"fieldName\":\"phrase_field\",\"arrayIndex\":0,\"clause\":\"phrase_field CONTAINS \\\"b\\\"\"},{\"term\":\"c\",\"startOffset\":4,\"endOffset\":5,\"position\":3,\"attributes\":null,\"type\":\"<ALPHANUM>\",\"primaryKey\":null,\"fieldName\":\"phrase_field\",\"arrayIndex\":0,\"clause\":\"phrase_field CONTAINS \\\"c\\\"\"},{\"term\":\"d\",\"startOffset\":6,\"endOffset\":7,\"position\":4,\"attributes\":null,\"type\":\"<ALPHANUM>\",\"primaryKey\":null,\"fieldName\":\"phrase_field\",\"arrayIndex\":0,\"clause\":\"phrase_field CONTAINS \\\"d\\\"\"}]",
                new ObjectMapper().disable(MapperFeature.CAN_OVERRIDE_ACCESS_MODIFIERS).writeValueAsString(highlights));
    }

    @Test
    public void testProximityHighlighting() throws Exception {
        Map<String, Object> data = new HashMap<>();

        DocumentHighlighter highlighter;
        List<AnalyzedField.Token> highlights;

        data.put("phrase_field", "attorneys have general blah blah blah blah networks");
        highlighter = new DocumentHighlighter(client(),
                DEFAULT_INDEX_NAME,
                "id",
                data,
                "( ((\"attorney*\" w/2 \"general\") w/50 \"network*\") )");
        highlights = highlighter.highlight();
        sortHighlightTokens(highlights);

        assertEquals("[{\"term\":\"attorneys\",\"startOffset\":0,\"endOffset\":9,\"position\":1,\"attributes\":null,\"type\":\"<ALPHANUM>\",\"primaryKey\":null,\"fieldName\":\"phrase_field\",\"arrayIndex\":0,\"clause\":\"_all CONTAINS \\\"null\\\"\"},{\"term\":\"general\",\"startOffset\":15,\"endOffset\":22,\"position\":3,\"attributes\":null,\"type\":\"<ALPHANUM>\",\"primaryKey\":null,\"fieldName\":\"phrase_field\",\"arrayIndex\":0,\"clause\":\"_all CONTAINS \\\"null\\\"\"},{\"term\":\"networks\",\"startOffset\":43,\"endOffset\":51,\"position\":8,\"attributes\":null,\"type\":\"<ALPHANUM>\",\"primaryKey\":null,\"fieldName\":\"phrase_field\",\"arrayIndex\":0,\"clause\":\"_all CONTAINS \\\"null\\\"\"}]",
                new ObjectMapper().disable(MapperFeature.CAN_OVERRIDE_ACCESS_MODIFIERS).writeValueAsString(highlights));
    }

    @Test
    public void testIssue75_Connectors() throws Exception {
        assertAST("#bool(#must() #should() #must_not())",
                "QueryTree\n" +
                        "   BoolQuery\n" +
                        "      Must\n" +
                        "      Should\n" +
                        "      MustNot"
        );

        assertAST("#bool(#must(and))",
                "QueryTree\n" +
                        "   BoolQuery\n" +
                        "      Must"
        );

        assertAST("#bool(#must(and or not with , & ! %))",
                "QueryTree\n" +
                        "   BoolQuery\n" +
                        "      Must"
        );

        assertAST("#bool(#must(and or not with , & ! % phrase_field:food))",
                "QueryTree\n" +
                        "   Expansion\n" +
                        "      id=<db.schema.table.index>id\n" +
                        "      BoolQuery\n" +
                        "         Must\n" +
                        "            Word (fieldname=phrase_field, operator=CONTAINS, value=food, index=db.schema.table.index)"
        );

        assertAST("#bool(#must(phrase_field:food and or not with , & ! %))",
                "QueryTree\n" +
                        "   Expansion\n" +
                        "      id=<db.schema.table.index>id\n" +
                        "      BoolQuery\n" +
                        "         Must\n" +
                        "            Word (fieldname=phrase_field, operator=CONTAINS, value=food, index=db.schema.table.index)"
        );
    }

    @Test
    public void testIssue75_IgnoreParenthesis() throws Exception {
        assertAST("#bool(#must( and,or,not! phrase_field:(this (is title:a) test) () ) #must_not( phrase_field:(this (is title:a) test) () ) #should( phrase_field:(this (is title:a) test) () ))",
                "QueryTree\n" +
                        "   Expansion\n" +
                        "      id=<db.schema.table.index>id\n" +
                        "      BoolQuery\n" +
                        "         Must\n" +
                        "            Word (fieldname=phrase_field, operator=CONTAINS, value=this, index=db.schema.table.index)\n" +
                        "            Word (fieldname=phrase_field, operator=CONTAINS, value=is, index=db.schema.table.index)\n" +
                        "            Word (fieldname=title, operator=CONTAINS, value=a, index=db.schema.table.index)\n" +
                        "            Word (fieldname=phrase_field, operator=CONTAINS, value=test, index=db.schema.table.index)\n" +
                        "         MustNot\n" +
                        "            Word (fieldname=phrase_field, operator=CONTAINS, value=this, index=db.schema.table.index)\n" +
                        "            Word (fieldname=phrase_field, operator=CONTAINS, value=is, index=db.schema.table.index)\n" +
                        "            Word (fieldname=title, operator=CONTAINS, value=a, index=db.schema.table.index)\n" +
                        "            Word (fieldname=phrase_field, operator=CONTAINS, value=test, index=db.schema.table.index)\n" +
                        "         Should\n" +
                        "            Word (fieldname=phrase_field, operator=CONTAINS, value=this, index=db.schema.table.index)\n" +
                        "            Word (fieldname=phrase_field, operator=CONTAINS, value=is, index=db.schema.table.index)\n" +
                        "            Word (fieldname=title, operator=CONTAINS, value=a, index=db.schema.table.index)\n" +
                        "            Word (fieldname=phrase_field, operator=CONTAINS, value=test, index=db.schema.table.index)"
        );
    }

    @Test
    public void testIssue75_SupportProximityAST() throws Exception {
        assertAST("#bool(#must( phrase_field:(a w/3 b w/7 c) )  #should( phrase_field:(a w/3 b w/7 c) ) #must_not( phrase_field:(a w/3 b w/7 c) ))",
                "QueryTree\n" +
                        "   Expansion\n" +
                        "      id=<db.schema.table.index>id\n" +
                        "      BoolQuery\n" +
                        "         Must\n" +
                        "            Proximity (fieldname=phrase_field, operator=CONTAINS, distance=3, ordered=false, index=db.schema.table.index)\n" +
                        "               Word (fieldname=phrase_field, operator=CONTAINS, value=a, index=db.schema.table.index)\n" +
                        "               Proximity (fieldname=phrase_field, operator=CONTAINS, distance=7, ordered=false, index=db.schema.table.index)\n" +
                        "                  Word (fieldname=phrase_field, operator=CONTAINS, value=b, index=db.schema.table.index)\n" +
                        "                  Word (fieldname=phrase_field, operator=CONTAINS, value=c, index=db.schema.table.index)\n" +
                        "         Should\n" +
                        "            Proximity (fieldname=phrase_field, operator=CONTAINS, distance=3, ordered=false, index=db.schema.table.index)\n" +
                        "               Word (fieldname=phrase_field, operator=CONTAINS, value=a, index=db.schema.table.index)\n" +
                        "               Proximity (fieldname=phrase_field, operator=CONTAINS, distance=7, ordered=false, index=db.schema.table.index)\n" +
                        "                  Word (fieldname=phrase_field, operator=CONTAINS, value=b, index=db.schema.table.index)\n" +
                        "                  Word (fieldname=phrase_field, operator=CONTAINS, value=c, index=db.schema.table.index)\n" +
                        "         MustNot\n" +
                        "            Proximity (fieldname=phrase_field, operator=CONTAINS, distance=3, ordered=false, index=db.schema.table.index)\n" +
                        "               Word (fieldname=phrase_field, operator=CONTAINS, value=a, index=db.schema.table.index)\n" +
                        "               Proximity (fieldname=phrase_field, operator=CONTAINS, distance=7, ordered=false, index=db.schema.table.index)\n" +
                        "                  Word (fieldname=phrase_field, operator=CONTAINS, value=b, index=db.schema.table.index)\n" +
                        "                  Word (fieldname=phrase_field, operator=CONTAINS, value=c, index=db.schema.table.index)"
        );
    }

    @Test
    public void testIssue75_SupportProximityJson() throws Exception {
        assertJson("#bool(#must( phrase_field:(a w/3 b w/7 c) ))",
                "{\n" +
                        "  \"bool\" : {\n" +
                        "    \"must\" : {\n" +
                        "      \"span_near\" : {\n" +
                        "        \"clauses\" : [ {\n" +
                        "          \"span_term\" : {\n" +
                        "            \"phrase_field\" : {\n" +
                        "              \"value\" : \"a\"\n" +
                        "            }\n" +
                        "          }\n" +
                        "        }, {\n" +
                        "          \"span_near\" : {\n" +
                        "            \"clauses\" : [ {\n" +
                        "              \"span_term\" : {\n" +
                        "                \"phrase_field\" : {\n" +
                        "                  \"value\" : \"b\"\n" +
                        "                }\n" +
                        "              }\n" +
                        "            }, {\n" +
                        "              \"span_term\" : {\n" +
                        "                \"phrase_field\" : {\n" +
                        "                  \"value\" : \"c\"\n" +
                        "                }\n" +
                        "              }\n" +
                        "            } ],\n" +
                        "            \"slop\" : 7,\n" +
                        "            \"in_order\" : false\n" +
                        "          }\n" +
                        "        } ],\n" +
                        "        \"slop\" : 3,\n" +
                        "        \"in_order\" : false\n" +
                        "      }\n" +
                        "    }\n" +
                        "  }\n" +
                        "}"
        );
    }

    @Test
    public void testIssue80_analyzedExactField() throws Exception {
        String q = "exact_field =[[\"12/31/1999\",\"2/3/1999\", \"12/31/2017\", \"UNKNOWN\", \"2/2/2017\"]]";

        assertJson(q,
                "{\n" +
                        "  \"filtered\" : {\n" +
                        "    \"query\" : {\n" +
                        "      \"match_all\" : { }\n" +
                        "    },\n" +
                        "    \"filter\" : {\n" +
                        "      \"terms\" : {\n" +
<<<<<<< HEAD
                        "        \"exact_field\" : [ \"12/31/1999\", \"2/3/1999\", \"12/31/2016\", \"unknown\", \"2/2/2016\" ]\n" +
=======
                        "        \"exact_field\" : [ \"12/31/1999\", \"2/3/1999\", \"12/31/2017\", \"unknown\", \"2/2/2017\" ],\n" +
                        "        \"_cache\" : true\n" +
>>>>>>> a24301e6
                        "      }\n" +
                        "    }\n" +
                        "  }\n" +
                        "}"
        );

        assertAST(q,
                "QueryTree\n" +
                        "   Expansion\n" +
                        "      id=<db.schema.table.index>id\n" +
                        "      ArrayData (fieldname=exact_field, operator=EQ, value=$0, index=db.schema.table.index)"
        );
    }

    @Test
    public void testIssue80_unanalyzedField() throws Exception {
        String q = "unanalyzed_field =[[\"12/31/1999\",\"2/3/1999\", \"12/31/2017\", \"UNKNOWN\", \"2/2/2017\"]]";
        assertJson(q,
                "{\n" +
                        "  \"filtered\" : {\n" +
                        "    \"query\" : {\n" +
                        "      \"match_all\" : { }\n" +
                        "    },\n" +
                        "    \"filter\" : {\n" +
                        "      \"terms\" : {\n" +
<<<<<<< HEAD
                        "        \"unanalyzed_field\" : [ \"12/31/1999\", \"2/3/1999\", \"12/31/2016\", \"UNKNOWN\", \"2/2/2016\" ]\n" +
=======
                        "        \"unanalyzed_field\" : [ \"12/31/1999\", \"2/3/1999\", \"12/31/2017\", \"UNKNOWN\", \"2/2/2017\" ],\n" +
                        "        \"_cache\" : true\n" +
>>>>>>> a24301e6
                        "      }\n" +
                        "    }\n" +
                        "  }\n" +
                        "}"
        );

        assertAST(q,
                "QueryTree\n" +
                        "   Expansion\n" +
                        "      id=<db.schema.table.index>id\n" +
                        "      ArrayData (fieldname=unanalyzed_field, operator=EQ, value=$0, index=db.schema.table.index)"
        );
    }

    @Test
    public void testIssue80_analyzedPhraseField() throws Exception {
        String q = "phrase_field =[[\"This is a mIxEDcAsE PHRASE\", \"UNKNOWN\", \"12/31/1999\"]]";

        assertJson(q,
                "{\n" +
                        "  \"bool\" : {\n" +
                        "    \"should\" : [ {\n" +
                        "      \"match\" : {\n" +
                        "        \"phrase_field\" : {\n" +
                        "          \"query\" : \"This is a mIxEDcAsE PHRASE\",\n" +
                        "          \"type\" : \"phrase\"\n" +
                        "        }\n" +
                        "      }\n" +
                        "    }, {\n" +
                        "      \"match\" : {\n" +
                        "        \"phrase_field\" : {\n" +
                        "          \"query\" : \"12/31/1999\",\n" +
                        "          \"type\" : \"phrase\"\n" +
                        "        }\n" +
                        "      }\n" +
                        "    }, {\n" +
                        "      \"terms\" : {\n" +
                        "        \"phrase_field\" : [ \"unknown\" ]\n" +
                        "      }\n" +
                        "    } ]\n" +
                        "  }\n" +
                        "}"
        );

        assertAST(q,
                "QueryTree\n" +
                        "   Expansion\n" +
                        "      id=<db.schema.table.index>id\n" +
                        "      Or\n" +
                        "         Phrase (fieldname=phrase_field, operator=CONTAINS, value=This is a mIxEDcAsE PHRASE, index=db.schema.table.index)\n" +
                        "         Phrase (fieldname=phrase_field, operator=CONTAINS, value=12/31/1999, index=db.schema.table.index)\n" +
                        "         Array (fieldname=phrase_field, operator=CONTAINS, index=db.schema.table.index) (OR)\n" +
                        "            Word (fieldname=phrase_field, operator=CONTAINS, value=unknown, index=db.schema.table.index)"
        );
    }

    @Test
    public void testIssue80_pkeyColumn() throws Exception {
        String q = "id:[[1,2,3,4,5,6,7,8,9,10]]";

        assertJson(q,
                "{\n" +
                        "  \"filtered\" : {\n" +
                        "    \"query\" : {\n" +
                        "      \"match_all\" : { }\n" +
                        "    },\n" +
                        "    \"filter\" : {\n" +
                        "      \"terms\" : {\n" +
                        "        \"id\" : [ \"1\", \"2\", \"3\", \"4\", \"5\", \"6\", \"7\", \"8\", \"9\", \"10\" ]\n" +
                        "      }\n" +
                        "    }\n" +
                        "  }\n" +
                        "}"
        );

        assertAST(q,
                "QueryTree\n" +
                        "   Expansion\n" +
                        "      id=<db.schema.table.index>id\n" +
                        "      ArrayData (fieldname=id, operator=CONTAINS, value=$0, index=db.schema.table.index)"
        );
    }

    @Test
    public void testStopWordRemoval_IndividualTerms() throws Exception {
        assertAST("english_field:(now is the time)",
                "QueryTree\n" +
                        "   Expansion\n" +
                        "      id=<db.schema.table.index>id\n" +
                        "      Array (fieldname=english_field, operator=CONTAINS, index=db.schema.table.index) (AND)\n" +
                        "         Word (fieldname=english_field, operator=CONTAINS, value=now, index=db.schema.table.index)\n" +
                        "         Word (fieldname=english_field, operator=CONTAINS, value=time, index=db.schema.table.index)"
        );
    }

    @Test
    public void testStopWordRemoval_Phrase() throws Exception {
        assertAST("english_field:'now is the time'",
                "QueryTree\n" +
                        "   Expansion\n" +
                        "      id=<db.schema.table.index>id\n" +
                        "      Phrase (fieldname=english_field, operator=CONTAINS, value=now is the time, index=db.schema.table.index)"
        );
    }

    @Test
    public void testStopWordRemoval_allField() throws Exception {
        assertAST("(now is the time) OR english_field:(now is the time)",
                "QueryTree\n" +
                        "   Expansion\n" +
                        "      id=<db.schema.table.index>id\n" +
                        "      Or\n" +
                        "         And\n" +
                        "            Array (fieldname=english_field, operator=CONTAINS, index=db.schema.table.index) (AND)\n" +
                        "               Word (fieldname=english_field, operator=CONTAINS, value=now, index=db.schema.table.index)\n" +
                        "               Word (fieldname=english_field, operator=CONTAINS, value=time, index=db.schema.table.index)\n" +
                        "         Array (fieldname=fulltext_field, operator=CONTAINS, index=db.schema.table.index) (AND)\n" +
                        "            Word (fieldname=fulltext_field, operator=CONTAINS, value=now, index=db.schema.table.index)\n" +
                        "            Word (fieldname=fulltext_field, operator=CONTAINS, value=is, index=db.schema.table.index)\n" +
                        "            Word (fieldname=fulltext_field, operator=CONTAINS, value=the, index=db.schema.table.index)\n" +
                        "            Word (fieldname=fulltext_field, operator=CONTAINS, value=time, index=db.schema.table.index)\n" +
                        "         Array (fieldname=_all, operator=CONTAINS, index=db.schema.table.index) (AND)\n" +
                        "            Word (fieldname=_all, operator=CONTAINS, value=now, index=db.schema.table.index)\n" +
                        "            Word (fieldname=_all, operator=CONTAINS, value=is, index=db.schema.table.index)\n" +
                        "            Word (fieldname=_all, operator=CONTAINS, value=the, index=db.schema.table.index)\n" +
                        "            Word (fieldname=_all, operator=CONTAINS, value=time, index=db.schema.table.index)"
        );
    }

    @Test
    public void testSingleQuestionMark_issue102() throws Exception {
        assertJson("exact_field:?",
                "{\n" +
                        "  \"exists\" : {\n" +
                        "    \"field\" : \"exact_field\"\n" +
                        "  }\n" +
                        "}"
        );
    }

    @Test
    public void testMultipleQuestionMarks_issue102() throws Exception {
        assertJson("exact_field:????",
                "{\n" +
                        "  \"wildcard\" : {\n" +
                        "    \"exact_field\" : \"????\"\n" +
                        "  }\n" +
                        "}"
        );
    }

    @Test
    public void testMultipleAsterisksMarks_issue102() throws Exception {
        assertJson("exact_field:****",
                "{\n" +
                        "  \"exists\" : {\n" +
                        "    \"field\" : \"exact_field\"\n" +
                        "  }\n" +
                        "}"
        );
    }

    @Test
    public void testCombinationWildcardsMarks_issue102() throws Exception {
        assertJson("exact_field:?***",
                "{\n" +
                        "  \"wildcard\" : {\n" +
                        "    \"exact_field\" : \"?***\"\n" +
                        "  }\n" +
                        "}"
        );
        assertJson("exact_field:***?",
                "{\n" +
                        "  \"wildcard\" : {\n" +
                        "    \"exact_field\" : \"***?\"\n" +
                        "  }\n" +
                        "}"
        );
    }

    @Test
    public void testIssue105() throws Exception {
        assertJson("exact_field:((red or blue) w/3 (cat or dog))",
                "{\n" +
                        "  \"span_near\" : {\n" +
                        "    \"clauses\" : [ {\n" +
                        "      \"span_or\" : {\n" +
                        "        \"clauses\" : [ {\n" +
                        "          \"span_term\" : {\n" +
                        "            \"exact_field\" : {\n" +
                        "              \"value\" : \"red\"\n" +
                        "            }\n" +
                        "          }\n" +
                        "        }, {\n" +
                        "          \"span_term\" : {\n" +
                        "            \"exact_field\" : {\n" +
                        "              \"value\" : \"blue\"\n" +
                        "            }\n" +
                        "          }\n" +
                        "        } ]\n" +
                        "      }\n" +
                        "    }, {\n" +
                        "      \"span_or\" : {\n" +
                        "        \"clauses\" : [ {\n" +
                        "          \"span_term\" : {\n" +
                        "            \"exact_field\" : {\n" +
                        "              \"value\" : \"cat\"\n" +
                        "            }\n" +
                        "          }\n" +
                        "        }, {\n" +
                        "          \"span_term\" : {\n" +
                        "            \"exact_field\" : {\n" +
                        "              \"value\" : \"dog\"\n" +
                        "            }\n" +
                        "          }\n" +
                        "        } ]\n" +
                        "      }\n" +
                        "    } ],\n" +
                        "    \"slop\" : 3,\n" +
                        "    \"in_order\" : false\n" +
                        "  }\n" +
                        "}"
        );
    }

    @Test
    public void testIssue105_complex() throws Exception {
        assertJson("phrase_field:((service*) w/2 (area*) w/10 (negotiat* OR (bargain* w/3 food) OR contract*) w/10 provider*)",
                "{\n" +
                        "  \"span_near\" : {\n" +
                        "    \"clauses\" : [ {\n" +
                        "      \"span_multi\" : {\n" +
                        "        \"match\" : {\n" +
                        "          \"prefix\" : {\n" +
                        "            \"phrase_field\" : \"service\"\n" +
                        "          }\n" +
                        "        }\n" +
                        "      }\n" +
                        "    }, {\n" +
                        "      \"span_near\" : {\n" +
                        "        \"clauses\" : [ {\n" +
                        "          \"span_multi\" : {\n" +
                        "            \"match\" : {\n" +
                        "              \"prefix\" : {\n" +
                        "                \"phrase_field\" : \"area\"\n" +
                        "              }\n" +
                        "            }\n" +
                        "          }\n" +
                        "        }, {\n" +
                        "          \"span_near\" : {\n" +
                        "            \"clauses\" : [ {\n" +
                        "              \"span_or\" : {\n" +
                        "                \"clauses\" : [ {\n" +
                        "                  \"span_multi\" : {\n" +
                        "                    \"match\" : {\n" +
                        "                      \"prefix\" : {\n" +
                        "                        \"phrase_field\" : \"negotiat\"\n" +
                        "                      }\n" +
                        "                    }\n" +
                        "                  }\n" +
                        "                }, {\n" +
                        "                  \"span_near\" : {\n" +
                        "                    \"clauses\" : [ {\n" +
                        "                      \"span_multi\" : {\n" +
                        "                        \"match\" : {\n" +
                        "                          \"prefix\" : {\n" +
                        "                            \"phrase_field\" : \"bargain\"\n" +
                        "                          }\n" +
                        "                        }\n" +
                        "                      }\n" +
                        "                    }, {\n" +
                        "                      \"span_term\" : {\n" +
                        "                        \"phrase_field\" : {\n" +
                        "                          \"value\" : \"food\"\n" +
                        "                        }\n" +
                        "                      }\n" +
                        "                    } ],\n" +
                        "                    \"slop\" : 3,\n" +
                        "                    \"in_order\" : false\n" +
                        "                  }\n" +
                        "                }, {\n" +
                        "                  \"span_multi\" : {\n" +
                        "                    \"match\" : {\n" +
                        "                      \"prefix\" : {\n" +
                        "                        \"phrase_field\" : \"contract\"\n" +
                        "                      }\n" +
                        "                    }\n" +
                        "                  }\n" +
                        "                } ]\n" +
                        "              }\n" +
                        "            }, {\n" +
                        "              \"span_multi\" : {\n" +
                        "                \"match\" : {\n" +
                        "                  \"prefix\" : {\n" +
                        "                    \"phrase_field\" : \"provider\"\n" +
                        "                  }\n" +
                        "                }\n" +
                        "              }\n" +
                        "            } ],\n" +
                        "            \"slop\" : 10,\n" +
                        "            \"in_order\" : false\n" +
                        "          }\n" +
                        "        } ],\n" +
                        "        \"slop\" : 10,\n" +
                        "        \"in_order\" : false\n" +
                        "      }\n" +
                        "    } ],\n" +
                        "    \"slop\" : 2,\n" +
                        "    \"in_order\" : false\n" +
                        "  }\n" +
                        "}"
        );
    }

    @Test
    public void testIssue106() throws Exception {
        assertJson("( #expand<groupid=<this.index>groupid> ( field:value #filter(other_field:other_value and other_field:other_value2) ) )",
                "{\n" +
                        "  \"bool\" : {\n" +
                        "    \"should\" : [ {\n" +
                        "      \"bool\" : {\n" +
                        "        \"must\" : [ {\n" +
                        "          \"term\" : {\n" +
                        "            \"field\" : \"value\"\n" +
                        "          }\n" +
                        "        }, {\n" +
                        "          \"bool\" : {\n" +
                        "            \"must\" : [ {\n" +
                        "              \"term\" : {\n" +
                        "                \"other_field\" : \"other_value\"\n" +
                        "              }\n" +
                        "            }, {\n" +
                        "              \"term\" : {\n" +
                        "                \"other_field\" : \"other_value2\"\n" +
                        "              }\n" +
                        "            } ]\n" +
                        "          }\n" +
                        "        } ]\n" +
                        "      }\n" +
                        "    }, {\n" +
                        "      \"term\" : {\n" +
                        "        \"field\" : \"value\"\n" +
                        "      }\n" +
                        "    } ]\n" +
                        "  }\n" +
                        "}"
        );
    }

    @Test
    public void testExactPhrasesGetMerged() throws Exception {
        assertJson("( (( AND ( data_client_name = WELLMARK AND (exact_field = \"asdf, CATHI (sdfg)\" OR " +
                        "exact_field = \"sdfg, qwer\" OR exact_field = \"swergs, ersd\" OR exact_field = \"wergf, fsd\" OR " +
                        "exact_field = \"DHJ, hsdgf\" OR exact_field = \"dfbg, werfdvc\" OR exact_field = \"sdfg, wwwert\" OR " +
                        "exact_field = \"ersfd, KJHSA\" OR exact_field = \"AIUKSJD, kasdf\" OR exact_field = \"sdfg, werww\") AND " +
                        "data_date_combined_family <= \"2013-12-31\" AND data_duplicate_resource = NO AND " +
                        "(data_record_type = EMAIL OR data_record_type = \"EMAIL ATTACHMENT\" OR data_record_type = \"EMAIL ATTACHMENT OLE\") AND data_filter_universal = \"*\" AND data_moved_to: null ) ) ) )",
                "{\n" +
                        "  \"bool\" : {\n" +
                        "    \"must\" : [ {\n" +
                        "      \"term\" : {\n" +
                        "        \"data_client_name\" : \"wellmark\"\n" +
                        "      }\n" +
                        "    }, {\n" +
                        "      \"terms\" : {\n" +
                        "        \"exact_field\" : [ \"asdf, cathi (sdfg)\", \"sdfg, qwer\", \"swergs, ersd\", \"wergf, fsd\", \"dhj, hsdgf\", \"dfbg, werfdvc\", \"sdfg, wwwert\", \"ersfd, kjhsa\", \"aiuksjd, kasdf\", \"sdfg, werww\" ]\n" +
                        "      }\n" +
                        "    }, {\n" +
                        "      \"range\" : {\n" +
                        "        \"data_date_combined_family\" : {\n" +
                        "          \"from\" : null,\n" +
                        "          \"to\" : \"2013-12-31\",\n" +
                        "          \"include_lower\" : true,\n" +
                        "          \"include_upper\" : true\n" +
                        "        }\n" +
                        "      }\n" +
                        "    }, {\n" +
                        "      \"term\" : {\n" +
                        "        \"data_duplicate_resource\" : \"no\"\n" +
                        "      }\n" +
                        "    }, {\n" +
                        "      \"terms\" : {\n" +
                        "        \"data_record_type\" : [ \"email\", \"email attachment\", \"email attachment ole\" ]\n" +
                        "      }\n" +
                        "    }, {\n" +
                        "      \"exists\" : {\n" +
                        "        \"field\" : \"data_filter_universal\"\n" +
                        "      }\n" +
                        "    }, {\n" +
                        "      \"bool\" : {\n" +
                        "        \"must_not\" : {\n" +
                        "          \"exists\" : {\n" +
                        "            \"field\" : \"data_moved_to\"\n" +
                        "          }\n" +
                        "        }\n" +
                        "      }\n" +
                        "    } ]\n" +
                        "  }\n" +
                        "}"
        );
    }

    @Test
    public void testProximityForIssue105_1() throws Exception {
        assertJson("fulltext:('lunch meeting' w/100 (food or drink*))",
                "{\n" +
                        "  \"span_near\" : {\n" +
                        "    \"clauses\" : [ {\n" +
                        "      \"span_term\" : {\n" +
                        "        \"fulltext\" : {\n" +
                        "          \"value\" : \"lunch meeting\"\n" +
                        "        }\n" +
                        "      }\n" +
                        "    }, {\n" +
                        "      \"span_or\" : {\n" +
                        "        \"clauses\" : [ {\n" +
                        "          \"span_term\" : {\n" +
                        "            \"fulltext\" : {\n" +
                        "              \"value\" : \"food\"\n" +
                        "            }\n" +
                        "          }\n" +
                        "        }, {\n" +
                        "          \"span_multi\" : {\n" +
                        "            \"match\" : {\n" +
                        "              \"prefix\" : {\n" +
                        "                \"fulltext\" : \"drink\"\n" +
                        "              }\n" +
                        "            }\n" +
                        "          }\n" +
                        "        } ]\n" +
                        "      }\n" +
                        "    } ],\n" +
                        "    \"slop\" : 100,\n" +
                        "    \"in_order\" : false\n" +
                        "  }\n" +
                        "}"
        );
    }

    @Test
    public void testProximityForIssue105_2() throws Exception {
        assertJson("fulltext:(term1 w/3 (term2 OR term3)) w/10 (term or list)",
                "{\n" +
                        "  \"span_near\" : {\n" +
                        "    \"clauses\" : [ {\n" +
                        "      \"span_near\" : {\n" +
                        "        \"clauses\" : [ {\n" +
                        "          \"span_term\" : {\n" +
                        "            \"fulltext\" : {\n" +
                        "              \"value\" : \"term1\"\n" +
                        "            }\n" +
                        "          }\n" +
                        "        }, {\n" +
                        "          \"span_or\" : {\n" +
                        "            \"clauses\" : [ {\n" +
                        "              \"span_term\" : {\n" +
                        "                \"fulltext\" : {\n" +
                        "                  \"value\" : \"term2\"\n" +
                        "                }\n" +
                        "              }\n" +
                        "            }, {\n" +
                        "              \"span_term\" : {\n" +
                        "                \"fulltext\" : {\n" +
                        "                  \"value\" : \"term3\"\n" +
                        "                }\n" +
                        "              }\n" +
                        "            } ]\n" +
                        "          }\n" +
                        "        } ],\n" +
                        "        \"slop\" : 3,\n" +
                        "        \"in_order\" : false\n" +
                        "      }\n" +
                        "    }, {\n" +
                        "      \"span_or\" : {\n" +
                        "        \"clauses\" : [ {\n" +
                        "          \"span_term\" : {\n" +
                        "            \"fulltext\" : {\n" +
                        "              \"value\" : \"term\"\n" +
                        "            }\n" +
                        "          }\n" +
                        "        }, {\n" +
                        "          \"span_term\" : {\n" +
                        "            \"fulltext\" : {\n" +
                        "              \"value\" : \"term\"\n" +
                        "            }\n" +
                        "          }\n" +
                        "        }, {\n" +
                        "          \"span_term\" : {\n" +
                        "            \"fulltext\" : {\n" +
                        "              \"value\" : \"list\"\n" +
                        "            }\n" +
                        "          }\n" +
                        "        }, {\n" +
                        "          \"span_term\" : {\n" +
                        "            \"fulltext\" : {\n" +
                        "              \"value\" : \"list\"\n" +
                        "            }\n" +
                        "          }\n" +
                        "        } ]\n" +
                        "      }\n" +
                        "    } ],\n" +
                        "    \"slop\" : 10,\n" +
                        "    \"in_order\" : false\n" +
                        "  }\n" +
                        "}"
        );
    }

    @Test
    public void testGIANTNumber_Issue116() throws Exception {
        assertJson("exact_field:90130715133114369814655",
                "{\n" +
                        "  \"term\" : {\n" +
                        "    \"exact_field\" : \"90130715133114369814655\"\n" +
                        "  }\n" +
                        "}"
        );
    }

    @Test
    public void testRewritingWildcardsWithShingles_Prefix() throws Exception {
        assertJson("shingle_field:the*",
                "{\n" +
                        "  \"regexp\" : {\n" +
                        "    \"shingle_field\" : {\n" +
                        "      \"value\" : \"the[^$]*\",\n" +
                        "      \"flags_value\" : 65535\n" +
                        "    }\n" +
                        "  }\n" +
                        "}"
        );
    }

    @Test
    public void testRewritingWildcardsWithShingles_STAR_MIDDLE() throws Exception {
        assertJson("shingle_field:t*he",
                "{\n" +
                        "  \"regexp\" : {\n" +
                        "    \"shingle_field\" : {\n" +
                        "      \"value\" : \"t[^$]*he\",\n" +
                        "      \"flags_value\" : 65535\n" +
                        "    }\n" +
                        "  }\n" +
                        "}"
        );
    }

    @Test
    public void testRewritingWildcardsWithShingles_STAR_MIDDLE_END() throws Exception {
        assertJson("shingle_field:t*he*",
                "{\n" +
                        "  \"regexp\" : {\n" +
                        "    \"shingle_field\" : {\n" +
                        "      \"value\" : \"t[^$]*he[^$]*\",\n" +
                        "      \"flags_value\" : 65535\n" +
                        "    }\n" +
                        "  }\n" +
                        "}"
        );
    }

    @Test
    public void testRewritingWildcardsWithShingles_QUESTION_END() throws Exception {
        assertJson("shingle_field:the?",
                "{\n" +
                        "  \"regexp\" : {\n" +
                        "    \"shingle_field\" : {\n" +
                        "      \"value\" : \"the[^$]?\",\n" +
                        "      \"flags_value\" : 65535\n" +
                        "    }\n" +
                        "  }\n" +
                        "}"
        );
    }

    @Test
    public void testRewritingWildcardsWithShingles_QUESTION_MIDDLE_END() throws Exception {
        assertJson("shingle_field:t?he?",
                "{\n" +
                        "  \"regexp\" : {\n" +
                        "    \"shingle_field\" : {\n" +
                        "      \"value\" : \"t[^$]?he[^$]?\",\n" +
                        "      \"flags_value\" : 65535\n" +
                        "    }\n" +
                        "  }\n" +
                        "}"
        );
    }

    @Test
    public void testRewritingWildcardsWithShingles_Proximity() throws Exception {
        assertJson("shingle_field:(the* w/3 winner)",
                "{\n" +
                        "  \"span_near\" : {\n" +
                        "    \"clauses\" : [ {\n" +
                        "      \"span_multi\" : {\n" +
                        "        \"match\" : {\n" +
                        "          \"regexp\" : {\n" +
                        "            \"shingle_field\" : {\n" +
                        "              \"value\" : \"the[^$]*\",\n" +
                        "              \"flags_value\" : 65535\n" +
                        "            }\n" +
                        "          }\n" +
                        "        }\n" +
                        "      }\n" +
                        "    }, {\n" +
                        "      \"span_term\" : {\n" +
                        "        \"shingle_field\" : {\n" +
                        "          \"value\" : \"winner\"\n" +
                        "        }\n" +
                        "      }\n" +
                        "    } ],\n" +
                        "    \"slop\" : 3,\n" +
                        "    \"in_order\" : false\n" +
                        "  }\n" +
                        "}"
        );
    }

    @Test
    public void testRewritingWildcardsWithShingles_ProximityPhrase() throws Exception {
        assertJson("shingle_field:'the* winner'",
                "{\n" +
                        "  \"wildcard\" : {\n" +
                        "    \"shingle_field\" : \"the*$winner\"\n" +
                        "  }\n" +
                        "}"
        );
    }

    @Test
    public void testRewritingWildcardsWithShingles_WildcardOnly() throws Exception {
        assertJson("shingle_field:*",
                "{\n" +
                        "  \"exists\" : {\n" +
                        "    \"field\" : \"shingle_field\"\n" +
                        "  }\n" +
                        "}"
        );
    }

    @Test
    public void testRewritingWildcardsWithShingles_NE_WildcardOnly() throws Exception {
        assertJson("shingle_field<>*",
                "{\n" +
                        "  \"bool\" : {\n" +
                        "    \"must_not\" : {\n" +
                        "      \"exists\" : {\n" +
                        "        \"field\" : \"shingle_field\"\n" +
                        "      }\n" +
                        "    }\n" +
                        "  }\n" +
                        "}"
        );
    }

    @Test
    public void testRewritingWildcardsWithShingles_NE_ProximityPhrase() throws Exception {
        assertJson("shingle_field<>'the* winner'",
                "{\n" +
                        "  \"bool\" : {\n" +
                        "    \"must_not\" : {\n" +
                        "      \"wildcard\" : {\n" +
                        "        \"shingle_field\" : \"the*$winner\"\n" +
                        "      }\n" +
                        "    }\n" +
                        "  }\n" +
                        "}"
        );
    }


    @Test
    public void testExpansionWithNamedIndexLink() throws Exception {
        assertAST("#options(other:(left=<table.index>right)) food",
                "QueryTree\n" +
                        "   Options\n" +
                        "      other:(left=<db.schema.table.index>right)\n" +
                        "         LeftField (value=left)\n" +
                        "         IndexName (value=db.schema.table.index)\n" +
                        "         RightField (value=right)\n" +
                        "   Or\n" +
                        "      Expansion\n" +
                        "         id=<db.schema.table.index>id\n" +
                        "         Or\n" +
                        "            Word (fieldname=fulltext_field, operator=CONTAINS, value=food, index=db.schema.table.index)\n" +
                        "            Word (fieldname=_all, operator=CONTAINS, value=food, index=db.schema.table.index)\n" +
                        "      Expansion\n" +
                        "         other:(left=<db.schema.table.index>right)\n" +
                        "            LeftField (value=left)\n" +
                        "            IndexName (value=db.schema.table.index)\n" +
                        "            RightField (value=right)\n" +
                        "         Or\n" +
                        "            Word (fieldname=fulltext_field, operator=CONTAINS, value=food, index=db.schema.table.index)\n" +
                        "            Word (fieldname=_all, operator=CONTAINS, value=food, index=db.schema.table.index)");
    }

    @Test
    public void testRegexProximityWithAPhrase() throws Exception {
        assertJson("phrase_field:~\"a.*\" w/3 phrase_field:~\"b.* \"",
                "{\n" +
                        "  \"span_near\" : {\n" +
                        "    \"clauses\" : [ {\n" +
                        "      \"span_multi\" : {\n" +
                        "        \"match\" : {\n" +
                        "          \"regexp\" : {\n" +
                        "            \"phrase_field\" : {\n" +
                        "              \"value\" : \"a.*\",\n" +
                        "              \"flags_value\" : 65535\n" +
                        "            }\n" +
                        "          }\n" +
                        "        }\n" +
                        "      }\n" +
                        "    }, {\n" +
                        "      \"span_multi\" : {\n" +
                        "        \"match\" : {\n" +
                        "          \"regexp\" : {\n" +
                        "            \"phrase_field\" : {\n" +
                        "              \"value\" : \"b.*\",\n" +
                        "              \"flags_value\" : 65535\n" +
                        "            }\n" +
                        "          }\n" +
                        "        }\n" +
                        "      }\n" +
                        "    } ],\n" +
                        "    \"slop\" : 3,\n" +
                        "    \"in_order\" : false\n" +
                        "  }\n" +
                        "}"
        );
    }

    @Test
    public void testComplexTokenPulloutWithAND() throws Exception {
        assertAST("english_field:(\"I''ll see you later\" and darling)",
                "QueryTree\n" +
                        "   Expansion\n" +
                        "      id=<db.schema.table.index>id\n" +
                        "      And\n" +
                        "         Phrase (fieldname=english_field, operator=CONTAINS, value=I''ll see you later, index=db.schema.table.index)\n" +
                        "         Array (fieldname=english_field, operator=CONTAINS, index=db.schema.table.index) (AND)\n" +
                        "            Word (fieldname=english_field, operator=CONTAINS, value=darl, index=db.schema.table.index)");
    }

    @Test
    public void testIssue35() throws Exception {
        QueryRewriter qr;

        qr = qr("#tally(field, \"^.*\", 5000, \"term\", 50)");
        assertEquals(
                "\"field\"{\"terms\":{\"field\":\"field\",\"size\":5000,\"shard_size\":50,\"order\":{\"_term\":\"asc\"}}}",
                qr.rewriteAggregations().toXContent(JsonXContent.contentBuilder(), null).string()
        );

        qr = qr("#tally(field, \"^.*\", 5000, \"term\", 50, #tally(field, \"^.*\", 5000, \"term\"))");
        assertEquals(
                "\"field\"{\"terms\":{\"field\":\"field\",\"size\":5000,\"shard_size\":50,\"order\":{\"_term\":\"asc\"}},\"aggregations\":{\"field\":{\"terms\":{\"field\":\"field\",\"size\":5000,\"shard_size\":0,\"order\":{\"_term\":\"asc\"}}}}}",
                qr.rewriteAggregations().toXContent(JsonXContent.contentBuilder(), null).string()
        );
    }

    @Test
    public void testIssue132() throws Exception {
        assertAST("#expand<group_id=<this.index>group_id>(#expand<group_id=<this.index>group_id>(pk_id:3 OR pk_id:5))",
                "QueryTree\n" +
                        "   Or\n" +
                        "      Expansion\n" +
                        "         group_id=<db.schema.table.index>group_id\n" +
                        "         Or\n" +
                        "            Expansion\n" +
                        "               group_id=<db.schema.table.index>group_id\n" +
                        "               Or\n" +
                        "                  Array (fieldname=pk_id, operator=CONTAINS, index=db.schema.table.index) (OR)\n" +
                        "                     Number (fieldname=pk_id, operator=CONTAINS, value=3, index=db.schema.table.index)\n" +
                        "                     Number (fieldname=pk_id, operator=CONTAINS, value=5, index=db.schema.table.index)\n" +
                        "            Expansion\n" +
                        "               id=<db.schema.table.index>id\n" +
                        "               Array (fieldname=pk_id, operator=CONTAINS, index=db.schema.table.index) (OR)\n" +
                        "                  Number (fieldname=pk_id, operator=CONTAINS, value=3, index=db.schema.table.index)\n" +
                        "                  Number (fieldname=pk_id, operator=CONTAINS, value=5, index=db.schema.table.index)\n" +
                        "            Array (fieldname=pk_id, operator=CONTAINS, index=db.schema.table.index) (OR)\n" +
                        "               Number (fieldname=pk_id, operator=CONTAINS, value=3, index=db.schema.table.index)\n" +
                        "               Number (fieldname=pk_id, operator=CONTAINS, value=5, index=db.schema.table.index)\n" +
                        "      Expansion\n" +
                        "         id=<db.schema.table.index>id\n" +
                        "         Array (fieldname=pk_id, operator=CONTAINS, index=db.schema.table.index) (OR)\n" +
                        "            Number (fieldname=pk_id, operator=CONTAINS, value=3, index=db.schema.table.index)\n" +
                        "            Number (fieldname=pk_id, operator=CONTAINS, value=5, index=db.schema.table.index)");
    }

    @Test
<<<<<<< HEAD
    public void testIssue148() throws Exception {
        assertJson(
                "null_field:null, exact_field:null",
                "{\n" +
                        "  \"bool\" : {\n" +
                        "    \"should\" : [ {\n" +
                        "      \"bool\" : {\n" +
                        "        \"must_not\" : {\n" +
                        "          \"exists\" : {\n" +
                        "            \"field\" : \"null_field\"\n" +
                        "          }\n" +
                        "        }\n" +
                        "      }\n" +
                        "    }, {\n" +
                        "      \"bool\" : {\n" +
                        "        \"must_not\" : {\n" +
                        "          \"exists\" : {\n" +
                        "            \"field\" : \"exact_field\"\n" +
                        "          }\n" +
                        "        }\n" +
                        "      }\n" +
                        "    } ]\n" +
                        "  }\n" +
                        "}"
        );
    }

    @Test
=======
>>>>>>> a24301e6
    public void testIssue143_ASTParsing() throws Exception {
        assertAST(
                "subject:(beer or wine and cheese) and ({" +
                        "\"match_all\":{}" +
                        "}) not subject:pickles",
                "QueryTree\n" +
                        "   Expansion\n" +
                        "      id=<db.schema.table.index>id\n" +
                        "      And\n" +
                        "         Or\n" +
                        "            Word (fieldname=subject, operator=CONTAINS, value=beer, index=db.schema.table.index)\n" +
                        "            And\n" +
                        "               Array (fieldname=subject, operator=CONTAINS, index=db.schema.table.index) (AND)\n" +
                        "                  Word (fieldname=subject, operator=CONTAINS, value=wine, index=db.schema.table.index)\n" +
                        "                  Word (fieldname=subject, operator=CONTAINS, value=cheese, index=db.schema.table.index)\n" +
                        "         JsonQuery (value={\"match_all\":{}})\n" +
                        "         Not\n" +
                        "            Word (fieldname=subject, operator=CONTAINS, value=pickles, index=db.schema.table.index)"
        );
    }

    @Test
    public void testIssue143_Json() throws Exception {
        assertJson(
                "subject:(beer or wine and cheese) and ({" +
                        "\"match_all\":{}" +
                        "}) not subject:pickles",
                "{\n" +
                        "  \"bool\" : {\n" +
                        "    \"must\" : [ {\n" +
                        "      \"bool\" : {\n" +
                        "        \"should\" : [ {\n" +
                        "          \"term\" : {\n" +
                        "            \"subject\" : \"beer\"\n" +
                        "          }\n" +
                        "        }, {\n" +
<<<<<<< HEAD
                        "          \"bool\" : {\n" +
                        "            \"must\" : {\n" +
                        "              \"bool\" : {\n" +
                        "                \"must\" : [ {\n" +
                        "                  \"term\" : {\n" +
                        "                    \"subject\" : \"wine\"\n" +
                        "                  }\n" +
                        "                }, {\n" +
                        "                  \"term\" : {\n" +
                        "                    \"subject\" : \"cheese\"\n" +
                        "                  }\n" +
                        "                } ]\n" +
                        "              }\n" +
                        "            }\n" +
=======
                        "          \"terms\" : {\n" +
                        "            \"subject\" : [ \"wine\", \"cheese\" ],\n" +
                        "            \"minimum_should_match\" : \"2\"\n" +
>>>>>>> a24301e6
                        "          }\n" +
                        "        } ]\n" +
                        "      }\n" +
                        "    }, {\n" +
                        "      \"match_all\" : { }\n" +
                        "    }, {\n" +
                        "      \"bool\" : {\n" +
                        "        \"must_not\" : {\n" +
                        "          \"term\" : {\n" +
                        "            \"subject\" : \"pickles\"\n" +
                        "          }\n" +
                        "        }\n" +
                        "      }\n" +
                        "    } ]\n" +
                        "  }\n" +
                        "}"
        );
    }

    @Test
    public void testIssue150() throws Exception {
        QueryRewriter qr = qr("#json_agg({\n" +
                "  \"top-tags\" : {\n" +
                "    \"terms\" : {\n" +
                "      \"field\" : \"tags\",\n" +
                "      \"size\" : 3\n" +
                "    },\n" +
                "    \"aggs\" : {\n" +
                "      \"top_tag_hits\" : {\n" +
                "        \"top_hits\" : {\n" +
                "          \"sort\" : [ {\n" +
                "            \"last_activity_date\" : {\n" +
                "              \"order\" : \"desc\"\n" +
                "            }\n" +
                "          } ],\n" +
                "          \"_source\" : {\n" +
                "            \"include\" : [ \"title\" ]\n" +
                "          },\n" +
                "          \"size\" : 1\n" +
                "        }\n" +
                "      }\n" +
                "    }\n" +
                "  }\n" +
                "}) beer,wine,cheese");
<<<<<<< HEAD
        SearchRequestBuilder builder = new SearchRequestBuilder(client(), SearchAction.INSTANCE);
=======
        SearchRequestBuilder builder = new SearchRequestBuilder(client());
>>>>>>> a24301e6
        builder.setQuery(qr.rewriteQuery());
        builder.addAggregation(qr.rewriteAggregations());

        assertEquals(
                "{\n" +
                        "  \"query\" : {\n" +
                        "    \"bool\" : {\n" +
                        "      \"should\" : [ {\n" +
                        "        \"terms\" : {\n" +
                        "          \"fulltext_field\" : [ \"beer\", \"wine\", \"cheese\" ]\n" +
                        "        }\n" +
                        "      }, {\n" +
                        "        \"terms\" : {\n" +
                        "          \"_all\" : [ \"beer\", \"wine\", \"cheese\" ]\n" +
                        "        }\n" +
                        "      } ]\n" +
                        "    }\n" +
                        "  },\n" +
                        "  \"aggregations\" : {\n" +
                        "    \"top-tags\" : {\n" +
                        "      \"terms\" : {\n" +
                        "        \"field\" : \"tags\",\n" +
                        "        \"size\" : 3\n" +
                        "      },\n" +
                        "      \"aggs\" : {\n" +
                        "        \"top_tag_hits\" : {\n" +
                        "          \"top_hits\" : {\n" +
                        "            \"sort\" : [ {\n" +
                        "              \"last_activity_date\" : {\n" +
                        "                \"order\" : \"desc\"\n" +
                        "              }\n" +
                        "            } ],\n" +
                        "            \"_source\" : {\n" +
                        "              \"include\" : [ \"title\" ]\n" +
                        "            },\n" +
                        "            \"size\" : 1\n" +
                        "          }\n" +
                        "        }\n" +
                        "      }\n" +
                        "    }\n" +
                        "  }\n" +
                        "}",
                builder.toString()
        );
    }

<<<<<<< HEAD
}
=======
}
>>>>>>> a24301e6
<|MERGE_RESOLUTION|>--- conflicted
+++ resolved
@@ -16,8 +16,8 @@
  */
 package com.tcdi.zombodb.query_parser;
 
+import com.fasterxml.jackson.databind.MapperFeature;
 import com.fasterxml.jackson.databind.ObjectMapper;
-import com.fasterxml.jackson.databind.MapperFeature;
 import com.tcdi.zombodb.highlight.AnalyzedField;
 import com.tcdi.zombodb.highlight.DocumentHighlighter;
 import com.tcdi.zombodb.query_parser.metadata.IndexMetadataManager;
@@ -25,15 +25,12 @@
 import com.tcdi.zombodb.query_parser.utils.Utils;
 import com.tcdi.zombodb.test.ZomboDBTestCase;
 import org.elasticsearch.action.admin.indices.analyze.AnalyzeResponse;
-<<<<<<< HEAD
 import org.elasticsearch.action.search.SearchAction;
-=======
->>>>>>> a24301e6
 import org.elasticsearch.action.search.SearchRequestBuilder;
 import org.elasticsearch.common.xcontent.json.JsonXContent;
+import org.junit.Ignore;
 import org.junit.Test;
-import org.junit.Ignore;
-import java.io.*;
+
 import java.io.StringReader;
 import java.util.Arrays;
 import java.util.HashMap;
@@ -41,7 +38,7 @@
 import java.util.Map;
 
 import static org.junit.Assert.assertEquals;
-import static org.junit.Assert.*;
+import static org.junit.Assert.fail;
 
 /**
  * Tests for {@link QueryRewriter}
@@ -4028,12 +4025,7 @@
                         "    },\n" +
                         "    \"filter\" : {\n" +
                         "      \"terms\" : {\n" +
-<<<<<<< HEAD
                         "        \"exact_field\" : [ \"12/31/1999\", \"2/3/1999\", \"12/31/2016\", \"unknown\", \"2/2/2016\" ]\n" +
-=======
-                        "        \"exact_field\" : [ \"12/31/1999\", \"2/3/1999\", \"12/31/2017\", \"unknown\", \"2/2/2017\" ],\n" +
-                        "        \"_cache\" : true\n" +
->>>>>>> a24301e6
                         "      }\n" +
                         "    }\n" +
                         "  }\n" +
@@ -4059,12 +4051,7 @@
                         "    },\n" +
                         "    \"filter\" : {\n" +
                         "      \"terms\" : {\n" +
-<<<<<<< HEAD
                         "        \"unanalyzed_field\" : [ \"12/31/1999\", \"2/3/1999\", \"12/31/2016\", \"UNKNOWN\", \"2/2/2016\" ]\n" +
-=======
-                        "        \"unanalyzed_field\" : [ \"12/31/1999\", \"2/3/1999\", \"12/31/2017\", \"UNKNOWN\", \"2/2/2017\" ],\n" +
-                        "        \"_cache\" : true\n" +
->>>>>>> a24301e6
                         "      }\n" +
                         "    }\n" +
                         "  }\n" +
@@ -4856,7 +4843,6 @@
     }
 
     @Test
-<<<<<<< HEAD
     public void testIssue148() throws Exception {
         assertJson(
                 "null_field:null, exact_field:null",
@@ -4885,8 +4871,6 @@
     }
 
     @Test
-=======
->>>>>>> a24301e6
     public void testIssue143_ASTParsing() throws Exception {
         assertAST(
                 "subject:(beer or wine and cheese) and ({" +
@@ -4923,7 +4907,6 @@
                         "            \"subject\" : \"beer\"\n" +
                         "          }\n" +
                         "        }, {\n" +
-<<<<<<< HEAD
                         "          \"bool\" : {\n" +
                         "            \"must\" : {\n" +
                         "              \"bool\" : {\n" +
@@ -4938,11 +4921,6 @@
                         "                } ]\n" +
                         "              }\n" +
                         "            }\n" +
-=======
-                        "          \"terms\" : {\n" +
-                        "            \"subject\" : [ \"wine\", \"cheese\" ],\n" +
-                        "            \"minimum_should_match\" : \"2\"\n" +
->>>>>>> a24301e6
                         "          }\n" +
                         "        } ]\n" +
                         "      }\n" +
@@ -4987,11 +4965,7 @@
                 "    }\n" +
                 "  }\n" +
                 "}) beer,wine,cheese");
-<<<<<<< HEAD
         SearchRequestBuilder builder = new SearchRequestBuilder(client(), SearchAction.INSTANCE);
-=======
-        SearchRequestBuilder builder = new SearchRequestBuilder(client());
->>>>>>> a24301e6
         builder.setQuery(qr.rewriteQuery());
         builder.addAggregation(qr.rewriteAggregations());
 
@@ -5038,8 +5012,4 @@
         );
     }
 
-<<<<<<< HEAD
-}
-=======
-}
->>>>>>> a24301e6
+}