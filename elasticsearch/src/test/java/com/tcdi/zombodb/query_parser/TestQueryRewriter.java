/*
 * Portions Copyright 2013-2015 Technology Concepts & Design, Inc
 * Portions Copyright 2015-2016 ZomboDB, LLC
 *
 * Licensed under the Apache License, Version 2.0 (the "License");
 * you may not use this file except in compliance with the License.
 * You may obtain a copy of the License at
 * 
 *     http://www.apache.org/licenses/LICENSE-2.0
 * 
 * Unless required by applicable law or agreed to in writing, software
 * distributed under the License is distributed on an "AS IS" BASIS,
 * WITHOUT WARRANTIES OR CONDITIONS OF ANY KIND, either express or implied.
 * See the License for the specific language governing permissions and
 * limitations under the License.
 */
package com.tcdi.zombodb.query_parser;

import com.fasterxml.jackson.databind.ObjectMapper;
import com.fasterxml.jackson.databind.MapperFeature;
import com.tcdi.zombodb.highlight.AnalyzedField;
import com.tcdi.zombodb.highlight.DocumentHighlighter;
import com.tcdi.zombodb.query_parser.metadata.IndexMetadataManager;
import com.tcdi.zombodb.query_parser.rewriters.QueryRewriter;
import com.tcdi.zombodb.query_parser.utils.Utils;
import com.tcdi.zombodb.test.ZomboDBTestCase;
import org.elasticsearch.action.admin.indices.analyze.AnalyzeResponse;
import org.elasticsearch.common.xcontent.json.JsonXContent;
import org.junit.Test;

import java.io.StringReader;
import java.util.Arrays;
import java.util.HashMap;
import java.util.List;
import java.util.Map;

import static org.junit.Assert.assertEquals;
import static org.junit.Assert.fail;

/**
 * Tests for {@link QueryRewriter}
 */
public class TestQueryRewriter extends ZomboDBTestCase {
    String query = "#options(id=<table.index>id, id=<table.index>id, id=<table.index>id, other:(left=<table.index>right)) #extended_stats(custodian) #tally(subject, '^.*', 1000, '_term', #significant_terms(author, '^.*', 1000))  " +
            "#field_lists(field1=[a,b,c], field2=[d,e,f], field3=[a,b,c,d,e,f]) " +
            "(" +
            "fulltext=[beer] meeting not staff not cancelled not risk " +
            "#expand<left_field = <table.index>right_field>(the subquery) " +
            "(some query) (other query) (())" +
            "long.dotted.field:foo " +
            "fuzzy~32 '1-2' " +
            "subject:['beer'] " +
            "prefix* *wildcard *wildcard2* *wild*card3* wild*card4 " +
            "'prefix* *wildcard *wildcard2* *wild*card3* wild*card4' " +
            "( ( (( ( custodian = \"QUERTY, V\" AND recordtype = \"EMAIL ATTACHMENT\" AND fileextension = PDF ) )) AND fileextension = pdf ) ) " +
            "001 123 0 000 0.23 " +
            "$$ doc['id'].value > 1024 $$ " +
            "field:~'^.*' " +
            "subject:[[ a, b, c, d ]] or title:[[1,2,3,4,5]] " +
            "'this is a sloppy phrase~'~11 \"so is this\"~42 " +
            "( ( ((review_data.owner_username=E_RIDGE AND review_data.status_name:[\"REVIEW_UPDATED\",\"REVIEW_CHECKED_OUT\"]) OR (review_data.status_name:REVIEW_READY)) AND review_data.project_id = 1040 ) ) " +
            "'this is an unordered sloppy phrase~'~!11 " +
            "field:null or fuzzy~1" +
            "[1,2,3,beer,'foo',\"blah\", true, 123.99, null] or " +
            "field<>http*\\/\\/www\\.\\*tcdi\\.com\\/ " +
            "field:value~ " +
            "review_data.assigned_reviewers:e_ridge " +
            "field:(a w/123 b w/2 c ^2.0 id=one /to/ two) and " +
            "foo /to/ three a\\-b\\-c\\-d a\\b\\c\\d a\\/b\\/c\\/d " +
            "http\\:\\/\\/www\\.tcdi\\.com\\/\\?id\\=42  blah:1 to 10 a to z " +
            "field1:(word1* word2*** w*ld?card* field2:wo**rd3 or " +
            "(review_data.subject:(first wine cheese food foo bar) and field:drink and review_data.subject:wine and review_data.subject:last and field:food) " +
            "(review_data.subject:(first, wine, cheese, food, foo, bar) or review_data.subject:wine or review_data.subject:last) " +
            "review_data.review_set_name:zipper or (review_data.review_set_name:food or beer) " +
            "(this or merges or arrays or [1,2,3] or [x,y,z, 'some phrase']) " +
            "field3:(beer^2 and wine) not *gr*avy*) " +
            "nested_field.fielda:beer with nested_field.fieldb:wine with (nested_field.fieldc:(food or cheese)) " +
            "  ((_xmin = 42  AND                      " + //  inserted by the current transaction
            "     _cmin < 42  AND                     " + //  before this command, and
            "     (_xmax = 0 OR                       " + //  the row has not been deleted, or
            "      (_xmax = 42  AND                   " + //  it was deleted by the current transaction
            "       _cmax >= 42)))                    " + //  but not before this command,
            "  OR                                     " + //                   or
            "    (_xmin_is_committed = true  AND      " + //  the row was inserted by a committed transaction, and
            "       (_xmax = 0 OR                     " + //  the row has not been deleted, or
            "        (_xmax = 42  AND                 " + //  the row is being deleted by this transaction
            "         _cmax >= 42) OR                 " + //  but it's not deleted \"yet\", or
            "        (_xmax <> 42  AND                " + //  the row was deleted by another transaction
            "         _xmax_is_committed = false))))  " + //  that has not been committed
            ")";

    @Test
    public void testComplexQueryJson() throws Exception {
        assertJson(query, resource(this.getClass(), "testComplexQueryJson.expected"));
    }

    @Test
    public void testComplexQueryAST() throws Exception {
        assertAST(query, resource(this.getClass(), "testComplexQueryAST.expected"));
    }

    @Test
    public void testSingleOption() throws Exception {
        assertAST("#options(left=<table.index>right)",
                "QueryTree\n" +
                        "   Options\n" +
                        "      left=<db.schema.table.index>right\n" +
                        "         LeftField (value=left)\n" +
                        "         IndexName (value=db.schema.table.index)\n" +
                        "         RightField (value=right)\n"
        );
    }

    @Test
    public void testMultipleOptions() throws Exception {
        assertAST("#options(left=<table.index>right, left2=<table2.index2>right2)",
                "QueryTree\n" +
                        "   Options\n" +
                        "      left=<db.schema.table.index>right\n" +
                        "         LeftField (value=left)\n" +
                        "         IndexName (value=db.schema.table.index)\n" +
                        "         RightField (value=right)\n" +
                        "      left2=<db.schema.table2.index2>right2\n" +
                        "         LeftField (value=left2)\n" +
                        "         IndexName (value=db.schema.table2.index2)\n" +
                        "         RightField (value=right2)\n"
        );
    }

    @Test
    public void testSingleNamedOption() throws Exception {
        assertAST("#options(f_name:(left=<table.index>right))",
                "QueryTree\n" +
                        "   Options\n" +
                        "      f_name:(left=<db.schema.table.index>right)\n" +
                        "         LeftField (value=left)\n" +
                        "         IndexName (value=db.schema.table.index)\n" +
                        "         RightField (value=right)\n"
        );
    }

    @Test
    public void testMultipleNamedOptions() throws Exception {
        assertAST("#options(f_name:(left=<table.index>right), f_name2:(left2=<table2.index2>right2))",
                "QueryTree\n" +
                        "   Options\n" +
                        "      f_name:(left=<db.schema.table.index>right)\n" +
                        "         LeftField (value=left)\n" +
                        "         IndexName (value=db.schema.table.index)\n" +
                        "         RightField (value=right)\n" +
                        "      f_name2:(left2=<db.schema.table2.index2>right2)\n" +
                        "         LeftField (value=left2)\n" +
                        "         IndexName (value=db.schema.table2.index2)\n" +
                        "         RightField (value=right2)\n"
        );
    }

    @Test
    public void testMultipleMixedOptions() throws Exception {
        assertAST("#options(left=<table.index>right, f_name2:(left2=<table2.index2>right2))",
                "QueryTree\n" +
                        "   Options\n" +
                        "      left=<db.schema.table.index>right\n" +
                        "         LeftField (value=left)\n" +
                        "         IndexName (value=db.schema.table.index)\n" +
                        "         RightField (value=right)\n" +
                        "      f_name2:(left2=<db.schema.table2.index2>right2)\n" +
                        "         LeftField (value=left2)\n" +
                        "         IndexName (value=db.schema.table2.index2)\n" +
                        "         RightField (value=right2)\n"
        );
    }

    @Test
    public void test_allFieldExpansion() throws Exception {
        assertAST("beer or wine or cheese and fulltext:bob",
                "QueryTree\n" +
                        "   Expansion\n" +
                        "      id=<db.schema.table.index>id\n" +
                        "      Or\n" +
                        "         And\n" +
                        "            Or\n" +
                        "               Word (fieldname=fulltext_field, operator=CONTAINS, value=cheese, index=db.schema.table.index)\n" +
                        "               Word (fieldname=_all, operator=CONTAINS, value=cheese, index=db.schema.table.index)\n" +
                        "            Word (fieldname=fulltext, operator=CONTAINS, value=bob, index=db.schema.table.index)\n" +
                        "         Array (fieldname=fulltext_field, operator=CONTAINS, index=db.schema.table.index) (OR)\n" +
                        "            Word (fieldname=fulltext_field, operator=CONTAINS, value=beer, index=db.schema.table.index)\n" +
                        "            Word (fieldname=fulltext_field, operator=CONTAINS, value=wine, index=db.schema.table.index)\n" +
                        "         Array (fieldname=_all, operator=CONTAINS, index=db.schema.table.index) (OR)\n" +
                        "            Word (fieldname=_all, operator=CONTAINS, value=beer, index=db.schema.table.index)\n" +
                        "            Word (fieldname=_all, operator=CONTAINS, value=wine, index=db.schema.table.index)"
        );
    }

    @Test
    public void testASTExpansionInjection() throws Exception {
        assertAST("#options(id=<main_ft.idxmain_ft>ft_id, id=<main_vol.idxmain_vol>vol_id, id=<main_other.idxmain_other>other_id) (((_xmin = 6250261 AND _cmin < 0 AND (_xmax = 0 OR (_xmax = 6250261 AND _cmax >= 0))) OR (_xmin_is_committed = true AND (_xmax = 0 OR (_xmax = 6250261 AND _cmax >= 0) OR (_xmax <> 6250261 AND _xmax_is_committed = false))))) AND (((phrase_field:(beer w/500 a))))",
                "QueryTree\n" +
                        "   Options\n" +
                        "      id=<db.schema.main_ft.idxmain_ft>ft_id\n" +
                        "         LeftField (value=id)\n" +
                        "         IndexName (value=db.schema.main_ft.idxmain_ft)\n" +
                        "         RightField (value=ft_id)\n" +
                        "      id=<db.schema.main_vol.idxmain_vol>vol_id\n" +
                        "         LeftField (value=id)\n" +
                        "         IndexName (value=db.schema.main_vol.idxmain_vol)\n" +
                        "         RightField (value=vol_id)\n" +
                        "      id=<db.schema.main_other.idxmain_other>other_id\n" +
                        "         LeftField (value=id)\n" +
                        "         IndexName (value=db.schema.main_other.idxmain_other)\n" +
                        "         RightField (value=other_id)\n" +
                        "   Expansion\n" +
                        "      id=<db.schema.table.index>id\n" +
                        "      And\n" +
                        "         Or\n" +
                        "            And\n" +
                        "               Number (fieldname=_xmin, operator=EQ, value=6250261)\n" +
                        "               Number (fieldname=_cmin, operator=LT, value=0)\n" +
                        "               Or\n" +
                        "                  Number (fieldname=_xmax, operator=EQ, value=0)\n" +
                        "                  And\n" +
                        "                     Number (fieldname=_xmax, operator=EQ, value=6250261)\n" +
                        "                     Number (fieldname=_cmax, operator=GTE, value=0)\n" +
                        "            And\n" +
                        "               Boolean (fieldname=_xmin_is_committed, operator=EQ, value=true)\n" +
                        "               Or\n" +
                        "                  Number (fieldname=_xmax, operator=EQ, value=0)\n" +
                        "                  And\n" +
                        "                     Number (fieldname=_xmax, operator=EQ, value=6250261)\n" +
                        "                     Number (fieldname=_cmax, operator=GTE, value=0)\n" +
                        "                  And\n" +
                        "                     Number (fieldname=_xmax, operator=NE, value=6250261)\n" +
                        "                     Boolean (fieldname=_xmax_is_committed, operator=EQ, value=false)\n" +
                        "         Proximity (fieldname=phrase_field, operator=CONTAINS, distance=500, ordered=false, index=db.schema.table.index)\n" +
                        "            Word (fieldname=phrase_field, operator=CONTAINS, value=beer, index=db.schema.table.index)\n" +
                        "            Word (fieldname=phrase_field, operator=CONTAINS, value=a, index=db.schema.table.index)"
        );
    }

    @Test
    public void testASTExpansionInjection2() throws Exception {
        assertAST("#options(id=<so_users.idxso_users>ft_id, id=<so_users.idxso_users>vol_id, id=<so_users.idxso_users>other_id) (((_xmin = 6250507 AND _cmin < 0 AND (_xmax = 0 OR (_xmax = 6250507 AND _cmax >= 0))) OR (_xmin_is_committed = true AND (_xmax = 0 OR (_xmax = 6250507 AND _cmax >= 0) OR (_xmax <> 6250507 AND _xmax_is_committed = false))))) AND (((( #expand<data_cv_group_id=<this.index>data_cv_group_id> ( ( (( ( data_client_name = ANTHEM AND data_duplicate_resource = NO ) )) AND " +
                        "( (data_custodian = \"Querty, AMY\" OR data_custodian = \"QWERTY, COLIN\" OR data_custodian = \"QWERTY, KEITH\" OR data_custodian = \"QWERTY, PERRY\" OR data_custodian = \"QWERTY, NORM\" OR data_custodian = \"QWERTY, MIKE\" OR " +
                        "data_custodian = \"QWERTY,MIKE\" OR data_custodian = \"QWERTY, DAN\" OR data_custodian = \"QWERTY,DAN\") AND data_filter_06b = \"QWERTY*\" AND NOT data_moved_to = \"*\" ) ) ) ))))",
                "QueryTree\n" +
                        "   Options\n" +
                        "      id=<db.schema.so_users.idxso_users>ft_id\n" +
                        "         LeftField (value=id)\n" +
                        "         IndexName (value=db.schema.so_users.idxso_users)\n" +
                        "         RightField (value=ft_id)\n" +
                        "      id=<db.schema.so_users.idxso_users>vol_id\n" +
                        "         LeftField (value=id)\n" +
                        "         IndexName (value=db.schema.so_users.idxso_users)\n" +
                        "         RightField (value=vol_id)\n" +
                        "      id=<db.schema.so_users.idxso_users>other_id\n" +
                        "         LeftField (value=id)\n" +
                        "         IndexName (value=db.schema.so_users.idxso_users)\n" +
                        "         RightField (value=other_id)\n" +
                        "   And\n" +
                        "      Or\n" +
                        "         And\n" +
                        "            Number (fieldname=_xmin, operator=EQ, value=6250507)\n" +
                        "            Number (fieldname=_cmin, operator=LT, value=0)\n" +
                        "            Or\n" +
                        "               Number (fieldname=_xmax, operator=EQ, value=0)\n" +
                        "               And\n" +
                        "                  Number (fieldname=_xmax, operator=EQ, value=6250507)\n" +
                        "                  Number (fieldname=_cmax, operator=GTE, value=0)\n" +
                        "         And\n" +
                        "            Boolean (fieldname=_xmin_is_committed, operator=EQ, value=true)\n" +
                        "            Or\n" +
                        "               Number (fieldname=_xmax, operator=EQ, value=0)\n" +
                        "               And\n" +
                        "                  Number (fieldname=_xmax, operator=EQ, value=6250507)\n" +
                        "                  Number (fieldname=_cmax, operator=GTE, value=0)\n" +
                        "               And\n" +
                        "                  Number (fieldname=_xmax, operator=NE, value=6250507)\n" +
                        "                  Boolean (fieldname=_xmax_is_committed, operator=EQ, value=false)\n" +
                        "      Or\n" +
                        "         Expansion\n" +
                        "            data_cv_group_id=<db.schema.table.index>data_cv_group_id\n" +
                        "            Expansion\n" +
                        "               id=<db.schema.table.index>id\n" +
                        "               And\n" +
                        "                  Word (fieldname=data_client_name, operator=EQ, value=anthem, index=db.schema.table.index)\n" +
                        "                  Word (fieldname=data_duplicate_resource, operator=EQ, value=no, index=db.schema.table.index)\n" +
                        "                  Or\n" +
                        "                     Array (fieldname=data_custodian, operator=EQ, index=db.schema.table.index) (OR)\n" +
                        "                        Word (fieldname=data_custodian, operator=EQ, value=querty, amy, index=db.schema.table.index)\n" +
                        "                        Word (fieldname=data_custodian, operator=EQ, value=qwerty, colin, index=db.schema.table.index)\n" +
                        "                        Word (fieldname=data_custodian, operator=EQ, value=qwerty, keith, index=db.schema.table.index)\n" +
                        "                        Word (fieldname=data_custodian, operator=EQ, value=qwerty, perry, index=db.schema.table.index)\n" +
                        "                        Word (fieldname=data_custodian, operator=EQ, value=qwerty, norm, index=db.schema.table.index)\n" +
                        "                        Word (fieldname=data_custodian, operator=EQ, value=qwerty, mike, index=db.schema.table.index)\n" +
                        "                        Word (fieldname=data_custodian, operator=EQ, value=qwerty,mike, index=db.schema.table.index)\n" +
                        "                        Word (fieldname=data_custodian, operator=EQ, value=qwerty, dan, index=db.schema.table.index)\n" +
                        "                        Word (fieldname=data_custodian, operator=EQ, value=qwerty,dan, index=db.schema.table.index)\n" +
                        "                  Prefix (fieldname=data_filter_06b, operator=EQ, value=qwerty, index=db.schema.table.index)\n" +
                        "                  Not\n" +
                        "                     NotNull (fieldname=data_moved_to, operator=EQ, index=db.schema.table.index)\n" +
                        "         Expansion\n" +
                        "            id=<db.schema.table.index>id\n" +
                        "            And\n" +
                        "               Word (fieldname=data_client_name, operator=EQ, value=anthem, index=db.schema.table.index)\n" +
                        "               Word (fieldname=data_duplicate_resource, operator=EQ, value=no, index=db.schema.table.index)\n" +
                        "               Or\n" +
                        "                  Array (fieldname=data_custodian, operator=EQ, index=db.schema.table.index) (OR)\n" +
                        "                     Word (fieldname=data_custodian, operator=EQ, value=querty, amy, index=db.schema.table.index)\n" +
                        "                     Word (fieldname=data_custodian, operator=EQ, value=qwerty, colin, index=db.schema.table.index)\n" +
                        "                     Word (fieldname=data_custodian, operator=EQ, value=qwerty, keith, index=db.schema.table.index)\n" +
                        "                     Word (fieldname=data_custodian, operator=EQ, value=qwerty, perry, index=db.schema.table.index)\n" +
                        "                     Word (fieldname=data_custodian, operator=EQ, value=qwerty, norm, index=db.schema.table.index)\n" +
                        "                     Word (fieldname=data_custodian, operator=EQ, value=qwerty, mike, index=db.schema.table.index)\n" +
                        "                     Word (fieldname=data_custodian, operator=EQ, value=qwerty,mike, index=db.schema.table.index)\n" +
                        "                     Word (fieldname=data_custodian, operator=EQ, value=qwerty, dan, index=db.schema.table.index)\n" +
                        "                     Word (fieldname=data_custodian, operator=EQ, value=qwerty,dan, index=db.schema.table.index)\n" +
                        "               Prefix (fieldname=data_filter_06b, operator=EQ, value=qwerty, index=db.schema.table.index)\n" +
                        "               Not\n" +
                        "                  NotNull (fieldname=data_moved_to, operator=EQ, index=db.schema.table.index)"
        );
    }

    @Test
    public void testSimplePhrase() throws Exception {
        assertJson("phrase_field:(\"this is a phrase\")",
                "{\n" +
                        "  \"match\" : {\n" +
                        "    \"phrase_field\" : {\n" +
                        "      \"query\" : \"this is a phrase\",\n" +
                        "      \"type\" : \"phrase\"\n" +
                        "    }\n" +
                        "  }\n" +
                        "}"
        );
    }

    @Test
    public void testPhraseWithEscapedWildcards() throws Exception {
        assertJson("_all:'\\* this phrase has \\?escaped\\~ wildcards\\*'",
                "{\n" +
                        "  \"bool\" : {\n" +
                        "    \"should\" : [ {\n" +
                        "      \"match\" : {\n" +
                        "        \"fulltext_field\" : {\n" +
                        "          \"query\" : \"* this phrase has ?escaped~ wildcards*\",\n" +
                        "          \"type\" : \"phrase\"\n" +
                        "        }\n" +
                        "      }\n" +
                        "    }, {\n" +
                        "      \"match\" : {\n" +
                        "        \"_all\" : {\n" +
                        "          \"query\" : \"* this phrase has ?escaped~ wildcards*\",\n" +
                        "          \"type\" : \"phrase\"\n" +
                        "        }\n" +
                        "      }\n" +
                        "    } ]\n" +
                        "  }\n" +
                        "}");
    }

    @Test
    public void testPhraseWithFuzzyTerms() throws Exception {
        assertJson("phrase_field:'Here~ is~ fuzzy~ words'",
                "{\n" +
                        "  \"span_near\" : {\n" +
                        "    \"clauses\" : [ {\n" +
                        "      \"span_multi\" : {\n" +
                        "        \"match\" : {\n" +
                        "          \"fuzzy\" : {\n" +
                        "            \"phrase_field\" : {\n" +
                        "              \"value\" : \"here\",\n" +
                        "              \"prefix_length\" : 3\n" +
                        "            }\n" +
                        "          }\n" +
                        "        }\n" +
                        "      }\n" +
                        "    }, {\n" +
                        "      \"span_multi\" : {\n" +
                        "        \"match\" : {\n" +
                        "          \"fuzzy\" : {\n" +
                        "            \"phrase_field\" : {\n" +
                        "              \"value\" : \"is\",\n" +
                        "              \"prefix_length\" : 3\n" +
                        "            }\n" +
                        "          }\n" +
                        "        }\n" +
                        "      }\n" +
                        "    }, {\n" +
                        "      \"span_multi\" : {\n" +
                        "        \"match\" : {\n" +
                        "          \"fuzzy\" : {\n" +
                        "            \"phrase_field\" : {\n" +
                        "              \"value\" : \"fuzzy\",\n" +
                        "              \"prefix_length\" : 3\n" +
                        "            }\n" +
                        "          }\n" +
                        "        }\n" +
                        "      }\n" +
                        "    }, {\n" +
                        "      \"span_term\" : {\n" +
                        "        \"phrase_field\" : {\n" +
                        "          \"value\" : \"words\"\n" +
                        "        }\n" +
                        "      }\n" +
                        "    } ],\n" +
                        "    \"slop\" : 0,\n" +
                        "    \"in_order\" : true\n" +
                        "  }\n" +
                        "}");
    }

    @Test
    public void testPhraseWithEscapedFuzzyCharacters() throws Exception {
        assertJson("phrase_field:'Here\\~ is\\~ fuzzy\\~ words'",
                "{\n" +
                        "  \"match\" : {\n" +
                        "    \"phrase_field\" : {\n" +
                        "      \"query\" : \"Here~ is~ fuzzy~ words\",\n" +
                        "      \"type\" : \"phrase\"\n" +
                        "    }\n" +
                        "  }\n" +
                        "}");
    }

    @Test
    public void testPhraseWithMetaCharacters() throws Exception {
        assertJson("phrase_field:'this* should\\* sub:parse :\\- into a sp\\?n~'",
                "{\n" +
                        "  \"span_near\" : {\n" +
                        "    \"clauses\" : [ {\n" +
                        "      \"span_multi\" : {\n" +
                        "        \"match\" : {\n" +
                        "          \"prefix\" : {\n" +
                        "            \"phrase_field\" : \"this\"\n" +
                        "          }\n" +
                        "        }\n" +
                        "      }\n" +
                        "    }, {\n" +
                        "      \"span_term\" : {\n" +
                        "        \"phrase_field\" : {\n" +
                        "          \"value\" : \"should*\"\n" +
                        "        }\n" +
                        "      }\n" +
                        "    }, {\n" +
                        "      \"span_term\" : {\n" +
                        "        \"phrase_field\" : {\n" +
                        "          \"value\" : \"sub:parse\"\n" +
                        "        }\n" +
                        "      }\n" +
                        "    }, {\n" +
                        "      \"span_term\" : {\n" +
                        "        \"phrase_field\" : {\n" +
                        "          \"value\" : \"\\\\\"\n" +
                        "        }\n" +
                        "      }\n" +
                        "    }, {\n" +
                        "      \"span_term\" : {\n" +
                        "        \"phrase_field\" : {\n" +
                        "          \"value\" : \"into\"\n" +
                        "        }\n" +
                        "      }\n" +
                        "    }, {\n" +
                        "      \"span_term\" : {\n" +
                        "        \"phrase_field\" : {\n" +
                        "          \"value\" : \"a\"\n" +
                        "        }\n" +
                        "      }\n" +
                        "    }, {\n" +
                        "      \"span_multi\" : {\n" +
                        "        \"match\" : {\n" +
                        "          \"fuzzy\" : {\n" +
                        "            \"phrase_field\" : {\n" +
                        "              \"value\" : \"sp?n\",\n" +
                        "              \"prefix_length\" : 3\n" +
                        "            }\n" +
                        "          }\n" +
                        "        }\n" +
                        "      }\n" +
                        "    } ],\n" +
                        "    \"slop\" : 0,\n" +
                        "    \"in_order\" : true\n" +
                        "  }\n" +
                        "}");
    }

    @Test
    public void testPhraseWithSlop() throws Exception {
        assertJson("phrase_field:'some phrase containing slop'~2",
                "{\n" +
                        "  \"match\" : {\n" +
                        "    \"phrase_field\" : {\n" +
                        "      \"query\" : \"some phrase containing slop\",\n" +
                        "      \"type\" : \"phrase\",\n" +
                        "      \"slop\" : 2\n" +
                        "    }\n" +
                        "  }\n" +
                        "}");
    }

    @Test
    public void testPhraseWithWildcards() throws Exception {
        assertJson("phrase_field:'phrase containing wild*card'",
                "{\n" +
                        "  \"span_near\" : {\n" +
                        "    \"clauses\" : [ {\n" +
                        "      \"span_term\" : {\n" +
                        "        \"phrase_field\" : {\n" +
                        "          \"value\" : \"phrase\"\n" +
                        "        }\n" +
                        "      }\n" +
                        "    }, {\n" +
                        "      \"span_term\" : {\n" +
                        "        \"phrase_field\" : {\n" +
                        "          \"value\" : \"containing\"\n" +
                        "        }\n" +
                        "      }\n" +
                        "    }, {\n" +
                        "      \"span_multi\" : {\n" +
                        "        \"match\" : {\n" +
                        "          \"wildcard\" : {\n" +
                        "            \"phrase_field\" : \"wild*card\"\n" +
                        "          }\n" +
                        "        }\n" +
                        "      }\n" +
                        "    } ],\n" +
                        "    \"slop\" : 0,\n" +
                        "    \"in_order\" : true\n" +
                        "  }\n" +
                        "}");
    }

    @Test
    public void testAndedWildcardPhrases() throws Exception {
        assertJson("phrase_field:'phrase containing wild*card AND w*ns'",
                "{\n" +
                        "  \"span_near\" : {\n" +
                        "    \"clauses\" : [ {\n" +
                        "      \"span_term\" : {\n" +
                        "        \"phrase_field\" : {\n" +
                        "          \"value\" : \"phrase\"\n" +
                        "        }\n" +
                        "      }\n" +
                        "    }, {\n" +
                        "      \"span_term\" : {\n" +
                        "        \"phrase_field\" : {\n" +
                        "          \"value\" : \"containing\"\n" +
                        "        }\n" +
                        "      }\n" +
                        "    }, {\n" +
                        "      \"span_multi\" : {\n" +
                        "        \"match\" : {\n" +
                        "          \"wildcard\" : {\n" +
                        "            \"phrase_field\" : \"wild*card\"\n" +
                        "          }\n" +
                        "        }\n" +
                        "      }\n" +
                        "    }, {\n" +
                        "      \"span_term\" : {\n" +
                        "        \"phrase_field\" : {\n" +
                        "          \"value\" : \"and\"\n" +
                        "        }\n" +
                        "      }\n" +
                        "    }, {\n" +
                        "      \"span_multi\" : {\n" +
                        "        \"match\" : {\n" +
                        "          \"wildcard\" : {\n" +
                        "            \"phrase_field\" : \"w*ns\"\n" +
                        "          }\n" +
                        "        }\n" +
                        "      }\n" +
                        "    } ],\n" +
                        "    \"slop\" : 0,\n" +
                        "    \"in_order\" : true\n" +
                        "  }\n" +
                        "}");
    }

    @Test
    public void testOredWildcardPhrases() throws Exception {
        assertJson("phrase_field:'phrase containing wild*card OR w*ns'",
                "{\n" +
                        "  \"span_near\" : {\n" +
                        "    \"clauses\" : [ {\n" +
                        "      \"span_term\" : {\n" +
                        "        \"phrase_field\" : {\n" +
                        "          \"value\" : \"phrase\"\n" +
                        "        }\n" +
                        "      }\n" +
                        "    }, {\n" +
                        "      \"span_term\" : {\n" +
                        "        \"phrase_field\" : {\n" +
                        "          \"value\" : \"containing\"\n" +
                        "        }\n" +
                        "      }\n" +
                        "    }, {\n" +
                        "      \"span_multi\" : {\n" +
                        "        \"match\" : {\n" +
                        "          \"wildcard\" : {\n" +
                        "            \"phrase_field\" : \"wild*card\"\n" +
                        "          }\n" +
                        "        }\n" +
                        "      }\n" +
                        "    }, {\n" +
                        "      \"span_term\" : {\n" +
                        "        \"phrase_field\" : {\n" +
                        "          \"value\" : \"or\"\n" +
                        "        }\n" +
                        "      }\n" +
                        "    }, {\n" +
                        "      \"span_multi\" : {\n" +
                        "        \"match\" : {\n" +
                        "          \"wildcard\" : {\n" +
                        "            \"phrase_field\" : \"w*ns\"\n" +
                        "          }\n" +
                        "        }\n" +
                        "      }\n" +
                        "    } ],\n" +
                        "    \"slop\" : 0,\n" +
                        "    \"in_order\" : true\n" +
                        "  }\n" +
                        "}");
    }

    @Test
    public void testCVSIX939_boolean_simpilification() throws Exception {
        assertJson("id:1 and id<>1",
                "{\n" +
                        "  \"bool\" : {\n" +
                        "    \"must\" : [ {\n" +
                        "      \"term\" : {\n" +
                        "        \"id\" : 1\n" +
                        "      }\n" +
                        "    }, {\n" +
                        "      \"bool\" : {\n" +
                        "        \"must_not\" : {\n" +
                        "          \"term\" : {\n" +
                        "            \"id\" : 1\n" +
                        "          }\n" +
                        "        }\n" +
                        "      }\n" +
                        "    } ]\n" +
                        "  }\n" +
                        "}");
    }

    @Test
    public void testTermAndPhraseEqual() throws Exception {
        assertEquals(toJson("phrase_field:'\\*test\\~'"), toJson("phrase_field:\\*test\\~"));
    }

    @Test
    public void testSimpleNestedGroup() throws Exception {
        assertJson("nested_group.field_a:value and nested_group.field_b:value",
                "{\n" +
                        "  \"bool\" : {\n" +
                        "    \"must\" : [ {\n" +
                        "      \"nested\" : {\n" +
                        "        \"query\" : {\n" +
                        "          \"term\" : {\n" +
                        "            \"nested_group.field_a\" : \"value\"\n" +
                        "          }\n" +
                        "        },\n" +
                        "        \"path\" : \"nested_group\"\n" +
                        "      }\n" +
                        "    }, {\n" +
                        "      \"nested\" : {\n" +
                        "        \"query\" : {\n" +
                        "          \"term\" : {\n" +
                        "            \"nested_group.field_b\" : \"value\"\n" +
                        "          }\n" +
                        "        },\n" +
                        "        \"path\" : \"nested_group\"\n" +
                        "      }\n" +
                        "    } ]\n" +
                        "  }\n" +
                        "}");
    }

    @Test
    public void testSimpleNestedGroup2() throws Exception {
        assertJson("nested_group.field_a:value ",
                "{\n" +
                        "  \"nested\" : {\n" +
                        "    \"query\" : {\n" +
                        "      \"term\" : {\n" +
                        "        \"nested_group.field_a\" : \"value\"\n" +
                        "      }\n" +
                        "    },\n" +
                        "    \"path\" : \"nested_group\"\n" +
                        "  }\n" +
                        "}");
    }

    @Test
    public void testExternalNestedGroup() throws Exception {
        assertJson(
                "#options(witness_data:(id=<table.index>id)) witness_data.wit_first_name = 'mark' and witness_data.wit_last_name = 'matte'",
                "{\n" +
                        "  \"bool\" : {\n" +
                        "    \"must\" : [ {\n" +
                        "      \"term\" : {\n" +
                        "        \"wit_first_name\" : \"mark\"\n" +
                        "      }\n" +
                        "    }, {\n" +
                        "      \"term\" : {\n" +
                        "        \"wit_last_name\" : \"matte\"\n" +
                        "      }\n" +
                        "    } ]\n" +
                        "  }\n" +
                        "}"
        );
    }

    @Test
    public void testCVSIX_2551() throws Exception {
        assertJson(
                "phrase_field:'c-note'",
                "{\n" +
                        "  \"match\" : {\n" +
                        "    \"phrase_field\" : {\n" +
                        "      \"query\" : \"c-note\",\n" +
                        "      \"type\" : \"phrase\"\n" +
                        "    }\n" +
                        "  }\n" +
                        "}"
        );
    }

    @Test
    public void testCVSIX_2551_PrefixWildcard() throws Exception {
        assertJson(
                "phrase_field:'c-note*'",
                "{\n" +
                        "  \"span_near\" : {\n" +
                        "    \"clauses\" : [ {\n" +
                        "      \"span_term\" : {\n" +
                        "        \"phrase_field\" : {\n" +
                        "          \"value\" : \"c\"\n" +
                        "        }\n" +
                        "      }\n" +
                        "    }, {\n" +
                        "      \"span_multi\" : {\n" +
                        "        \"match\" : {\n" +
                        "          \"prefix\" : {\n" +
                        "            \"phrase_field\" : \"note\"\n" +
                        "          }\n" +
                        "        }\n" +
                        "      }\n" +
                        "    } ],\n" +
                        "    \"slop\" : 0,\n" +
                        "    \"in_order\" : true\n" +
                        "  }\n" +
                        "}"
        );
    }

    @Test
    public void testCVSIX_2551_EmbeddedWildcard() throws Exception {
        assertJson(
                "phrase_field:'c-note*s'",
                "{\n" +
                        "  \"span_near\" : {\n" +
                        "    \"clauses\" : [ {\n" +
                        "      \"span_term\" : {\n" +
                        "        \"phrase_field\" : {\n" +
                        "          \"value\" : \"c\"\n" +
                        "        }\n" +
                        "      }\n" +
                        "    }, {\n" +
                        "      \"span_multi\" : {\n" +
                        "        \"match\" : {\n" +
                        "          \"wildcard\" : {\n" +
                        "            \"phrase_field\" : \"note*s\"\n" +
                        "          }\n" +
                        "        }\n" +
                        "      }\n" +
                        "    } ],\n" +
                        "    \"slop\" : 0,\n" +
                        "    \"in_order\" : true\n" +
                        "  }\n" +
                        "}"
        );
    }

    @Test
    public void testCVSIX_2551_Fuzzy() throws Exception {
        assertJson(
                "phrase_field:'c-note'~2",
                "{\n" +
                        "  \"span_near\" : {\n" +
                        "    \"clauses\" : [ {\n" +
                        "      \"span_term\" : {\n" +
                        "        \"phrase_field\" : {\n" +
                        "          \"value\" : \"c\"\n" +
                        "        }\n" +
                        "      }\n" +
                        "    }, {\n" +
                        "      \"span_multi\" : {\n" +
                        "        \"match\" : {\n" +
                        "          \"fuzzy\" : {\n" +
                        "            \"phrase_field\" : {\n" +
                        "              \"value\" : \"note\",\n" +
                        "              \"prefix_length\" : 2\n" +
                        "            }\n" +
                        "          }\n" +
                        "        }\n" +
                        "      }\n" +
                        "    } ],\n" +
                        "    \"slop\" : 0,\n" +
                        "    \"in_order\" : true\n" +
                        "  }\n" +
                        "}"
        );
    }

    @Test
    public void testReverseOfCVSIX_2551() throws Exception {
        assertJson(
                "exact_field:'c-note'",
                "{\n" +
                        "  \"term\" : {\n" +
                        "    \"exact_field\" : \"c-note\"\n" +
                        "  }\n" +
                        "}"
        );
    }

    @Test
    public void testCVSIX_2551_WithProximity() throws Exception {
        assertJson("phrase_field:('c-note' w/3 beer)",
                "{\n" +
                        "  \"span_near\" : {\n" +
                        "    \"clauses\" : [ {\n" +
                        "      \"span_near\" : {\n" +
                        "        \"clauses\" : [ {\n" +
                        "          \"span_term\" : {\n" +
                        "            \"phrase_field\" : {\n" +
                        "              \"value\" : \"c\"\n" +
                        "            }\n" +
                        "          }\n" +
                        "        }, {\n" +
                        "          \"span_term\" : {\n" +
                        "            \"phrase_field\" : {\n" +
                        "              \"value\" : \"note\"\n" +
                        "            }\n" +
                        "          }\n" +
                        "        } ],\n" +
                        "        \"slop\" : 0,\n" +
                        "        \"in_order\" : true\n" +
                        "      }\n" +
                        "    }, {\n" +
                        "      \"span_term\" : {\n" +
                        "        \"phrase_field\" : {\n" +
                        "          \"value\" : \"beer\"\n" +
                        "        }\n" +
                        "      }\n" +
                        "    } ],\n" +
                        "    \"slop\" : 3,\n" +
                        "    \"in_order\" : false\n" +
                        "  }\n" +
                        "}"
        );
    }

    @Test
    public void testCVSIX_2551_WithFuzzyProximity() throws Exception {
        assertJson("phrase_field:('c-note'~10 w/3 beer)",
                "{\n" +
                        "  \"span_near\" : {\n" +
                        "    \"clauses\" : [ {\n" +
                        "      \"span_near\" : {\n" +
                        "        \"clauses\" : [ {\n" +
                        "          \"span_term\" : {\n" +
                        "            \"phrase_field\" : {\n" +
                        "              \"value\" : \"c\"\n" +
                        "            }\n" +
                        "          }\n" +
                        "        }, {\n" +
                        "          \"span_multi\" : {\n" +
                        "            \"match\" : {\n" +
                        "              \"fuzzy\" : {\n" +
                        "                \"phrase_field\" : {\n" +
                        "                  \"value\" : \"note\",\n" +
                        "                  \"prefix_length\" : 10\n" +
                        "                }\n" +
                        "              }\n" +
                        "            }\n" +
                        "          }\n" +
                        "        } ],\n" +
                        "        \"slop\" : 0,\n" +
                        "        \"in_order\" : true\n" +
                        "      }\n" +
                        "    }, {\n" +
                        "      \"span_term\" : {\n" +
                        "        \"phrase_field\" : {\n" +
                        "          \"value\" : \"beer\"\n" +
                        "        }\n" +
                        "      }\n" +
                        "    } ],\n" +
                        "    \"slop\" : 3,\n" +
                        "    \"in_order\" : false\n" +
                        "  }\n" +
                        "}"
        );
    }

    @Test
    public void testCVSIX_2551_subjectsStarsSymbol002() throws Exception {
        assertJson("( phrase_field : \"Qwerty \\*FREE Samples\\*\" )",
                "{\n" +
                        "  \"match\" : {\n" +
                        "    \"phrase_field\" : {\n" +
                        "      \"query\" : \"Qwerty *FREE Samples*\",\n" +
                        "      \"type\" : \"phrase\"\n" +
                        "    }\n" +
                        "  }\n" +
                        "}"
        );
    }

    @Test
    public void testCVSIX_2577() throws Exception {
        assertJson("( phrase_field: \"cut-over\" OR phrase_field: \"get-prices\" )",
                "{\n" +
                        "  \"bool\" : {\n" +
                        "    \"should\" : [ {\n" +
                        "      \"match\" : {\n" +
                        "        \"phrase_field\" : {\n" +
                        "          \"query\" : \"cut-over\",\n" +
                        "          \"type\" : \"phrase\"\n" +
                        "        }\n" +
                        "      }\n" +
                        "    }, {\n" +
                        "      \"match\" : {\n" +
                        "        \"phrase_field\" : {\n" +
                        "          \"query\" : \"get-prices\",\n" +
                        "          \"type\" : \"phrase\"\n" +
                        "        }\n" +
                        "      }\n" +
                        "    } ]\n" +
                        "  }\n" +
                        "}"
        );
    }

    @Test
    public void testTermRollups() throws Exception {
        assertJson("id: 100 OR id: 200",
                "{\n" +
                        "  \"terms\" : {\n" +
                        "    \"id\" : [ 100, 200 ]\n" +
                        "  }\n" +
                        "}"
        );
    }

    @Test
    public void testCVSIX_2521() throws Exception {
        assertJson("id < 100 OR id < 100",
                "{\n" +
                        "  \"bool\" : {\n" +
                        "    \"should\" : [ {\n" +
                        "      \"range\" : {\n" +
                        "        \"id\" : {\n" +
                        "          \"from\" : null,\n" +
                        "          \"to\" : 100,\n" +
                        "          \"include_lower\" : true,\n" +
                        "          \"include_upper\" : false\n" +
                        "        }\n" +
                        "      }\n" +
                        "    }, {\n" +
                        "      \"range\" : {\n" +
                        "        \"id\" : {\n" +
                        "          \"from\" : null,\n" +
                        "          \"to\" : 100,\n" +
                        "          \"include_lower\" : true,\n" +
                        "          \"include_upper\" : false\n" +
                        "        }\n" +
                        "      }\n" +
                        "    } ]\n" +
                        "  }\n" +
                        "}"
        );
    }

    @Test
    public void testCVSIX_2578_AnyBareWildcard() throws Exception {
        assertJson("phrase_field:'V - A - C - A - T - I - O * N'",
                "{\n" +
                        "  \"span_near\" : {\n" +
                        "    \"clauses\" : [ {\n" +
                        "      \"span_term\" : {\n" +
                        "        \"phrase_field\" : {\n" +
                        "          \"value\" : \"v\"\n" +
                        "        }\n" +
                        "      }\n" +
                        "    }, {\n" +
                        "      \"span_term\" : {\n" +
                        "        \"phrase_field\" : {\n" +
                        "          \"value\" : \"a\"\n" +
                        "        }\n" +
                        "      }\n" +
                        "    }, {\n" +
                        "      \"span_term\" : {\n" +
                        "        \"phrase_field\" : {\n" +
                        "          \"value\" : \"c\"\n" +
                        "        }\n" +
                        "      }\n" +
                        "    }, {\n" +
                        "      \"span_term\" : {\n" +
                        "        \"phrase_field\" : {\n" +
                        "          \"value\" : \"a\"\n" +
                        "        }\n" +
                        "      }\n" +
                        "    }, {\n" +
                        "      \"span_term\" : {\n" +
                        "        \"phrase_field\" : {\n" +
                        "          \"value\" : \"t\"\n" +
                        "        }\n" +
                        "      }\n" +
                        "    }, {\n" +
                        "      \"span_term\" : {\n" +
                        "        \"phrase_field\" : {\n" +
                        "          \"value\" : \"i\"\n" +
                        "        }\n" +
                        "      }\n" +
                        "    }, {\n" +
                        "      \"span_term\" : {\n" +
                        "        \"phrase_field\" : {\n" +
                        "          \"value\" : \"o\"\n" +
                        "        }\n" +
                        "      }\n" +
                        "    }, {\n" +
                        "      \"span_multi\" : {\n" +
                        "        \"match\" : {\n" +
                        "          \"wildcard\" : {\n" +
                        "            \"phrase_field\" : \"*\"\n" +
                        "          }\n" +
                        "        }\n" +
                        "      }\n" +
                        "    }, {\n" +
                        "      \"span_term\" : {\n" +
                        "        \"phrase_field\" : {\n" +
                        "          \"value\" : \"n\"\n" +
                        "        }\n" +
                        "      }\n" +
                        "    } ],\n" +
                        "    \"slop\" : 0,\n" +
                        "    \"in_order\" : true\n" +
                        "  }\n" +
                        "}");
    }

    @Test
    public void testCVSIX_2578_SingleBareWildcard() throws Exception {
        assertJson("phrase_field:'V - A - C - A -?'",
                "{\n" +
                        "  \"span_near\" : {\n" +
                        "    \"clauses\" : [ {\n" +
                        "      \"span_term\" : {\n" +
                        "        \"phrase_field\" : {\n" +
                        "          \"value\" : \"v\"\n" +
                        "        }\n" +
                        "      }\n" +
                        "    }, {\n" +
                        "      \"span_term\" : {\n" +
                        "        \"phrase_field\" : {\n" +
                        "          \"value\" : \"a\"\n" +
                        "        }\n" +
                        "      }\n" +
                        "    }, {\n" +
                        "      \"span_term\" : {\n" +
                        "        \"phrase_field\" : {\n" +
                        "          \"value\" : \"c\"\n" +
                        "        }\n" +
                        "      }\n" +
                        "    }, {\n" +
                        "      \"span_term\" : {\n" +
                        "        \"phrase_field\" : {\n" +
                        "          \"value\" : \"a\"\n" +
                        "        }\n" +
                        "      }\n" +
                        "    }, {\n" +
                        "      \"span_multi\" : {\n" +
                        "        \"match\" : {\n" +
                        "          \"wildcard\" : {\n" +
                        "            \"phrase_field\" : \"?\"\n" +
                        "          }\n" +
                        "        }\n" +
                        "      }\n" +
                        "    } ],\n" +
                        "    \"slop\" : 0,\n" +
                        "    \"in_order\" : true\n" +
                        "  }\n" +
                        "}"
        );
    }

    @Test
    public void testCVSIX_2578_AnyWildcard() throws Exception {
        assertJson("phrase_field:'V - A - C - A - T - I - O* N'",
                "{\n" +
                        "  \"span_near\" : {\n" +
                        "    \"clauses\" : [ {\n" +
                        "      \"span_term\" : {\n" +
                        "        \"phrase_field\" : {\n" +
                        "          \"value\" : \"v\"\n" +
                        "        }\n" +
                        "      }\n" +
                        "    }, {\n" +
                        "      \"span_term\" : {\n" +
                        "        \"phrase_field\" : {\n" +
                        "          \"value\" : \"a\"\n" +
                        "        }\n" +
                        "      }\n" +
                        "    }, {\n" +
                        "      \"span_term\" : {\n" +
                        "        \"phrase_field\" : {\n" +
                        "          \"value\" : \"c\"\n" +
                        "        }\n" +
                        "      }\n" +
                        "    }, {\n" +
                        "      \"span_term\" : {\n" +
                        "        \"phrase_field\" : {\n" +
                        "          \"value\" : \"a\"\n" +
                        "        }\n" +
                        "      }\n" +
                        "    }, {\n" +
                        "      \"span_term\" : {\n" +
                        "        \"phrase_field\" : {\n" +
                        "          \"value\" : \"t\"\n" +
                        "        }\n" +
                        "      }\n" +
                        "    }, {\n" +
                        "      \"span_term\" : {\n" +
                        "        \"phrase_field\" : {\n" +
                        "          \"value\" : \"i\"\n" +
                        "        }\n" +
                        "      }\n" +
                        "    }, {\n" +
                        "      \"span_multi\" : {\n" +
                        "        \"match\" : {\n" +
                        "          \"prefix\" : {\n" +
                        "            \"phrase_field\" : \"o\"\n" +
                        "          }\n" +
                        "        }\n" +
                        "      }\n" +
                        "    }, {\n" +
                        "      \"span_term\" : {\n" +
                        "        \"phrase_field\" : {\n" +
                        "          \"value\" : \"n\"\n" +
                        "        }\n" +
                        "      }\n" +
                        "    } ],\n" +
                        "    \"slop\" : 0,\n" +
                        "    \"in_order\" : true\n" +
                        "  }\n" +
                        "}"
        );
    }

    @Test
    public void testCVSIX_2578_SingleWildcard() throws Exception {
        assertJson("phrase_field:'V - A - C - A - T - I?'",
                "{\n" +
                        "  \"span_near\" : {\n" +
                        "    \"clauses\" : [ {\n" +
                        "      \"span_term\" : {\n" +
                        "        \"phrase_field\" : {\n" +
                        "          \"value\" : \"v\"\n" +
                        "        }\n" +
                        "      }\n" +
                        "    }, {\n" +
                        "      \"span_term\" : {\n" +
                        "        \"phrase_field\" : {\n" +
                        "          \"value\" : \"a\"\n" +
                        "        }\n" +
                        "      }\n" +
                        "    }, {\n" +
                        "      \"span_term\" : {\n" +
                        "        \"phrase_field\" : {\n" +
                        "          \"value\" : \"c\"\n" +
                        "        }\n" +
                        "      }\n" +
                        "    }, {\n" +
                        "      \"span_term\" : {\n" +
                        "        \"phrase_field\" : {\n" +
                        "          \"value\" : \"a\"\n" +
                        "        }\n" +
                        "      }\n" +
                        "    }, {\n" +
                        "      \"span_term\" : {\n" +
                        "        \"phrase_field\" : {\n" +
                        "          \"value\" : \"t\"\n" +
                        "        }\n" +
                        "      }\n" +
                        "    }, {\n" +
                        "      \"span_multi\" : {\n" +
                        "        \"match\" : {\n" +
                        "          \"wildcard\" : {\n" +
                        "            \"phrase_field\" : \"i?\"\n" +
                        "          }\n" +
                        "        }\n" +
                        "      }\n" +
                        "    } ],\n" +
                        "    \"slop\" : 0,\n" +
                        "    \"in_order\" : true\n" +
                        "  }\n" +
                        "}"
        );
    }

    @Test
    public void test_subjectsFuzzyPhrase_001() throws Exception {
        assertJson("( phrase_field : \"choose prize your~2\"~!0 )",
                "{\n" +
                        "  \"span_near\" : {\n" +
                        "    \"clauses\" : [ {\n" +
                        "      \"span_term\" : {\n" +
                        "        \"phrase_field\" : {\n" +
                        "          \"value\" : \"choose\"\n" +
                        "        }\n" +
                        "      }\n" +
                        "    }, {\n" +
                        "      \"span_term\" : {\n" +
                        "        \"phrase_field\" : {\n" +
                        "          \"value\" : \"prize\"\n" +
                        "        }\n" +
                        "      }\n" +
                        "    }, {\n" +
                        "      \"span_multi\" : {\n" +
                        "        \"match\" : {\n" +
                        "          \"fuzzy\" : {\n" +
                        "            \"phrase_field\" : {\n" +
                        "              \"value\" : \"your\",\n" +
                        "              \"prefix_length\" : 2\n" +
                        "            }\n" +
                        "          }\n" +
                        "        }\n" +
                        "      }\n" +
                        "    } ],\n" +
                        "    \"slop\" : 0,\n" +
                        "    \"in_order\" : false\n" +
                        "  }\n" +
                        "}"
        );
    }

    @Test
    public void test_CVSIX_2579() throws Exception {
        assertJson("phrase_field:('4-13-01*' w/15 Weekend w/15 outage)",
                "{\n" +
                        "  \"span_near\" : {\n" +
                        "    \"clauses\" : [ {\n" +
                        "      \"span_near\" : {\n" +
                        "        \"clauses\" : [ {\n" +
                        "          \"span_term\" : {\n" +
                        "            \"phrase_field\" : {\n" +
                        "              \"value\" : \"4\"\n" +
                        "            }\n" +
                        "          }\n" +
                        "        }, {\n" +
                        "          \"span_term\" : {\n" +
                        "            \"phrase_field\" : {\n" +
                        "              \"value\" : \"13\"\n" +
                        "            }\n" +
                        "          }\n" +
                        "        }, {\n" +
                        "          \"span_multi\" : {\n" +
                        "            \"match\" : {\n" +
                        "              \"prefix\" : {\n" +
                        "                \"phrase_field\" : \"01\"\n" +
                        "              }\n" +
                        "            }\n" +
                        "          }\n" +
                        "        } ],\n" +
                        "        \"slop\" : 0,\n" +
                        "        \"in_order\" : true\n" +
                        "      }\n" +
                        "    }, {\n" +
                        "      \"span_near\" : {\n" +
                        "        \"clauses\" : [ {\n" +
                        "          \"span_term\" : {\n" +
                        "            \"phrase_field\" : {\n" +
                        "              \"value\" : \"weekend\"\n" +
                        "            }\n" +
                        "          }\n" +
                        "        }, {\n" +
                        "          \"span_term\" : {\n" +
                        "            \"phrase_field\" : {\n" +
                        "              \"value\" : \"outage\"\n" +
                        "            }\n" +
                        "          }\n" +
                        "        } ],\n" +
                        "        \"slop\" : 15,\n" +
                        "        \"in_order\" : false\n" +
                        "      }\n" +
                        "    } ],\n" +
                        "    \"slop\" : 15,\n" +
                        "    \"in_order\" : false\n" +
                        "  }\n" +
                        "}"
        );
    }

    @Test
    public void test_CVSIX_2591() throws Exception {
        assertJson("exact_field:\"2001-*\"",
                "{\n" +
                        "  \"prefix\" : {\n" +
                        "    \"exact_field\" : \"2001-\"\n" +
                        "  }\n" +
                        "}"
        );
    }

    @Test
    public void test_CVSIX_2835_prefix() throws Exception {
        assertJson("(exact_field = \"bob dol*\")",
                "{\n" +
                        "  \"prefix\" : {\n" +
                        "    \"exact_field\" : \"bob dol\"\n" +
                        "  }\n" +
                        "}"
        );
    }

    @Test
    public void test_CVSIX_2835_wildcard() throws Exception {
        assertJson("(exact_field = \"bob* dol*\")",
                "{\n" +
                        "  \"wildcard\" : {\n" +
                        "    \"exact_field\" : \"bob* dol*\"\n" +
                        "  }\n" +
                        "}"
        );
    }

    @Test
    public void test_CVSIX_2835_fuzzy() throws Exception {
        assertJson("(exact_field = \"bob dol~\")",
                "{\n" +
                        "  \"fuzzy\" : {\n" +
                        "    \"exact_field\" : {\n" +
                        "      \"value\" : \"bob dol\",\n" +
                        "      \"prefix_length\" : 3\n" +
                        "    }\n" +
                        "  }\n" +
                        "}"
        );
    }

    @Test
    public void test_CVSIX_2807() throws Exception {
        assertJson("(exact_field <> \"bob*\")",
                "{\n" +
                        "  \"bool\" : {\n" +
                        "    \"must_not\" : {\n" +
                        "      \"prefix\" : {\n" +
                        "        \"exact_field\" : \"bob\"\n" +
                        "      }\n" +
                        "    }\n" +
                        "  }\n" +
                        "}"
        );
    }

    @Test
    public void test_CVSIX_2807_phrase() throws Exception {
        assertJson("(phrase_field <> \"bob*\")",
                "{\n" +
                        "  \"bool\" : {\n" +
                        "    \"must_not\" : {\n" +
                        "      \"prefix\" : {\n" +
                        "        \"phrase_field\" : \"bob\"\n" +
                        "      }\n" +
                        "    }\n" +
                        "  }\n" +
                        "}"
        );
    }

    @Test
    public void testMoreLikeThis() throws Exception {
        assertJson("phrase_field:@'this is a test'",
                "{\n" +
                        "  \"mlt\" : {\n" +
                        "    \"fields\" : [ \"phrase_field\" ],\n" +
                        "    \"like_text\" : \"this is a test\",\n" +
                        "    \"min_term_freq\" : 1,\n" +
                        "    \"max_query_terms\" : 80,\n" +
                        "    \"stop_words\" : [ \"http\", \"span\", \"class\", \"flashtext\", \"let\", \"its\", \"may\", \"well\", \"got\", \"too\", \"them\", \"really\", \"new\", \"set\", \"please\", \"how\", \"our\", \"from\", \"sent\", \"subject\", \"sincerely\", \"thank\", \"thanks\", \"just\", \"get\", \"going\", \"were\", \"much\", \"can\", \"also\", \"she\", \"her\", \"him\", \"his\", \"has\", \"been\", \"ok\", \"still\", \"okay\", \"does\", \"did\", \"about\", \"yes\", \"you\", \"your\", \"when\", \"know\", \"have\", \"who\", \"what\", \"where\", \"sir\", \"page\", \"a\", \"an\", \"and\", \"are\", \"as\", \"at\", \"be\", \"but\", \"by\", \"for\", \"if\", \"in\", \"into\", \"is\", \"it\", \"no\", \"not\", \"of\", \"on\", \"or\", \"such\", \"that\", \"the\", \"their\", \"than\", \"then\", \"there\", \"these\", \"they\", \"this\", \"to\", \"was\", \"will\", \"with\" ],\n" +
                        "    \"min_word_length\" : 3\n" +
                        "  }\n" +
                        "}"
        );
    }

    @Test
    public void testFuzzyLikeThis() throws Exception {
        assertJson("phrase_field:@~'this is a test'",
                "{\n" +
                        "  \"flt_field\" : {\n" +
                        "    \"phrase_field\" : {\n" +
                        "      \"like_text\" : \"this is a test\",\n" +
                        "      \"max_query_terms\" : 80,\n" +
                        "      \"fuzziness\" : \"AUTO\"\n" +
                        "    }\n" +
                        "  }\n" +
                        "}"
        );
    }

    @Test
    public void testScript() throws Exception {
        assertJson("$$ this.is.a.script[12] = 42; $$",
                "{\n" +
                        "  \"filtered\" : {\n" +
                        "    \"query\" : {\n" +
                        "      \"match_all\" : { }\n" +
                        "    },\n" +
                        "    \"filter\" : {\n" +
                        "      \"script\" : {\n" +
                        "        \"script\" : \" this.is.a.script[12] = 42; \"\n" +
                        "      }\n" +
                        "    }\n" +
                        "  }\n" +
                        "}"
        );
    }

    @Test
    public void test_CVSIX_2682() throws Exception {
        assertJson("( phrase_field:(more w/10 \"food\\*\") )",
                "{\n" +
                        "  \"span_near\" : {\n" +
                        "    \"clauses\" : [ {\n" +
                        "      \"span_term\" : {\n" +
                        "        \"phrase_field\" : {\n" +
                        "          \"value\" : \"more\"\n" +
                        "        }\n" +
                        "      }\n" +
                        "    }, {\n" +
                        "      \"span_term\" : {\n" +
                        "        \"phrase_field\" : {\n" +
                        "          \"value\" : \"food*\"\n" +
                        "        }\n" +
                        "      }\n" +
                        "    } ],\n" +
                        "    \"slop\" : 10,\n" +
                        "    \"in_order\" : false\n" +
                        "  }\n" +
                        "}"
        );
    }

    @Test
    public void test_CVSIX_2579_WithQuotes() throws Exception {
        assertJson("phrase_field:(\"4-13-01*\" w/15 Weekend w/15 outage)",
                "{\n" +
                        "  \"span_near\" : {\n" +
                        "    \"clauses\" : [ {\n" +
                        "      \"span_near\" : {\n" +
                        "        \"clauses\" : [ {\n" +
                        "          \"span_term\" : {\n" +
                        "            \"phrase_field\" : {\n" +
                        "              \"value\" : \"4\"\n" +
                        "            }\n" +
                        "          }\n" +
                        "        }, {\n" +
                        "          \"span_term\" : {\n" +
                        "            \"phrase_field\" : {\n" +
                        "              \"value\" : \"13\"\n" +
                        "            }\n" +
                        "          }\n" +
                        "        }, {\n" +
                        "          \"span_multi\" : {\n" +
                        "            \"match\" : {\n" +
                        "              \"prefix\" : {\n" +
                        "                \"phrase_field\" : \"01\"\n" +
                        "              }\n" +
                        "            }\n" +
                        "          }\n" +
                        "        } ],\n" +
                        "        \"slop\" : 0,\n" +
                        "        \"in_order\" : true\n" +
                        "      }\n" +
                        "    }, {\n" +
                        "      \"span_near\" : {\n" +
                        "        \"clauses\" : [ {\n" +
                        "          \"span_term\" : {\n" +
                        "            \"phrase_field\" : {\n" +
                        "              \"value\" : \"weekend\"\n" +
                        "            }\n" +
                        "          }\n" +
                        "        }, {\n" +
                        "          \"span_term\" : {\n" +
                        "            \"phrase_field\" : {\n" +
                        "              \"value\" : \"outage\"\n" +
                        "            }\n" +
                        "          }\n" +
                        "        } ],\n" +
                        "        \"slop\" : 15,\n" +
                        "        \"in_order\" : false\n" +
                        "      }\n" +
                        "    } ],\n" +
                        "    \"slop\" : 15,\n" +
                        "    \"in_order\" : false\n" +
                        "  }\n" +
                        "}"
        );
    }

    @Test
    public void test_MergeLiterals_AND() throws Exception {
        assertJson("exact_field:(one & two & three)",
                "{\n" +
                        "  \"terms\" : {\n" +
                        "    \"exact_field\" : [ \"one\", \"two\", \"three\" ],\n" +
                        "    \"minimum_should_match\" : \"3\"\n" +
                        "  }\n" +
                        "}"
        );
    }

    @Test
    public void test_MergeLiterals_AND_NE() throws Exception {
        assertJson("exact_field<>(one & two & three)",
                "{\n" +
                        "  \"bool\" : {\n" +
                        "    \"must_not\" : {\n" +
                        "      \"terms\" : {\n" +
                        "        \"exact_field\" : [ \"one\", \"two\", \"three\" ]\n" +
                        "      }\n" +
                        "    }\n" +
                        "  }\n" +
                        "}"
        );
    }

    @Test
    public void test_MergeLiterals_OR_NE() throws Exception {
        assertJson("exact_field<>(one , two , three)",
                "{\n" +
                        "  \"bool\" : {\n" +
                        "    \"must_not\" : {\n" +
                        "      \"bool\" : {\n" +
                        "        \"filter\" : {\n" +
                        "          \"terms\" : {\n" +
                        "            \"exact_field\" : [ \"one\", \"two\", \"three\" ],\n" +
                        "          }\n" +
                        "        },\n" +
                        "        \"minimum_should_match\" : \"3\"\n" +
                        "      }\n" +
                        "    }\n" +
                        "  }\n" +
                        "}"
        );
    }

    @Test
    public void test_MergeLiterals_OR() throws Exception {
        assertJson("exact_field:(one , two , three)",
                "{\n" +
                        "  \"terms\" : {\n" +
                        "    \"exact_field\" : [ \"one\", \"two\", \"three\" ]\n" +
                        "  }\n" +
                        "}"
        );
    }

    @Test
    public void test_MergeLiterals_AND_WithArrays() throws Exception {
        assertJson("exact_field:(one & two & three & [four,five,six])",
                "{\n" +
                        "  \"bool\" : {\n" +
                        "    \"must\" : [ {\n" +
                        "      \"bool\" : {\n" +
                        "        \"filter\" : {\n" +
                        "          \"terms\" : {\n" +
                        "            \"exact_field\" : [ \"one\", \"two\", \"three\" ],\n" +
                        "          }\n" +
                        "        },\n" +
                        "        \"minimum_should_match\" : \"3\"\n" +
                        "      }\n" +
                        "    }, {\n" +
                        "      \"bool\" : {\n" +
                        "        \"filter\" : {\n" +
                        "          \"terms\" : {\n" +
                        "            \"exact_field\" : [ \"four\", \"five\", \"six\" ]\n" +
                        "          }\n" +
                        "        }\n" +
                        "      }\n" +
                        "    } ]\n" +
                        "  }\n" +
                        "}"
        );
    }

    @Test
    public void test_MergeLiterals_OR_WithArrays() throws Exception {
        assertJson("exact_field:(one , two , three , [four,five,six])",
                "{\n" +
                        "  \"terms\" : {\n" +
                        "    \"exact_field\" : [ \"one\", \"two\", \"three\", \"four\", \"five\", \"six\" ]\n" +
                        "  }\n" +
                        "}"
        );
    }

    @Test
    public void test_MergeLiterals_AND_OR_WithArrays() throws Exception {
        assertJson("exact_field:(one , two , three , [four,five,six] & one & two & three & [four, five, six])",
                "{\n" +
                        "  \"bool\" : {\n" +
                        "    \"should\" : [ {\n" +
                        "      \"terms\" : {\n" +
                        "        \"exact_field\" : [ \"one\", \"two\", \"three\" ]\n" +
                        "      }\n" +
                        "    }, {\n" +
                        "      \"bool\" : {\n" +
                        "        \"must\" : [ {\n" +
                        "          \"terms\" : {\n" +
                        "            \"exact_field\" : [ \"four\", \"five\", \"six\", \"four\", \"five\", \"six\" ]\n" +
                        "          }\n" +
                        "        }, {\n" +
                        "          \"terms\" : {\n" +
                        "            \"exact_field\" : [ \"one\", \"two\", \"three\" ],\n" +
                        "            \"minimum_should_match\" : \"3\"\n" +
                        "          }\n" +
                        "        } ]\n" +
                        "      }\n" +
                        "    } ]\n" +
                        "  }\n" +
                        "}"
        );
    }

    @Test
    public void test_CVSIX_2941_DoesntWork() throws Exception {
        assertJson("( ( ( review_data_ben.coding.responsiveness = Responsive OR review_data_ben.coding.responsiveness = \"Potentially Responsive\" OR review_data_ben.coding.responsiveness = \"Not Responsive\" OR review_data_ben.coding.responsiveness = Unreviewable ) AND review_data_ben.review_data_id = 67115 ) )",
                "{\n" +
                        "  \"bool\" : {\n" +
                        "    \"must\" : [ {\n" +
                        "      \"nested\" : {\n" +
                        "        \"query\" : {\n" +
                        "          \"terms\" : {\n" +
                        "            \"review_data_ben.coding.responsiveness\" : [ \"responsive\", \"potentially responsive\", \"not responsive\", \"unreviewable\" ]\n" +
                        "          }\n" +
                        "        },\n" +
                        "        \"path\" : \"review_data_ben\"\n" +
                        "      }\n" +
                        "    }, {\n" +
                        "      \"nested\" : {\n" +
                        "        \"query\" : {\n" +
                        "          \"term\" : {\n" +
                        "            \"review_data_ben.review_data_id\" : 67115\n" +
                        "          }\n" +
                        "        },\n" +
                        "        \"path\" : \"review_data_ben\"\n" +
                        "      }\n" +
                        "    } ]\n" +
                        "  }\n" +
                        "}"
        );
    }

    @Test
    public void test_CVSIX_2941_DoesWork() throws Exception {
        assertJson("( (review_data_ben.review_data_id = 67115 WITH ( review_data_ben.coding.responsiveness = Responsive OR review_data_ben.coding.responsiveness = \"Potentially Responsive\" OR review_data_ben.coding.responsiveness = \"Not Responsive\" OR review_data_ben.coding.responsiveness = Unreviewable  ) ) )",
                "{\n" +
                        "  \"nested\" : {\n" +
                        "    \"query\" : {\n" +
                        "      \"bool\" : {\n" +
                        "        \"must\" : [ {\n" +
                        "          \"term\" : {\n" +
                        "            \"review_data_ben.review_data_id\" : 67115\n" +
                        "          }\n" +
                        "        }, {\n" +
                        "          \"bool\" : {\n" +
                        "            \"should\" : {\n" +
                        "              \"terms\" : {\n" +
                        "                \"review_data_ben.coding.responsiveness\" : [ \"responsive\", \"potentially responsive\", \"not responsive\", \"unreviewable\" ]\n" +
                        "              }\n" +
                        "            }\n" +
                        "          }\n" +
                        "        } ]\n" +
                        "      }\n" +
                        "    },\n" +
                        "    \"path\" : \"review_data_ben\"\n" +
                        "  }\n" +
                        "}"
        );
    }

    @Test
    public void test_CVSIX_2941_NestedGroupRollupWithNonNestedFields_AND() throws Exception {
        assertJson("(review_data.subject:(first wine cheese food foo bar) and field:drink and review_data.subject:wine and review_data.subject:last and field:food) ",
                "{\n" +
                        "  \"bool\" : {\n" +
                        "    \"must\" : [ {\n" +
                        "      \"terms\" : {\n" +
                        "        \"field\" : [ \"drink\", \"food\" ],\n" +
                        "        \"minimum_should_match\" : \"2\"\n" +
                        "      }\n" +
                        "    }, {\n" +
                        "      \"nested\" : {\n" +
                        "        \"query\" : {\n" +
                        "          \"term\" : {\n" +
                        "            \"review_data.subject\" : \"wine\"\n" +
                        "          }\n" +
                        "        },\n" +
                        "        \"path\" : \"review_data\"\n" +
                        "      }\n" +
                        "    }, {\n" +
                        "      \"nested\" : {\n" +
                        "        \"query\" : {\n" +
                        "          \"term\" : {\n" +
                        "            \"review_data.subject\" : \"last\"\n" +
                        "          }\n" +
                        "        },\n" +
                        "        \"path\" : \"review_data\"\n" +
                        "      }\n" +
                        "    }, {\n" +
                        "      \"nested\" : {\n" +
                        "        \"query\" : {\n" +
                        "          \"term\" : {\n" +
                        "            \"review_data.subject\" : \"first\"\n" +
                        "          }\n" +
                        "        },\n" +
                        "        \"path\" : \"review_data\"\n" +
                        "      }\n" +
                        "    }, {\n" +
                        "      \"nested\" : {\n" +
                        "        \"query\" : {\n" +
                        "          \"term\" : {\n" +
                        "            \"review_data.subject\" : \"wine\"\n" +
                        "          }\n" +
                        "        },\n" +
                        "        \"path\" : \"review_data\"\n" +
                        "      }\n" +
                        "    }, {\n" +
                        "      \"nested\" : {\n" +
                        "        \"query\" : {\n" +
                        "          \"term\" : {\n" +
                        "            \"review_data.subject\" : \"cheese\"\n" +
                        "          }\n" +
                        "        },\n" +
                        "        \"path\" : \"review_data\"\n" +
                        "      }\n" +
                        "    }, {\n" +
                        "      \"nested\" : {\n" +
                        "        \"query\" : {\n" +
                        "          \"term\" : {\n" +
                        "            \"review_data.subject\" : \"food\"\n" +
                        "          }\n" +
                        "        },\n" +
                        "        \"path\" : \"review_data\"\n" +
                        "      }\n" +
                        "    }, {\n" +
                        "      \"nested\" : {\n" +
                        "        \"query\" : {\n" +
                        "          \"term\" : {\n" +
                        "            \"review_data.subject\" : \"foo\"\n" +
                        "          }\n" +
                        "        },\n" +
                        "        \"path\" : \"review_data\"\n" +
                        "      }\n" +
                        "    }, {\n" +
                        "      \"nested\" : {\n" +
                        "        \"query\" : {\n" +
                        "          \"term\" : {\n" +
                        "            \"review_data.subject\" : \"bar\"\n" +
                        "          }\n" +
                        "        },\n" +
                        "        \"path\" : \"review_data\"\n" +
                        "      }\n" +
                        "    } ]\n" +
                        "  }\n" +
                        "}"
        );
    }

    @Test
    public void test_CVSIX_2941_NestedGroupRollupWithNonNestedFields_OR() throws Exception {
        assertJson("(review_data.subject:(first, wine, cheese, food, foo, bar) or field:food and review_data.subject:wine or review_data.subject:last) or field:drink ",
                "{\n" +
                        "  \"bool\" : {\n" +
                        "    \"should\" : [ {\n" +
                        "      \"term\" : {\n" +
                        "        \"field\" : \"drink\"\n" +
                        "      }\n" +
                        "    }, {\n" +
                        "      \"bool\" : {\n" +
                        "        \"must\" : [ {\n" +
                        "          \"term\" : {\n" +
                        "            \"field\" : \"food\"\n" +
                        "          }\n" +
                        "        }, {\n" +
                        "          \"nested\" : {\n" +
                        "            \"query\" : {\n" +
                        "              \"term\" : {\n" +
                        "                \"review_data.subject\" : \"wine\"\n" +
                        "              }\n" +
                        "            },\n" +
                        "            \"path\" : \"review_data\"\n" +
                        "          }\n" +
                        "        } ]\n" +
                        "      }\n" +
                        "    }, {\n" +
                        "      \"nested\" : {\n" +
                        "        \"query\" : {\n" +
                        "          \"terms\" : {\n" +
                        "            \"review_data.subject\" : [ \"last\", \"first\", \"wine\", \"cheese\", \"food\", \"foo\", \"bar\" ]\n" +
                        "          }\n" +
                        "        },\n" +
                        "        \"path\" : \"review_data\"\n" +
                        "      }\n" +
                        "    } ]\n" +
                        "  }\n" +
                        "}"
        );
    }

    @Test
    public void test_CVSIX_2941_NestedGroupRollupWithNonNestedFields_BOTH() throws Exception {
        assertJson("(review_data.subject:(first wine cheese food foo bar) and review_data.subject:wine and review_data.subject:last and field:food) (review_data.subject:(first, wine, cheese, food, foo, bar) or review_data.subject:wine or review_data.subject:last)",
                "{\n" +
                        "  \"bool\" : {\n" +
                        "    \"must\" : [ {\n" +
                        "      \"nested\" : {\n" +
                        "        \"query\" : {\n" +
                        "          \"terms\" : {\n" +
                        "            \"review_data.subject\" : [ \"wine\", \"last\", \"first\", \"wine\", \"cheese\", \"food\", \"foo\", \"bar\" ]\n" +
                        "          }\n" +
                        "        },\n" +
                        "        \"path\" : \"review_data\"\n" +
                        "      }\n" +
                        "    }, {\n" +
                        "      \"nested\" : {\n" +
                        "        \"query\" : {\n" +
                        "          \"term\" : {\n" +
                        "            \"review_data.subject\" : \"wine\"\n" +
                        "          }\n" +
                        "        },\n" +
                        "        \"path\" : \"review_data\"\n" +
                        "      }\n" +
                        "    }, {\n" +
                        "      \"nested\" : {\n" +
                        "        \"query\" : {\n" +
                        "          \"term\" : {\n" +
                        "            \"review_data.subject\" : \"last\"\n" +
                        "          }\n" +
                        "        },\n" +
                        "        \"path\" : \"review_data\"\n" +
                        "      }\n" +
                        "    }, {\n" +
                        "      \"term\" : {\n" +
                        "        \"field\" : \"food\"\n" +
                        "      }\n" +
                        "    }, {\n" +
                        "      \"nested\" : {\n" +
                        "        \"query\" : {\n" +
                        "          \"term\" : {\n" +
                        "            \"review_data.subject\" : \"first\"\n" +
                        "          }\n" +
                        "        },\n" +
                        "        \"path\" : \"review_data\"\n" +
                        "      }\n" +
                        "    }, {\n" +
                        "      \"nested\" : {\n" +
                        "        \"query\" : {\n" +
                        "          \"term\" : {\n" +
                        "            \"review_data.subject\" : \"wine\"\n" +
                        "          }\n" +
                        "        },\n" +
                        "        \"path\" : \"review_data\"\n" +
                        "      }\n" +
                        "    }, {\n" +
                        "      \"nested\" : {\n" +
                        "        \"query\" : {\n" +
                        "          \"term\" : {\n" +
                        "            \"review_data.subject\" : \"cheese\"\n" +
                        "          }\n" +
                        "        },\n" +
                        "        \"path\" : \"review_data\"\n" +
                        "      }\n" +
                        "    }, {\n" +
                        "      \"nested\" : {\n" +
                        "        \"query\" : {\n" +
                        "          \"term\" : {\n" +
                        "            \"review_data.subject\" : \"food\"\n" +
                        "          }\n" +
                        "        },\n" +
                        "        \"path\" : \"review_data\"\n" +
                        "      }\n" +
                        "    }, {\n" +
                        "      \"nested\" : {\n" +
                        "        \"query\" : {\n" +
                        "          \"term\" : {\n" +
                        "            \"review_data.subject\" : \"foo\"\n" +
                        "          }\n" +
                        "        },\n" +
                        "        \"path\" : \"review_data\"\n" +
                        "      }\n" +
                        "    }, {\n" +
                        "      \"nested\" : {\n" +
                        "        \"query\" : {\n" +
                        "          \"term\" : {\n" +
                        "            \"review_data.subject\" : \"bar\"\n" +
                        "          }\n" +
                        "        },\n" +
                        "        \"path\" : \"review_data\"\n" +
                        "      }\n" +
                        "    } ]\n" +
                        "  }\n" +
                        "}"
        );
    }

    @Test
    public void test_CVSIX_2941_NestedGroupRollup() throws Exception {
        assertJson("beer and ( ( ((review_data.owner_username=E_RIDGE AND review_data.status_name:[\"REVIEW_UPDATED\",\"REVIEW_CHECKED_OUT\"]) OR (review_data.status_name:REVIEW_READY)) AND review_data.project_id = 1040 ) ) ",
                "{\n" +
                        "  \"bool\" : {\n" +
                        "    \"must\" : [ {\n" +
                        "      \"bool\" : {\n" +
                        "        \"should\" : [ {\n" +
                        "          \"term\" : {\n" +
                        "            \"fulltext_field\" : \"beer\"\n" +
                        "          }\n" +
                        "        }, {\n" +
                        "          \"term\" : {\n" +
                        "            \"_all\" : \"beer\"\n" +
                        "          }\n" +
                        "        } ]\n" +
                        "      }\n" +
                        "    }, {\n" +
                        "      \"bool\" : {\n" +
                        "        \"should\" : [ {\n" +
                        "          \"bool\" : {\n" +
                        "            \"must\" : [ {\n" +
                        "              \"nested\" : {\n" +
                        "                \"query\" : {\n" +
                        "                  \"term\" : {\n" +
                        "                    \"review_data.owner_username\" : \"e_ridge\"\n" +
                        "                  }\n" +
                        "                },\n" +
                        "                \"path\" : \"review_data\"\n" +
                        "              }\n" +
                        "            }, {\n" +
                        "              \"nested\" : {\n" +
                        "                \"query\" : {\n" +
                        "                  \"terms\" : {\n" +
                        "                    \"review_data.status_name\" : [ \"review_updated\", \"review_checked_out\" ]\n" +
                        "                  }\n" +
                        "                },\n" +
                        "                \"path\" : \"review_data\"\n" +
                        "              }\n" +
                        "            } ]\n" +
                        "          }\n" +
                        "        }, {\n" +
                        "          \"nested\" : {\n" +
                        "            \"query\" : {\n" +
                        "              \"term\" : {\n" +
                        "                \"review_data.status_name\" : \"review_ready\"\n" +
                        "              }\n" +
                        "            },\n" +
                        "            \"path\" : \"review_data\"\n" +
                        "          }\n" +
                        "        } ]\n" +
                        "      }\n" +
                        "    }, {\n" +
                        "      \"nested\" : {\n" +
                        "        \"query\" : {\n" +
                        "          \"term\" : {\n" +
                        "            \"review_data.project_id\" : 1040\n" +
                        "          }\n" +
                        "        },\n" +
                        "        \"path\" : \"review_data\"\n" +
                        "      }\n" +
                        "    } ]\n" +
                        "  }\n" +
                        "}"
        );
    }

    @Test
    public void test_CVSIX_2941_NestedGroupRollupInChild() throws Exception {
        assertJson("(( ( ((review_data.owner_username=E_RIDGE WITH review_data.status_name:[\"REVIEW_UPDATED\",\"REVIEW_CHECKED_OUT\"]) OR (review_data.status_name:REVIEW_READY)) WITH review_data.project_id = 1040 ) ) )",
                "{\n" +
                        "  \"nested\" : {\n" +
                        "    \"query\" : {\n" +
                        "      \"bool\" : {\n" +
                        "        \"must\" : [ {\n" +
                        "          \"bool\" : {\n" +
                        "            \"should\" : [ {\n" +
                        "              \"bool\" : {\n" +
                        "                \"must\" : [ {\n" +
                        "                  \"term\" : {\n" +
                        "                    \"review_data.owner_username\" : \"e_ridge\"\n" +
                        "                  }\n" +
                        "                }, {\n" +
                        "                  \"terms\" : {\n" +
                        "                    \"review_data.status_name\" : [ \"review_updated\", \"review_checked_out\" ]\n" +
                        "                  }\n" +
                        "                } ]\n" +
                        "              }\n" +
                        "            }, {\n" +
                        "              \"term\" : {\n" +
                        "                \"review_data.status_name\" : \"review_ready\"\n" +
                        "              }\n" +
                        "            } ]\n" +
                        "          }\n" +
                        "        }, {\n" +
                        "          \"term\" : {\n" +
                        "            \"review_data.project_id\" : 1040\n" +
                        "          }\n" +
                        "        } ]\n" +
                        "      }\n" +
                        "    },\n" +
                        "    \"path\" : \"review_data\"\n" +
                        "  }\n" +
                        "}"
        );
    }

    @Test
    public void test_CVSIX_2941_Aggregate() throws Exception {
        assertJson("#tally(review_data_ridge.coding.responsiveness, \"^.*\", 5000, \"term\") #options(id=<table.index>ft_id, id=<table.index>vol_id, id=<table.index>other_id) ((((_xmin = 6249019 AND _cmin < 0 AND (_xmax = 0 OR (_xmax = 6249019 AND _cmax >= 0))) OR (_xmin_is_committed = true AND (_xmax = 0 OR (_xmax = 6249019 AND _cmax >= 0) OR (_xmax <> 6249019 AND _xmax_is_committed = false)))))) AND ((review_data_ridge.review_set_name:\"test\"))",
                "{\n" +
                        "  \"bool\" : {\n" +
                        "    \"must\" : [ {\n" +
                        "      \"bool\" : {\n" +
                        "        \"should\" : [ {\n" +
                        "          \"bool\" : {\n" +
                        "            \"must\" : [ {\n" +
                        "              \"term\" : {\n" +
                        "                \"_xmin\" : 6249019\n" +
                        "              }\n" +
                        "            }, {\n" +
                        "              \"range\" : {\n" +
                        "                \"_cmin\" : {\n" +
                        "                  \"from\" : null,\n" +
                        "                  \"to\" : 0,\n" +
                        "                  \"include_lower\" : true,\n" +
                        "                  \"include_upper\" : false\n" +
                        "                }\n" +
                        "              }\n" +
                        "            }, {\n" +
                        "              \"bool\" : {\n" +
                        "                \"should\" : [ {\n" +
                        "                  \"term\" : {\n" +
                        "                    \"_xmax\" : 0\n" +
                        "                  }\n" +
                        "                }, {\n" +
                        "                  \"bool\" : {\n" +
                        "                    \"must\" : [ {\n" +
                        "                      \"term\" : {\n" +
                        "                        \"_xmax\" : 6249019\n" +
                        "                      }\n" +
                        "                    }, {\n" +
                        "                      \"range\" : {\n" +
                        "                        \"_cmax\" : {\n" +
                        "                          \"from\" : 0,\n" +
                        "                          \"to\" : null,\n" +
                        "                          \"include_lower\" : true,\n" +
                        "                          \"include_upper\" : true\n" +
                        "                        }\n" +
                        "                      }\n" +
                        "                    } ]\n" +
                        "                  }\n" +
                        "                } ]\n" +
                        "              }\n" +
                        "            } ]\n" +
                        "          }\n" +
                        "        }, {\n" +
                        "          \"bool\" : {\n" +
                        "            \"must\" : [ {\n" +
                        "              \"term\" : {\n" +
                        "                \"_xmin_is_committed\" : true\n" +
                        "              }\n" +
                        "            }, {\n" +
                        "              \"bool\" : {\n" +
                        "                \"should\" : [ {\n" +
                        "                  \"term\" : {\n" +
                        "                    \"_xmax\" : 0\n" +
                        "                  }\n" +
                        "                }, {\n" +
                        "                  \"bool\" : {\n" +
                        "                    \"must\" : [ {\n" +
                        "                      \"term\" : {\n" +
                        "                        \"_xmax\" : 6249019\n" +
                        "                      }\n" +
                        "                    }, {\n" +
                        "                      \"range\" : {\n" +
                        "                        \"_cmax\" : {\n" +
                        "                          \"from\" : 0,\n" +
                        "                          \"to\" : null,\n" +
                        "                          \"include_lower\" : true,\n" +
                        "                          \"include_upper\" : true\n" +
                        "                        }\n" +
                        "                      }\n" +
                        "                    } ]\n" +
                        "                  }\n" +
                        "                }, {\n" +
                        "                  \"bool\" : {\n" +
                        "                    \"must\" : [ {\n" +
                        "                      \"bool\" : {\n" +
                        "                        \"must_not\" : {\n" +
                        "                          \"term\" : {\n" +
                        "                            \"_xmax\" : 6249019\n" +
                        "                          }\n" +
                        "                        }\n" +
                        "                      }\n" +
                        "                    }, {\n" +
                        "                      \"term\" : {\n" +
                        "                        \"_xmax_is_committed\" : false\n" +
                        "                      }\n" +
                        "                    } ]\n" +
                        "                  }\n" +
                        "                } ]\n" +
                        "              }\n" +
                        "            } ]\n" +
                        "          }\n" +
                        "        } ]\n" +
                        "      }\n" +
                        "    }, {\n" +
                        "      \"nested\" : {\n" +
                        "        \"query\" : {\n" +
                        "          \"term\" : {\n" +
                        "            \"review_data_ridge.review_set_name\" : \"test\"\n" +
                        "          }\n" +
                        "        },\n" +
                        "        \"path\" : \"review_data_ridge\"\n" +
                        "      }\n" +
                        "    } ]\n" +
                        "  }\n" +
                        "}"
        );
    }

    @Test
    public void test_RegexWord() throws Exception {
        assertJson("phrase_field:~'\\d{2}'",
                "{\n" +
                        "  \"regexp\" : {\n" +
                        "    \"phrase_field\" : {\n" +
                        "      \"value\" : \"\\\\d{2}\"\n" +
                        "    }\n" +
                        "  }\n" +
                        "}"
        );
    }

    @Test
    public void test_RegexPhrase() throws Exception {
        assertJson("phrase_field:~'\\d{2} \\d{3}'",
                "{\n" +
                        "  \"regexp\" : {\n" +
                        "    \"phrase_field\" : {\n" +
                        "      \"value\" : \"\\\\d{2} \\\\d{3}\"\n" +
                        "    }\n" +
                        "  }\n" +
                        "}"
        );
    }

    @Test
    public void test_PhraseFieldRegexEndingInWildcard() throws Exception {
        assertJson("phrase_field:~'^.*'",
                "{\n" +
                        "  \"regexp\" : {\n" +
                        "    \"phrase_field\" : {\n" +
                        "      \"value\" : \"^.*\"\n" +
                        "    }\n" +
                        "  }\n" +
                        "}"
        );
    }

    @Test
    public void test_ExactFieldRegexEndingInWildcard() throws Exception {
        assertJson("exact_field:~'^.*'",
                "{\n" +
                        "  \"regexp\" : {\n" +
                        "    \"exact_field\" : {\n" +
                        "      \"value\" : \"^.*\"\n" +
                        "    }\n" +
                        "  }\n" +
                        "}"
        );
    }

    @Test
    public void test_RegexProximity() throws Exception {
        assertJson("phrase_field:~ ('[0-9]{2}' w/3 '[0-9]{3}')",
                "{\n" +
                        "  \"span_near\" : {\n" +
                        "    \"clauses\" : [ {\n" +
                        "      \"span_multi\" : {\n" +
                        "        \"match\" : {\n" +
                        "          \"regexp\" : {\n" +
                        "            \"phrase_field\" : {\n" +
                        "              \"value\" : \"[0-9]{2}\"\n" +
                        "            }\n" +
                        "          }\n" +
                        "        }\n" +
                        "      }\n" +
                        "    }, {\n" +
                        "      \"span_multi\" : {\n" +
                        "        \"match\" : {\n" +
                        "          \"regexp\" : {\n" +
                        "            \"phrase_field\" : {\n" +
                        "              \"value\" : \"[0-9]{3}\"\n" +
                        "            }\n" +
                        "          }\n" +
                        "        }\n" +
                        "      }\n" +
                        "    } ],\n" +
                        "    \"slop\" : 3,\n" +
                        "    \"in_order\" : false\n" +
                        "  }\n" +
                        "}"
        );
    }

    @Test
    public void test_CVSIX_2755() throws Exception {
        assertJson("exact_field = \"CRAZY W/5 PEOPLE W/15 FOREVER W/25 (\\\"EYE UP\\\")\"",
                "{\n" +
                        "  \"term\" : {\n" +
                        "    \"exact_field\" : \"crazy w/5 people w/15 forever w/25 (\\\"eye up\\\")\"\n" +
                        "  }\n" +
                        "}"
        );
    }

    @Test
    public void test_CVSIX_2755_WithSingleQuotes() throws Exception {
        assertJson("exact_field = 'CRAZY W/5 PEOPLE W/15 FOREVER W/25 (\"EYE UP\")'",
                "{\n" +
                        "  \"term\" : {\n" +
                        "    \"exact_field\" : \"crazy w/5 people w/15 forever w/25 (\\\"eye up\\\")\"\n" +
                        "  }\n" +
                        "}"
        );
    }

    @Test
    public void test_CVSIX_2770_exact() throws Exception {
        assertJson("exact_field = \"\\\"NOTES:KARO\\?\\?\\?\\?\\?\\?\\?\"  ",
                "{\n" +
                        "  \"term\" : {\n" +
                        "    \"exact_field\" : \"\\\"notes:karo???????\"\n" +
                        "  }\n" +
                        "}"
        );
    }

    @Test
    public void test_CVSIX_2770_phrase() throws Exception {
        assertJson("phrase_field = \"\\\"NOTES:KARO\\?\\?\\?\\?\\?\\?\\?\"  ",
                "{\n" +
                        "  \"match\" : {\n" +
                        "    \"phrase_field\" : {\n" +
                        "      \"query\" : \"\\\"NOTES:KARO???????\",\n" +
                        "      \"type\" : \"phrase\"\n" +
                        "    }\n" +
                        "  }\n" +
                        "}"
        );
    }

    @Test
    public void test_CVSIX_2766() throws Exception {
        assertJson("exact_field:\"7 KING\\'S BENCH WALK\"",
                "{\n" +
                        "  \"term\" : {\n" +
                        "    \"exact_field\" : \"7 king's bench walk\"\n" +
                        "  }\n" +
                        "}"
        );
    }

    @Test
    public void test_CVSIX_914() throws Exception {
        assertJson("\"xxxx17.0000000001.0000000001.0000000001.M.00.0000000-0000000\"",
                "{\n" +
                        "  \"bool\" : {\n" +
                        "    \"should\" : [ {\n" +
                        "      \"match\" : {\n" +
                        "        \"fulltext_field\" : {\n" +
                        "          \"query\" : \"xxxx17.0000000001.0000000001.0000000001.M.00.0000000-0000000\",\n" +
                        "          \"type\" : \"phrase\"\n" +
                        "        }\n" +
                        "      }\n" +
                        "    }, {\n" +
                        "      \"match\" : {\n" +
                        "        \"_all\" : {\n" +
                        "          \"query\" : \"xxxx17.0000000001.0000000001.0000000001.M.00.0000000-0000000\",\n" +
                        "          \"type\" : \"phrase\"\n" +
                        "        }\n" +
                        "      }\n" +
                        "    } ]\n" +
                        "  }\n" +
                        "}"
        );
    }

    @Test
    public void test_FlattenParentChild() throws Exception {
        assertJson("a:1 and (field:value or field2:value or field:value2)",
                "{\n" +
                        "  \"bool\" : {\n" +
                        "    \"must\" : [ {\n" +
                        "      \"term\" : {\n" +
                        "        \"a\" : 1\n" +
                        "      }\n" +
                        "    }, {\n" +
                        "      \"bool\" : {\n" +
                        "        \"should\" : [ {\n" +
                        "          \"terms\" : {\n" +
                        "            \"field\" : [ \"value\", \"value2\" ]\n" +
                        "          }\n" +
                        "        }, {\n" +
                        "          \"term\" : {\n" +
                        "            \"field2\" : \"value\"\n" +
                        "          }\n" +
                        "        } ]\n" +
                        "      }\n" +
                        "    } ]\n" +
                        "  }\n" +
                        "}"
        );
    }

    @Test
    public void testMixedFieldnamesNoProx() throws Exception {
        assertAST("outside:(one and inside:two)",
                "QueryTree\n" +
                        "   Expansion\n" +
                        "      id=<db.schema.table.index>id\n" +
                        "      And\n" +
                        "         Word (fieldname=outside, operator=CONTAINS, value=one, index=db.schema.table.index)\n" +
                        "         Word (fieldname=inside, operator=CONTAINS, value=two, index=db.schema.table.index)"
        );
    }

    @Test
    public void testMixedFieldnamesWithProx() throws Exception {
        try {
            qr("outside:(one w/4 (inside:two))");
            fail("Should not be here");
        } catch (RuntimeException re) {
            assertEquals(re.getMessage(), "Cannot mix fieldnames in PROXIMITY expression");
        }
    }

    @Test
    public void testProximalProximity() throws Exception {
        String query = "phrase_field:( ('1 3' w/2 '2 3') w/4 (get w/8 out) )";

        assertAST(query,
                "QueryTree\n" +
                        "   Expansion\n" +
                        "      id=<db.schema.table.index>id\n" +
                        "      Proximity (fieldname=phrase_field, operator=CONTAINS, distance=4, ordered=false, index=db.schema.table.index)\n" +
                        "         Proximity (fieldname=phrase_field, operator=CONTAINS, distance=2, ordered=false, index=db.schema.table.index)\n" +
                        "            Phrase (fieldname=phrase_field, operator=CONTAINS, value=1 3, index=db.schema.table.index)\n" +
                        "            Phrase (fieldname=phrase_field, operator=CONTAINS, value=2 3, index=db.schema.table.index)\n" +
                        "         Proximity (fieldname=phrase_field, operator=CONTAINS, distance=8, ordered=false, index=db.schema.table.index)\n" +
                        "            Word (fieldname=phrase_field, operator=CONTAINS, value=get, index=db.schema.table.index)\n" +
                        "            Word (fieldname=phrase_field, operator=CONTAINS, value=out, index=db.schema.table.index)"
        );

        assertJson(query,
                "{\n" +
                        "  \"span_near\" : {\n" +
                        "    \"clauses\" : [ {\n" +
                        "      \"span_near\" : {\n" +
                        "        \"clauses\" : [ {\n" +
                        "          \"span_near\" : {\n" +
                        "            \"clauses\" : [ {\n" +
                        "              \"span_term\" : {\n" +
                        "                \"phrase_field\" : {\n" +
                        "                  \"value\" : \"1\"\n" +
                        "                }\n" +
                        "              }\n" +
                        "            }, {\n" +
                        "              \"span_term\" : {\n" +
                        "                \"phrase_field\" : {\n" +
                        "                  \"value\" : \"3\"\n" +
                        "                }\n" +
                        "              }\n" +
                        "            } ],\n" +
                        "            \"slop\" : 0,\n" +
                        "            \"in_order\" : true\n" +
                        "          }\n" +
                        "        }, {\n" +
                        "          \"span_near\" : {\n" +
                        "            \"clauses\" : [ {\n" +
                        "              \"span_term\" : {\n" +
                        "                \"phrase_field\" : {\n" +
                        "                  \"value\" : \"2\"\n" +
                        "                }\n" +
                        "              }\n" +
                        "            }, {\n" +
                        "              \"span_term\" : {\n" +
                        "                \"phrase_field\" : {\n" +
                        "                  \"value\" : \"3\"\n" +
                        "                }\n" +
                        "              }\n" +
                        "            } ],\n" +
                        "            \"slop\" : 0,\n" +
                        "            \"in_order\" : true\n" +
                        "          }\n" +
                        "        } ],\n" +
                        "        \"slop\" : 2,\n" +
                        "        \"in_order\" : false\n" +
                        "      }\n" +
                        "    }, {\n" +
                        "      \"span_near\" : {\n" +
                        "        \"clauses\" : [ {\n" +
                        "          \"span_term\" : {\n" +
                        "            \"phrase_field\" : {\n" +
                        "              \"value\" : \"get\"\n" +
                        "            }\n" +
                        "          }\n" +
                        "        }, {\n" +
                        "          \"span_term\" : {\n" +
                        "            \"phrase_field\" : {\n" +
                        "              \"value\" : \"out\"\n" +
                        "            }\n" +
                        "          }\n" +
                        "        } ],\n" +
                        "        \"slop\" : 8,\n" +
                        "        \"in_order\" : false\n" +
                        "      }\n" +
                        "    } ],\n" +
                        "    \"slop\" : 4,\n" +
                        "    \"in_order\" : false\n" +
                        "  }\n" +
                        "}"
        );
    }

    @Test
    public void testProximalProximity2() throws Exception {
        assertAST("fulltext:( (\"K F\" w/1 \"D T\") w/7 \"KN\" )",
                "QueryTree\n" +
                        "   Expansion\n" +
                        "      id=<db.schema.table.index>id\n" +
                        "      Proximity (fieldname=fulltext, operator=CONTAINS, distance=7, ordered=false, index=db.schema.table.index)\n" +
                        "         Proximity (fieldname=fulltext, operator=CONTAINS, distance=1, ordered=false, index=db.schema.table.index)\n" +
                        "            Word (fieldname=fulltext, operator=CONTAINS, value=k f, index=db.schema.table.index)\n" +
                        "            Word (fieldname=fulltext, operator=CONTAINS, value=d t, index=db.schema.table.index)\n" +
                        "         Word (fieldname=fulltext, operator=CONTAINS, value=kn, index=db.schema.table.index)"
        );
    }

    @Test
    public void test_AggregateQuery() throws Exception {
        assertJson("#tally(cp_case_name, \"^.*\", 5000, \"term\") #options(fk_doc_cp_link_doc = <table.index>pk_doc, fk_doc_cp_link_cp = <table.index>pk_cp) ((((_xmin = 5353919 AND _cmin < 0 AND (_xmax = 0 OR (_xmax = 5353919 AND _cmax >= 0))) OR (_xmin_is_committed = true AND (_xmax = 0 OR (_xmax = 5353919 AND _cmax >= 0) OR (_xmax <> 5353919 AND _xmax_is_committed = false)))))) AND ((( ( pk_doc_cp = \"*\" ) )))",
                "{\n" +
                        "  \"bool\" : {\n" +
                        "    \"must\" : [ {\n" +
                        "      \"bool\" : {\n" +
                        "        \"should\" : [ {\n" +
                        "          \"bool\" : {\n" +
                        "            \"must\" : [ {\n" +
                        "              \"term\" : {\n" +
                        "                \"_xmin\" : 5353919\n" +
                        "              }\n" +
                        "            }, {\n" +
                        "              \"range\" : {\n" +
                        "                \"_cmin\" : {\n" +
                        "                  \"from\" : null,\n" +
                        "                  \"to\" : 0,\n" +
                        "                  \"include_lower\" : true,\n" +
                        "                  \"include_upper\" : false\n" +
                        "                }\n" +
                        "              }\n" +
                        "            }, {\n" +
                        "              \"bool\" : {\n" +
                        "                \"should\" : [ {\n" +
                        "                  \"term\" : {\n" +
                        "                    \"_xmax\" : 0\n" +
                        "                  }\n" +
                        "                }, {\n" +
                        "                  \"bool\" : {\n" +
                        "                    \"must\" : [ {\n" +
                        "                      \"term\" : {\n" +
                        "                        \"_xmax\" : 5353919\n" +
                        "                      }\n" +
                        "                    }, {\n" +
                        "                      \"range\" : {\n" +
                        "                        \"_cmax\" : {\n" +
                        "                          \"from\" : 0,\n" +
                        "                          \"to\" : null,\n" +
                        "                          \"include_lower\" : true,\n" +
                        "                          \"include_upper\" : true\n" +
                        "                        }\n" +
                        "                      }\n" +
                        "                    } ]\n" +
                        "                  }\n" +
                        "                } ]\n" +
                        "              }\n" +
                        "            } ]\n" +
                        "          }\n" +
                        "        }, {\n" +
                        "          \"bool\" : {\n" +
                        "            \"must\" : [ {\n" +
                        "              \"term\" : {\n" +
                        "                \"_xmin_is_committed\" : true\n" +
                        "              }\n" +
                        "            }, {\n" +
                        "              \"bool\" : {\n" +
                        "                \"should\" : [ {\n" +
                        "                  \"term\" : {\n" +
                        "                    \"_xmax\" : 0\n" +
                        "                  }\n" +
                        "                }, {\n" +
                        "                  \"bool\" : {\n" +
                        "                    \"must\" : [ {\n" +
                        "                      \"term\" : {\n" +
                        "                        \"_xmax\" : 5353919\n" +
                        "                      }\n" +
                        "                    }, {\n" +
                        "                      \"range\" : {\n" +
                        "                        \"_cmax\" : {\n" +
                        "                          \"from\" : 0,\n" +
                        "                          \"to\" : null,\n" +
                        "                          \"include_lower\" : true,\n" +
                        "                          \"include_upper\" : true\n" +
                        "                        }\n" +
                        "                      }\n" +
                        "                    } ]\n" +
                        "                  }\n" +
                        "                }, {\n" +
                        "                  \"bool\" : {\n" +
                        "                    \"must\" : [ {\n" +
                        "                      \"bool\" : {\n" +
                        "                        \"must_not\" : {\n" +
                        "                          \"term\" : {\n" +
                        "                            \"_xmax\" : 5353919\n" +
                        "                          }\n" +
                        "                        }\n" +
                        "                      }\n" +
                        "                    }, {\n" +
                        "                      \"term\" : {\n" +
                        "                        \"_xmax_is_committed\" : false\n" +
                        "                      }\n" +
                        "                    } ]\n" +
                        "                  }\n" +
                        "                } ]\n" +
                        "              }\n" +
                        "            } ]\n" +
                        "          }\n" +
                        "        } ]\n" +
                        "      }\n" +
                        "    }, {\n" +
                        "      \"filtered\" : {\n" +
                        "        \"query\" : {\n" +
                        "          \"match_all\" : { }\n" +
                        "        },\n" +
                        "        \"filter\" : {\n" +
                        "          \"exists\" : {\n" +
                        "            \"field\" : \"pk_doc_cp\"\n" +
                        "          }\n" +
                        "        }\n" +
                        "      }\n" +
                        "    } ]\n" +
                        "  }\n" +
                        "}"
        );
    }

    @Test
    public void testCVSIX_2886() throws Exception {
        assertAST("phrase_field:[\"RESPONSIVE BATCH EDIT\"]",
                "QueryTree\n" +
                        "   Expansion\n" +
                        "      id=<db.schema.table.index>id\n" +
                        "      Phrase (fieldname=phrase_field, operator=CONTAINS, value=RESPONSIVE BATCH EDIT, index=db.schema.table.index)"
        );

        assertAST("phrase_field:[\"RESPONSIVE BATCH EDIT\", \"Insider Trading\"]",
                "QueryTree\n" +
                        "   Expansion\n" +
                        "      id=<db.schema.table.index>id\n" +
                        "      Or\n" +
                        "         Phrase (fieldname=phrase_field, operator=CONTAINS, value=RESPONSIVE BATCH EDIT, index=db.schema.table.index)\n" +
                        "         Phrase (fieldname=phrase_field, operator=CONTAINS, value=Insider Trading, index=db.schema.table.index)"
        );
    }

    @Test
    public void testCVSIX_2874() throws Exception {
        assertAST("( #expand<cvgroupid=<this.index>cvgroupid> ( ( ( review_data_ridge.review_set_name:*BEER* ) ) ) )",
                "QueryTree\n" +
                        "   Or\n" +
                        "      Expansion\n" +
                        "         cvgroupid=<db.schema.table.index>cvgroupid\n" +
                        "         Expansion\n" +
                        "            id=<db.schema.table.index>id\n" +
                        "            Wildcard (fieldname=review_data_ridge.review_set_name, operator=CONTAINS, value=*beer*, index=db.schema.table.index)\n" +
                        "      Expansion\n" +
                        "         id=<db.schema.table.index>id\n" +
                        "         Wildcard (fieldname=review_data_ridge.review_set_name, operator=CONTAINS, value=*beer*, index=db.schema.table.index)"
        );
    }

    @Test
    public void testCVSIX_2792() throws Exception {
        assertAST("( ( (cp_agg_wit.cp_wit_link_witness_status:[\"ALIVE\",\"ICU\"]) AND ( (cars.cid:[\"2\",\"3\",\"1\"]) AND (cars.make:[\"BUICK\",\"CHEVY\",\"FORD\",\"VOLVO\"]) ) ) )",
                "QueryTree\n" +
                        "   Expansion\n" +
                        "      id=<db.schema.table.index>id\n" +
                        "      And\n" +
                        "         Array (fieldname=cp_agg_wit.cp_wit_link_witness_status, operator=CONTAINS, index=db.schema.table.index) (OR)\n" +
                        "            Word (fieldname=cp_agg_wit.cp_wit_link_witness_status, operator=CONTAINS, value=alive, index=db.schema.table.index)\n" +
                        "            Word (fieldname=cp_agg_wit.cp_wit_link_witness_status, operator=CONTAINS, value=icu, index=db.schema.table.index)\n" +
                        "         Array (fieldname=cars.cid, operator=CONTAINS, index=db.schema.table.index) (OR)\n" +
                        "            Word (fieldname=cars.cid, operator=CONTAINS, value=2, index=db.schema.table.index)\n" +
                        "            Word (fieldname=cars.cid, operator=CONTAINS, value=3, index=db.schema.table.index)\n" +
                        "            Word (fieldname=cars.cid, operator=CONTAINS, value=1, index=db.schema.table.index)\n" +
                        "         Array (fieldname=cars.make, operator=CONTAINS, index=db.schema.table.index) (OR)\n" +
                        "            Word (fieldname=cars.make, operator=CONTAINS, value=buick, index=db.schema.table.index)\n" +
                        "            Word (fieldname=cars.make, operator=CONTAINS, value=chevy, index=db.schema.table.index)\n" +
                        "            Word (fieldname=cars.make, operator=CONTAINS, value=ford, index=db.schema.table.index)\n" +
                        "            Word (fieldname=cars.make, operator=CONTAINS, value=volvo, index=db.schema.table.index)"
        );
    }

    @Test
    public void testCVSIX_2990() throws Exception {
        assertJson("phrase_field:(beer wo/5 wine)",
                "{\n" +
                        "  \"span_near\" : {\n" +
                        "    \"clauses\" : [ {\n" +
                        "      \"span_term\" : {\n" +
                        "        \"phrase_field\" : {\n" +
                        "          \"value\" : \"beer\"\n" +
                        "        }\n" +
                        "      }\n" +
                        "    }, {\n" +
                        "      \"span_term\" : {\n" +
                        "        \"phrase_field\" : {\n" +
                        "          \"value\" : \"wine\"\n" +
                        "        }\n" +
                        "      }\n" +
                        "    } ],\n" +
                        "    \"slop\" : 5,\n" +
                        "    \"in_order\" : true\n" +
                        "  }\n" +
                        "}"
        );
    }

    @Test
    public void testCVSIX_3030_ast() throws Exception {
        assertAST("( ( custodian = \"QUERTY, SUSAN\" AND NOT NOT review_data_cv623beta.state = CAAT NOT review_data_cv623beta.state = DOOG ) )",
                "QueryTree\n" +
                        "   Expansion\n" +
                        "      id=<db.schema.table.index>id\n" +
                        "      And\n" +
                        "         Word (fieldname=custodian, operator=EQ, value=querty, susan, index=db.schema.table.index)\n" +
                        "         Not\n" +
                        "            Not\n" +
                        "               Array (fieldname=review_data_cv623beta.state, operator=EQ, index=db.schema.table.index) (OR)\n" +
                        "                  Word (fieldname=review_data_cv623beta.state, operator=EQ, value=caat, index=db.schema.table.index)\n" +
                        "                  Word (fieldname=review_data_cv623beta.state, operator=EQ, value=doog, index=db.schema.table.index)"
        );
    }

    @Test
    public void testCVSIX_3030_json() throws Exception {
        assertJson("( ( custodian = \"QUERTY, SUSAN\" AND NOT NOT review_data_cv623beta.state = CAAT NOT review_data_cv623beta.state = DOOG ) )",
                "{\n" +
                        "  \"bool\" : {\n" +
                        "    \"must\" : [ {\n" +
                        "      \"term\" : {\n" +
                        "        \"custodian\" : \"querty, susan\"\n" +
                        "      }\n" +
                        "    }, {\n" +
                        "      \"bool\" : {\n" +
                        "        \"must_not\" : {\n" +
                        "          \"bool\" : {\n" +
                        "            \"must_not\" : {\n" +
                        "              \"nested\" : {\n" +
                        "                \"query\" : {\n" +
                        "                  \"terms\" : {\n" +
                        "                    \"review_data_cv623beta.state\" : [ \"caat\", \"doog\" ]\n" +
                        "                  }\n" +
                        "                },\n" +
                        "                \"path\" : \"review_data_cv623beta\"\n" +
                        "              }\n" +
                        "            }\n" +
                        "          }\n" +
                        "        }\n" +
                        "      }\n" +
                        "    } ]\n" +
                        "  }\n" +
                        "}"
        );
    }

    @Test
    public void testCVSIX_2748() {
        Utils.convertToProximity("field", Arrays.asList(new AnalyzeResponse.AnalyzeToken("you", 0, 0, 0, null, null), new AnalyzeResponse.AnalyzeToken("not", 0, 0, 0, null, null), new AnalyzeResponse.AnalyzeToken("i", 0, 0, 0, null, null)));
        Utils.convertToProximity("field", Arrays.asList(new AnalyzeResponse.AnalyzeToken("you", 0, 0, 0, null, null), new AnalyzeResponse.AnalyzeToken("and", 0, 0, 0, null, null), new AnalyzeResponse.AnalyzeToken("i", 0, 0, 0, null, null)));
        Utils.convertToProximity("field", Arrays.asList(new AnalyzeResponse.AnalyzeToken("you", 0, 0, 0, null, null), new AnalyzeResponse.AnalyzeToken("or",  0, 0, 0, null, null), new AnalyzeResponse.AnalyzeToken("i", 0, 0, 0, null, null)));
    }

    @Test
    public void testSimpleTokenize() {
        assertEquals(Arrays.asList("a", "b", "c"), Utils.simpleTokenize("a b c"));
        assertEquals(Arrays.asList("a", "b", "c"), Utils.simpleTokenize("a-b-c"));
        assertEquals(Arrays.asList("a", "b", "c*"), Utils.simpleTokenize("a-b-c*"));
        assertEquals(Arrays.asList("a", "b", "c*", "d"), Utils.simpleTokenize("a-b-c* d"));
        assertEquals(Arrays.asList("V", "A", "C", "A", "T", "I", "O", "*", "N"), Utils.simpleTokenize("V - A - C - A - T - I - O * N"));
    }

    @Test
    public void testIssue_13() throws Exception {
        assertAST("#options(user_data:(owner_user_id=<so_users.idxso_users>id), comment_data:(id=<so_comments.idxso_comments>post_id)) " +
                        "(user_data.display_name:j* and comment_data.user_display_name:j*)",
                "QueryTree\n" +
                        "   Options\n" +
                        "      user_data:(owner_user_id=<db.schema.so_users.idxso_users>id)\n" +
                        "         LeftField (value=owner_user_id)\n" +
                        "         IndexName (value=db.schema.so_users.idxso_users)\n" +
                        "         RightField (value=id)\n" +
                        "      comment_data:(id=<db.schema.so_comments.idxso_comments>post_id)\n" +
                        "         LeftField (value=id)\n" +
                        "         IndexName (value=db.schema.so_comments.idxso_comments)\n" +
                        "         RightField (value=post_id)\n" +
                        "   And\n" +
                        "      Expansion\n" +
                        "         user_data:(owner_user_id=<db.schema.so_users.idxso_users>id)\n" +
                        "            LeftField (value=owner_user_id)\n" +
                        "            IndexName (value=db.schema.so_users.idxso_users)\n" +
                        "            RightField (value=id)\n" +
                        "         Prefix (fieldname=display_name, operator=CONTAINS, value=j, index=db.schema.so_users.idxso_users)\n" +
                        "      Expansion\n" +
                        "         comment_data:(id=<db.schema.so_comments.idxso_comments>post_id)\n" +
                        "            LeftField (value=id)\n" +
                        "            IndexName (value=db.schema.so_comments.idxso_comments)\n" +
                        "            RightField (value=post_id)\n" +
                        "         Prefix (fieldname=user_display_name, operator=CONTAINS, value=j, index=db.schema.so_comments.idxso_comments)"
        );
    }

    @Test
    public void testIssue_37_RangeAggregateParsing() throws Exception {
        assertEquals("testIssue_37_RangeAggregateParsing",
                "\n\"page_count\"{\n" +
                        "  \"range\" : {\n" +
                        "    \"field\" : \"page_count\",\n" +
                        "    \"ranges\" : [ {\n" +
                        "      \"key\" : \"first\",\n" +
                        "      \"to\" : 100.0\n" +
                        "    }, {\n" +
                        "      \"from\" : 100.0,\n" +
                        "      \"to\" : 150.0\n" +
                        "    }, {\n" +
                        "      \"from\" : 150.0\n" +
                        "    } ]\n" +
                        "  }\n" +
                        "}",
                qr("#range(page_count, '[{\"key\":\"first\", \"to\":100}, {\"from\":100, \"to\":150}, {\"from\":150}]')")
                        .rewriteAggregations()
                        .toXContent(JsonXContent.contentBuilder().prettyPrint(), null).string()
        );
    }

    @Test
    public void testIssue_46_DateRangeAggregateParsing() throws Exception {
        assertEquals("testIssue_99_DateRangeAggregateParsing",
                "\n\"date_field\"{\n" +
                        "  \"date_range\" : {\n" +
                        "    \"field\" : \"date_field.date\",\n" +
                        "    \"ranges\" : [ {\n" +
                        "      \"key\" : \"early\",\n" +
                        "      \"to\" : \"2009-01-01 00:00:00\"\n" +
                        "    }, {\n" +
                        "      \"from\" : \"2009-01-01 00:00:00\",\n" +
                        "      \"to\" : \"2010-01-01 00:00:00\"\n" +
                        "    }, {\n" +
                        "      \"from\" : \"2010-01-01 00:00:00\"\n" +
                        "    } ]\n" +
                        "  }\n" +
                        "}",
                qr("#range(date_field, '[{\"key\": \"early\", \"to\":\"2009-01-01 00:00:00\"}, {\"from\":\"2009-01-01 00:00:00\", \"to\":\"2010-01-01 00:00:00\"}, {\"from\":\"2010-01-01 00:00:00\"}]')")
                        .rewriteAggregations()
                        .toXContent(JsonXContent.contentBuilder().prettyPrint(), null).string());
    }

    @Test
    public void testIssue_56() throws Exception {
        assertAST("#expand<parent_id=<this.index>parent_id>(phrase_field:beer)",
                "QueryTree\n" +
                        "   Or\n" +
                        "      Expansion\n" +
                        "         parent_id=<db.schema.table.index>parent_id\n" +
                        "         Expansion\n" +
                        "            id=<db.schema.table.index>id\n" +
                        "            Word (fieldname=phrase_field, operator=CONTAINS, value=beer, index=db.schema.table.index)\n" +
                        "      Expansion\n" +
                        "         id=<db.schema.table.index>id\n" +
                        "         Word (fieldname=phrase_field, operator=CONTAINS, value=beer, index=db.schema.table.index)");
    }

    @Test
    public void testFieldedProximity() throws Exception {
        assertAST("phrase_field:beer w/500 phrase_field:a",
                "QueryTree\n" +
                        "   Expansion\n" +
                        "      id=<db.schema.table.index>id\n" +
                        "      Proximity (fieldname=phrase_field, operator=CONTAINS, distance=500, ordered=false, index=db.schema.table.index)\n" +
                        "         Word (fieldname=phrase_field, operator=CONTAINS, value=beer, index=db.schema.table.index)\n" +
                        "         Word (fieldname=phrase_field, operator=CONTAINS, value=a, index=db.schema.table.index)"
        );
    }

    @Test
    public void testWithOperatorAST() throws Exception {
        assertAST("nested.exact_field:(a with b with (c or d with e)) and nested2.exact_field:(a with b)",
                "QueryTree\n" +
                        "   Expansion\n" +
                        "      id=<db.schema.table.index>id\n" +
                        "      And\n" +
                        "         With\n" +
                        "            Array (fieldname=nested.exact_field, operator=CONTAINS, index=db.schema.table.index) (AND)\n" +
                        "               Word (fieldname=nested.exact_field, operator=CONTAINS, value=a, index=db.schema.table.index)\n" +
                        "               Word (fieldname=nested.exact_field, operator=CONTAINS, value=b, index=db.schema.table.index)\n" +
                        "            Or\n" +
                        "               Word (fieldname=nested.exact_field, operator=CONTAINS, value=c, index=db.schema.table.index)\n" +
                        "               With\n" +
                        "                  Array (fieldname=nested.exact_field, operator=CONTAINS, index=db.schema.table.index) (AND)\n" +
                        "                     Word (fieldname=nested.exact_field, operator=CONTAINS, value=d, index=db.schema.table.index)\n" +
                        "                     Word (fieldname=nested.exact_field, operator=CONTAINS, value=e, index=db.schema.table.index)\n" +
                        "         With\n" +
                        "            Array (fieldname=nested2.exact_field, operator=CONTAINS, index=db.schema.table.index) (AND)\n" +
                        "               Word (fieldname=nested2.exact_field, operator=CONTAINS, value=a, index=db.schema.table.index)\n" +
                        "               Word (fieldname=nested2.exact_field, operator=CONTAINS, value=b, index=db.schema.table.index)");
    }

    @Test
    public void testExternalWithOperatorAST() throws Exception {
        assertAST("nested.exact_field:(a with b with (c or d with e)) and nested2.exact_field:(a with b)",
                "QueryTree\n" +
                        "   Expansion\n" +
                        "      id=<db.schema.table.index>id\n" +
                        "      And\n" +
                        "         With\n" +
                        "            Array (fieldname=nested.exact_field, operator=CONTAINS, index=db.schema.table.index) (AND)\n" +
                        "               Word (fieldname=nested.exact_field, operator=CONTAINS, value=a, index=db.schema.table.index)\n" +
                        "               Word (fieldname=nested.exact_field, operator=CONTAINS, value=b, index=db.schema.table.index)\n" +
                        "            Or\n" +
                        "               Word (fieldname=nested.exact_field, operator=CONTAINS, value=c, index=db.schema.table.index)\n" +
                        "               With\n" +
                        "                  Array (fieldname=nested.exact_field, operator=CONTAINS, index=db.schema.table.index) (AND)\n" +
                        "                     Word (fieldname=nested.exact_field, operator=CONTAINS, value=d, index=db.schema.table.index)\n" +
                        "                     Word (fieldname=nested.exact_field, operator=CONTAINS, value=e, index=db.schema.table.index)\n" +
                        "         With\n" +
                        "            Array (fieldname=nested2.exact_field, operator=CONTAINS, index=db.schema.table.index) (AND)\n" +
                        "               Word (fieldname=nested2.exact_field, operator=CONTAINS, value=a, index=db.schema.table.index)\n" +
                        "               Word (fieldname=nested2.exact_field, operator=CONTAINS, value=b, index=db.schema.table.index)");
    }

    @Test
    public void testWithOperatorJSON() throws Exception {
        assertJson("nested.exact_field:(a with b with (c or d with e)) and nested2.exact_field:(a with b)",
                "{\n" +
                        "  \"bool\" : {\n" +
                        "    \"must\" : [ {\n" +
                        "      \"nested\" : {\n" +
                        "        \"query\" : {\n" +
                        "          \"bool\" : {\n" +
                        "            \"must\" : [ {\n" +
                        "              \"terms\" : {\n" +
                        "                \"nested.exact_field\" : [ \"a\", \"b\" ],\n" +
                        "                \"minimum_should_match\" : \"2\"\n" +
                        "              }\n" +
                        "            }, {\n" +
                        "              \"bool\" : {\n" +
                        "                \"should\" : [ {\n" +
                        "                  \"term\" : {\n" +
                        "                    \"nested.exact_field\" : \"c\"\n" +
                        "                  }\n" +
                        "                }, {\n" +
                        "                  \"bool\" : {\n" +
                        "                    \"must\" : {\n" +
                        "                      \"terms\" : {\n" +
                        "                        \"nested.exact_field\" : [ \"d\", \"e\" ],\n" +
                        "                        \"minimum_should_match\" : \"2\"\n" +
                        "                      }\n" +
                        "                    }\n" +
                        "                  }\n" +
                        "                } ]\n" +
                        "              }\n" +
                        "            } ]\n" +
                        "          }\n" +
                        "        },\n" +
                        "        \"path\" : \"nested\"\n" +
                        "      }\n" +
                        "    }, {\n" +
                        "      \"nested\" : {\n" +
                        "        \"query\" : {\n" +
                        "          \"bool\" : {\n" +
                        "            \"must\" : {\n" +
                        "              \"terms\" : {\n" +
                        "                \"nested2.exact_field\" : [ \"a\", \"b\" ],\n" +
                        "                \"minimum_should_match\" : \"2\"\n" +
                        "              }\n" +
                        "            }\n" +
                        "          }\n" +
                        "        },\n" +
                        "        \"path\" : \"nested2\"\n" +
                        "      }\n" +
                        "    } ]\n" +
                        "  }\n" +
                        "}"
        );
    }

    @Test
    public void testIssue60() throws Exception {
        assertJson("details.state:NC and details.state:SC",
                "{\n" +
                        "  \"bool\" : {\n" +
                        "    \"must\" : [ {\n" +
                        "      \"nested\" : {\n" +
                        "        \"query\" : {\n" +
                        "          \"term\" : {\n" +
                        "            \"details.state\" : \"nc\"\n" +
                        "          }\n" +
                        "        },\n" +
                        "        \"path\" : \"details\"\n" +
                        "      }\n" +
                        "    }, {\n" +
                        "      \"nested\" : {\n" +
                        "        \"query\" : {\n" +
                        "          \"term\" : {\n" +
                        "            \"details.state\" : \"sc\"\n" +
                        "          }\n" +
                        "        },\n" +
                        "        \"path\" : \"details\"\n" +
                        "      }\n" +
                        "    } ]\n" +
                        "  }\n" +
                        "}"
        );
    }

    @Test
    public void testIssue60_WITH() throws Exception {
        assertJson("details.state:NC WITH details.state:SC",
                "{\n" +
                        "  \"nested\" : {\n" +
                        "    \"query\" : {\n" +
                        "      \"bool\" : {\n" +
                        "        \"must\" : {\n" +
                        "          \"terms\" : {\n" +
                        "            \"details.state\" : [ \"nc\", \"sc\" ],\n" +
                        "            \"minimum_should_match\" : \"2\"\n" +
                        "          }\n" +
                        "        }\n" +
                        "      }\n" +
                        "    },\n" +
                        "    \"path\" : \"details\"\n" +
                        "  }\n" +
                        "}"
        );
    }

    @Test
    public void testMikeWeber() throws Exception {
        assertJson("( " +
                        " ( " +
                        "  (  " +
                        "   (internal_data.internal_set_tag_id = 369 OR internal_data.internal_set_tag_id = 370 OR internal_data.internal_set_tag_id = 371 OR internal_data.internal_set_tag_id = 298 OR internal_data.internal_set_tag_id = 367 OR internal_data.internal_set_tag_id = 295 OR internal_data.internal_set_tag_id = 296) " +
                        "   WITH internal_data.state_id = 4424  " +
                        "   WITH internal_data.assigned_reviewers = \"J_WEBER\"  " +
                        "   WITH (internal_data.status_name:[\"internal_CHECKED_OUT\",\"internal_READY\"]) " +
                        "  ) " +
                        "   OR  " +
                        "  (  " +
                        "   (internal_data.internal_set_tag_id = 369 OR internal_data.internal_set_tag_id = 370 OR internal_data.internal_set_tag_id = 371 OR internal_data.internal_set_tag_id = 298 OR internal_data.internal_set_tag_id = 367 OR internal_data.internal_set_tag_id = 295 OR internal_data.internal_set_tag_id = 296)  " +
                        "   WITH internal_data.state_id = 4424  " +
                        "   WITH (internal_data.status_name:[\"internal_READY\",\"internal_UPDATED\",\"internal_CHECKED_OUT\",\"EXCEPTION\"]) " +
                        "   WITH internal_data.owner_username = \"J_WEBER\"  " +
                        "  )  " +
                        " )  " +
                        ")",
                "{\n" +
                        "  \"bool\" : {\n" +
                        "    \"should\" : [ {\n" +
                        "      \"nested\" : {\n" +
                        "        \"query\" : {\n" +
                        "          \"bool\" : {\n" +
                        "            \"must\" : [ {\n" +
                        "              \"terms\" : {\n" +
                        "                \"internal_data.internal_set_tag_id\" : [ 369, 370, 371, 298, 367, 295, 296 ]\n" +
                        "              }\n" +
                        "            }, {\n" +
                        "              \"term\" : {\n" +
                        "                \"internal_data.state_id\" : 4424\n" +
                        "              }\n" +
                        "            }, {\n" +
                        "              \"term\" : {\n" +
                        "                \"internal_data.assigned_reviewers\" : \"j_weber\"\n" +
                        "              }\n" +
                        "            }, {\n" +
                        "              \"terms\" : {\n" +
                        "                \"internal_data.status_name\" : [ \"internal_checked_out\", \"internal_ready\" ]\n" +
                        "              }\n" +
                        "            } ]\n" +
                        "          }\n" +
                        "        },\n" +
                        "        \"path\" : \"internal_data\"\n" +
                        "      }\n" +
                        "    }, {\n" +
                        "      \"nested\" : {\n" +
                        "        \"query\" : {\n" +
                        "          \"bool\" : {\n" +
                        "            \"must\" : [ {\n" +
                        "              \"terms\" : {\n" +
                        "                \"internal_data.internal_set_tag_id\" : [ 369, 370, 371, 298, 367, 295, 296 ]\n" +
                        "              }\n" +
                        "            }, {\n" +
                        "              \"term\" : {\n" +
                        "                \"internal_data.state_id\" : 4424\n" +
                        "              }\n" +
                        "            }, {\n" +
                        "              \"terms\" : {\n" +
                        "                \"internal_data.status_name\" : [ \"internal_ready\", \"internal_updated\", \"internal_checked_out\", \"exception\" ]\n" +
                        "              }\n" +
                        "            }, {\n" +
                        "              \"term\" : {\n" +
                        "                \"internal_data.owner_username\" : \"j_weber\"\n" +
                        "              }\n" +
                        "            } ]\n" +
                        "          }\n" +
                        "        },\n" +
                        "        \"path\" : \"internal_data\"\n" +
                        "      }\n" +
                        "    } ]\n" +
                        "  }\n" +
                        "}"
        );
    }

    @Test
    public void testIssue_20() throws Exception {
        assertJson("fulltext_field:\"bob.dole*\"",
                "{\n" +
                        "  \"prefix\" : {\n" +
                        "    \"fulltext_field\" : \"bob.dole\"\n" +
                        "  }\n" +
                        "}"
        );
    }

    @Test
    public void testIssue_20_ValidateParsing() throws Exception {
        assertJson("exact_field:literal_term exact_field:'quoted_term' extact_field:prefix* exact_field:*wild*card* exact_field:fuzzy~ exact_field:'phrase value' exact_field:'phrase with *wildcard*' " +
                        "phrase_field:literal_term phrase_field:'quoted_term' extact_field:prefix* phrase_field:*wild*card* phrase_field:fuzzy~ phrase_field:'phrase value' phrase_field:'phrase with *wildcard*' ",
                "{\n" +
                        "  \"bool\" : {\n" +
                        "    \"must\" : [ {\n" +
                        "      \"bool\" : {\n" +
                        "        \"must\" : [ {\n" +
                        "          \"wildcard\" : {\n" +
                        "            \"exact_field\" : \"phrase with *wildcard*\"\n" +
                        "          }\n" +
                        "        }, {\n" +
                        "          \"terms\" : {\n" +
                        "            \"exact_field\" : [ \"literal_term\", \"quoted_term\", \"phrase value\" ],\n" +
                        "            \"minimum_should_match\" : \"3\"\n" +
                        "          }\n" +
                        "        } ]\n" +
                        "      }\n" +
                        "    }, {\n" +
                        "      \"prefix\" : {\n" +
                        "        \"extact_field\" : \"prefix\"\n" +
                        "      }\n" +
                        "    }, {\n" +
                        "      \"wildcard\" : {\n" +
                        "        \"exact_field\" : \"*wild*card*\"\n" +
                        "      }\n" +
                        "    }, {\n" +
                        "      \"fuzzy\" : {\n" +
                        "        \"exact_field\" : {\n" +
                        "          \"value\" : \"fuzzy\",\n" +
                        "          \"prefix_length\" : 3\n" +
                        "        }\n" +
                        "      }\n" +
                        "    }, {\n" +
                        "      \"bool\" : {\n" +
                        "        \"must\" : [ {\n" +
                        "          \"match\" : {\n" +
                        "            \"phrase_field\" : {\n" +
                        "              \"query\" : \"phrase value\",\n" +
                        "              \"type\" : \"phrase\"\n" +
                        "            }\n" +
                        "          }\n" +
                        "        }, {\n" +
                        "          \"span_near\" : {\n" +
                        "            \"clauses\" : [ {\n" +
                        "              \"span_term\" : {\n" +
                        "                \"phrase_field\" : {\n" +
                        "                  \"value\" : \"phrase\"\n" +
                        "                }\n" +
                        "              }\n" +
                        "            }, {\n" +
                        "              \"span_term\" : {\n" +
                        "                \"phrase_field\" : {\n" +
                        "                  \"value\" : \"with\"\n" +
                        "                }\n" +
                        "              }\n" +
                        "            }, {\n" +
                        "              \"span_multi\" : {\n" +
                        "                \"match\" : {\n" +
                        "                  \"wildcard\" : {\n" +
                        "                    \"phrase_field\" : \"*wildcard*\"\n" +
                        "                  }\n" +
                        "                }\n" +
                        "              }\n" +
                        "            } ],\n" +
                        "            \"slop\" : 0,\n" +
                        "            \"in_order\" : true\n" +
                        "          }\n" +
                        "        }, {\n" +
                        "          \"terms\" : {\n" +
                        "            \"phrase_field\" : [ \"literal_term\", \"quoted_term\" ],\n" +
                        "            \"minimum_should_match\" : \"2\"\n" +
                        "          }\n" +
                        "        } ]\n" +
                        "      }\n" +
                        "    }, {\n" +
                        "      \"prefix\" : {\n" +
                        "        \"extact_field\" : \"prefix\"\n" +
                        "      }\n" +
                        "    }, {\n" +
                        "      \"wildcard\" : {\n" +
                        "        \"phrase_field\" : \"*wild*card*\"\n" +
                        "      }\n" +
                        "    }, {\n" +
                        "      \"fuzzy\" : {\n" +
                        "        \"phrase_field\" : {\n" +
                        "          \"value\" : \"fuzzy\",\n" +
                        "          \"prefix_length\" : 3\n" +
                        "        }\n" +
                        "      }\n" +
                        "    } ]\n" +
                        "  }\n" +
                        "}"
        );
    }

    @Test
    public void testIssue_55_v1() throws Exception {
        assertJson("fulltext_field: \"foo''bar*\"",
                "{\n" +
                        "  \"span_near\" : {\n" +
                        "    \"clauses\" : [ {\n" +
                        "      \"span_term\" : {\n" +
                        "        \"fulltext_field\" : {\n" +
                        "          \"value\" : \"foo\"\n" +
                        "        }\n" +
                        "      }\n" +
                        "    }, {\n" +
                        "      \"span_multi\" : {\n" +
                        "        \"match\" : {\n" +
                        "          \"prefix\" : {\n" +
                        "            \"fulltext_field\" : \"bar\"\n" +
                        "          }\n" +
                        "        }\n" +
                        "      }\n" +
                        "    } ],\n" +
                        "    \"slop\" : 0,\n" +
                        "    \"in_order\" : true\n" +
                        "  }\n" +
                        "}"
        );
    }

    @Test
    public void testIssue_55_v2() throws Exception {
        assertJson("fulltext_field: \"test_file.xl*\"",
                "{\n" +
                        "  \"prefix\" : {\n" +
                        "    \"fulltext_field\" : \"test_file.xl\"\n" +
                        "  }\n" +
                        "}"
        );
    }

    @Test
    public void testQueryBoosting() throws Exception {
        assertJson("phrase_field:(term^1.0 field:term^2.0 a^3.0 w/2 b^4.0 'some phrase'^5 fuzzy~^6 wildcard*^7)",
                "{\n" +
                        "  \"bool\" : {\n" +
                        "    \"must\" : [ {\n" +
                        "      \"term\" : {\n" +
                        "        \"phrase_field\" : {\n" +
                        "          \"value\" : \"term\",\n" +
                        "          \"boost\" : 1.0\n" +
                        "        }\n" +
                        "      }\n" +
                        "    }, {\n" +
                        "      \"term\" : {\n" +
                        "        \"field\" : {\n" +
                        "          \"value\" : \"term\",\n" +
                        "          \"boost\" : 2.0\n" +
                        "        }\n" +
                        "      }\n" +
                        "    }, {\n" +
                        "      \"span_near\" : {\n" +
                        "        \"clauses\" : [ {\n" +
                        "          \"span_term\" : {\n" +
                        "            \"phrase_field\" : {\n" +
                        "              \"value\" : \"a\",\n" +
                        "              \"boost\" : 3.0\n" +
                        "            }\n" +
                        "          }\n" +
                        "        }, {\n" +
                        "          \"span_term\" : {\n" +
                        "            \"phrase_field\" : {\n" +
                        "              \"value\" : \"b\",\n" +
                        "              \"boost\" : 4.0\n" +
                        "            }\n" +
                        "          }\n" +
                        "        } ],\n" +
                        "        \"slop\" : 2,\n" +
                        "        \"in_order\" : false\n" +
                        "      }\n" +
                        "    }, {\n" +
                        "      \"match\" : {\n" +
                        "        \"phrase_field\" : {\n" +
                        "          \"query\" : \"some phrase\",\n" +
                        "          \"type\" : \"phrase\",\n" +
                        "          \"boost\" : 5.0\n" +
                        "        }\n" +
                        "      }\n" +
                        "    }, {\n" +
                        "      \"fuzzy\" : {\n" +
                        "        \"phrase_field\" : {\n" +
                        "          \"value\" : \"fuzzy\",\n" +
                        "          \"boost\" : 6.0,\n" +
                        "          \"prefix_length\" : 3\n" +
                        "        }\n" +
                        "      }\n" +
                        "    }, {\n" +
                        "      \"prefix\" : {\n" +
                        "        \"phrase_field\" : {\n" +
                        "          \"prefix\" : \"wildcard\",\n" +
                        "          \"boost\" : 7.0\n" +
                        "        }\n" +
                        "      }\n" +
                        "    } ]\n" +
                        "  }\n" +
                        "}"
        );
    }

    @Test
    public void testUnescape() {
        String input = "\\\\\\\\\\\\\\\\FooBar";
        assertEquals("\\\\\\\\FooBar", Utils.unescape(input));
    }

    @Test
    public void testEscaping() throws Exception {
        assertJson("exact_field:'\\\\\\\\Begings with four backslashes'",
                "{\n" +
                        "  \"term\" : {\n" +
                        "    \"exact_field\" : \"\\\\\\\\begings with four backslashes\"\n" +
                        "  }\n" +
                        "}"
        );
    }

    @Test
    public void testEscapingAsPrefix() throws Exception {
        assertJson("exact_field:'This is a prefix query ending in four backslashes\\\\\\\\*'",
                "{\n" +
                        "  \"prefix\" : {\n" +
                        "    \"exact_field\" : \"this is a prefix query ending in four backslashes\\\\\\\\\"\n" +
                        "  }\n" +
                        "}"
        );
    }

    @Test
    public void testEscapingAsWildcard() throws Exception {
        assertJson("exact_field:'This is a wildcard query ending in four backslashes\\\\\\\\?'",
                "{\n" +
                        "  \"wildcard\" : {\n" +
                        "    \"exact_field\" : \"this is a wildcard query ending in four backslashes\\\\\\\\?\"\n" +
                        "  }\n" +
                        "}"
        );
    }

    @Test
    public void testFieldListParsing() throws Exception {
        assertAST("#field_lists()",
                "QueryTree\n" +
                        "   FieldLists"
        );

        assertAST("#field_lists(field1=[a,b,c])",
                "QueryTree\n" +
                        "   FieldLists\n" +
                        "      FieldListEntry (fieldname=field1)\n" +
                        "         Array (index=db.schema.table.index) (OR)\n" +
                        "            Word (value=a, index=db.schema.table.index)\n" +
                        "            Word (value=b, index=db.schema.table.index)\n" +
                        "            Word (value=c, index=db.schema.table.index)"
        );

        assertAST("#field_lists(field1=[a,b,c], field2=[d,e,f])",
                "QueryTree\n" +
                        "   FieldLists\n" +
                        "      FieldListEntry (fieldname=field1)\n" +
                        "         Array (index=db.schema.table.index) (OR)\n" +
                        "            Word (value=a, index=db.schema.table.index)\n" +
                        "            Word (value=b, index=db.schema.table.index)\n" +
                        "            Word (value=c, index=db.schema.table.index)\n" +
                        "      FieldListEntry (fieldname=field2)\n" +
                        "         Array (index=db.schema.table.index) (OR)\n" +
                        "            Word (value=d, index=db.schema.table.index)\n" +
                        "            Word (value=e, index=db.schema.table.index)\n" +
                        "            Word (value=f, index=db.schema.table.index)"
        );

        ASTQueryTree tree = new QueryParser(new StringReader("#field_lists(field1=[a,b,c], field2=[d,e,f])")).parse(new IndexMetadataManager(client(), DEFAULT_INDEX_NAME), true);

        Map<String, ASTFieldListEntry> fieldLists = tree.getFieldLists();
        assertEquals(2, tree.getFieldLists().size());

        assertEquals("FieldListEntry (fieldname=field1)", fieldLists.get("field1").toString());
        assertEquals("[a, b, c]", fieldLists.get("field1").getFields().toString());

        assertEquals("FieldListEntry (fieldname=field2)", fieldLists.get("field2").toString());
        assertEquals("[d, e, f]", fieldLists.get("field2").getFields().toString());
    }

    @Test
    public void testJapaneseCharacters() throws Exception {
        assertJson("phrase_field:物質の総称である。",
                "{\n" +
                        "  \"match\" : {\n" +
                        "    \"phrase_field\" : {\n" +
                        "      \"query\" : \"物質の総称である。\",\n" +
                        "      \"type\" : \"phrase\"\n" +
                        "    }\n" +
                        "  }\n" +
                        "}"
        );
    }

    @Test
    public void testFieldEqualsDottedIdentifier() throws Exception {
        assertJson("exact_field:some.other.field",
                "{\n" +
                        "  \"term\" : {\n" +
                        "    \"exact_field\" : \"some.other.field\"\n" +
                        "  }\n" +
                        "}"
        );
    }

    @Test
    public void testRandomStringsAST() throws Exception {
        assertAST("exact_field:(asdflkj234-132asdfuj asiodfja;sdf #487adqerydfskf0230 &@#$23)",
                "QueryTree\n" +
                        "   Expansion\n" +
                        "      id=<db.schema.table.index>id\n" +
                        "      Array (fieldname=exact_field, operator=CONTAINS, index=db.schema.table.index) (AND)\n" +
                        "         Word (fieldname=exact_field, operator=CONTAINS, value=asdflkj234-132asdfuj, index=db.schema.table.index)\n" +
                        "         Word (fieldname=exact_field, operator=CONTAINS, value=asiodfja;sdf, index=db.schema.table.index)\n" +
                        "         Word (fieldname=exact_field, operator=CONTAINS, value=#487adqerydfskf0230, index=db.schema.table.index)\n" +
                        "         Word (fieldname=exact_field, operator=CONTAINS, value=@#$23, index=db.schema.table.index)"
        );
    }

    @Test
    public void testRandomStringsJson() throws Exception {
        assertJson("phrase_field:(asdflkj234-132asdfuj asiodfja;sdf #487adqerydfskf0230 &@#$23)",
                "{\n" +
                        "  \"bool\" : {\n" +
                        "    \"must\" : [ {\n" +
                        "      \"match\" : {\n" +
                        "        \"phrase_field\" : {\n" +
                        "          \"query\" : \"asdflkj234-132asdfuj\",\n" +
                        "          \"type\" : \"phrase\"\n" +
                        "        }\n" +
                        "      }\n" +
                        "    }, {\n" +
                        "      \"match\" : {\n" +
                        "        \"phrase_field\" : {\n" +
                        "          \"query\" : \"asiodfja;sdf\",\n" +
                        "          \"type\" : \"phrase\"\n" +
                        "        }\n" +
                        "      }\n" +
                        "    }, {\n" +
                        "      \"bool\" : {\n" +
                        "        \"filter\" : {\n" +
                        "          \"terms\" : {\n" +
                        "            \"phrase_field\" : [ \"487adqerydfskf0230\", \"23\" ],\n" +
                        "          }\n" +
                        "        },\n" +
                        "        \"minimum_should_match\" : \"2\"\n" +
                        "      }\n" +
                        "    } ]\n" +
                        "  }\n" +
                        "}"
        );
    }

    @Test
    public void testParsePrefixAST_exactField() throws Exception {
        assertAST("exact_field:VALUE*",
                "QueryTree\n" +
                        "   Expansion\n" +
                        "      id=<db.schema.table.index>id\n" +
                        "      Prefix (fieldname=exact_field, operator=CONTAINS, value=value, index=db.schema.table.index)"
        );

        assertAST("exact_field:'VALUE*'",
                "QueryTree\n" +
                        "   Expansion\n" +
                        "      id=<db.schema.table.index>id\n" +
                        "      Prefix (fieldname=exact_field, operator=CONTAINS, value=value, index=db.schema.table.index)"
        );
    }

    @Test
    public void testParsePrefixJSON_exactField() throws Exception {
        assertJson("exact_field:VALUE*",
                "{\n" +
                        "  \"prefix\" : {\n" +
                        "    \"exact_field\" : \"value\"\n" +
                        "  }\n" +
                        "}"
        );

        assertJson("exact_field:'VALUE*'",
                "{\n" +
                        "  \"prefix\" : {\n" +
                        "    \"exact_field\" : \"value\"\n" +
                        "  }\n" +
                        "}"
        );
    }

    @Test
    public void testParsePrefixAST_phraseField() throws Exception {
        assertAST("phrase_field:VALUE*",
                "QueryTree\n" +
                        "   Expansion\n" +
                        "      id=<db.schema.table.index>id\n" +
                        "      Prefix (fieldname=phrase_field, operator=CONTAINS, value=value, index=db.schema.table.index)"
        );

        assertAST("phrase_field:'VALUE*'",
                "QueryTree\n" +
                        "   Expansion\n" +
                        "      id=<db.schema.table.index>id\n" +
                        "      Prefix (fieldname=phrase_field, operator=CONTAINS, value=value, index=db.schema.table.index)"
        );
    }

    @Test
    public void testParsePrefixJSON_phraseField() throws Exception {
        assertJson("phrase_field:value*",
                "{\n" +
                        "  \"prefix\" : {\n" +
                        "    \"phrase_field\" : \"value\"\n" +
                        "  }\n" +
                        "}"
        );

        assertJson("phrase_field:'value*'",
                "{\n" +
                        "  \"prefix\" : {\n" +
                        "    \"phrase_field\" : \"value\"\n" +
                        "  }\n" +
                        "}"
        );
    }

    @Test
    public void testLeftTruncationWildcardAST() throws Exception {
        assertAST("phrase_field:(*wildcard)",
                "QueryTree\n" +
                        "   Expansion\n" +
                        "      id=<db.schema.table.index>id\n" +
                        "      Wildcard (fieldname=phrase_field, operator=CONTAINS, value=*wildcard, index=db.schema.table.index)"
        );
    }

    @Test
    public void testDoubleBrackets() throws Exception {
        assertJson("exact_field:[[a,b,c,d]]",
                "{\n" +
                        "  \"terms\" : {\n" +
                        "    \"exact_field\" : [ \"a\", \"b\", \"c\", \"d\" ]\n" +
                        "  }\n" +
                        "}"
        );
    }

    @Test
    public void testIssue62AST() throws Exception {
        assertAST("phrase_field:\"* non * programmers\"",
                "QueryTree\n" +
                        "   Expansion\n" +
                        "      id=<db.schema.table.index>id\n" +
                        "      Proximity (fieldname=phrase_field, operator=CONTAINS, index=db.schema.table.index)\n" +
                        "         NotNull (fieldname=phrase_field, operator=CONTAINS, value=*, index=db.schema.table.index)\n" +
                        "         Word (fieldname=phrase_field, operator=CONTAINS, value=non, index=db.schema.table.index)\n" +
                        "         NotNull (fieldname=phrase_field, operator=CONTAINS, value=*, index=db.schema.table.index)\n" +
                        "         Word (fieldname=phrase_field, operator=CONTAINS, value=programmers, index=db.schema.table.index)"
        );
    }

    @Test
    public void testIssue62Json() throws Exception {
        assertJson("phrase_field:\"* non * programmers\"",
                "{\n" +
                        "  \"span_near\" : {\n" +
                        "    \"clauses\" : [ {\n" +
                        "      \"span_multi\" : {\n" +
                        "        \"match\" : {\n" +
                        "          \"wildcard\" : {\n" +
                        "            \"phrase_field\" : \"*\"\n" +
                        "          }\n" +
                        "        }\n" +
                        "      }\n" +
                        "    }, {\n" +
                        "      \"span_term\" : {\n" +
                        "        \"phrase_field\" : {\n" +
                        "          \"value\" : \"non\"\n" +
                        "        }\n" +
                        "      }\n" +
                        "    }, {\n" +
                        "      \"span_multi\" : {\n" +
                        "        \"match\" : {\n" +
                        "          \"wildcard\" : {\n" +
                        "            \"phrase_field\" : \"*\"\n" +
                        "          }\n" +
                        "        }\n" +
                        "      }\n" +
                        "    }, {\n" +
                        "      \"span_term\" : {\n" +
                        "        \"phrase_field\" : {\n" +
                        "          \"value\" : \"programmers\"\n" +
                        "        }\n" +
                        "      }\n" +
                        "    } ],\n" +
                        "    \"slop\" : 0,\n" +
                        "    \"in_order\" : true\n" +
                        "  }\n" +
                        "}"
        );
    }

    @Test
    public void testCzech() throws Exception {
        assertJson("czech_field:'toto je test'",
                "{\n" +
                        "  \"match\" : {\n" +
                        "    \"czech_field\" : {\n" +
                        "      \"query\" : \"toto je test\",\n" +
                        "      \"type\" : \"phrase\"\n" +
                        "    }\n" +
                        "  }\n" +
                        "}"
        );
    }

    @Test
    public void testIssue62Highlighting() throws Exception {
        Map<String, Object> data = new HashMap<>();

        DocumentHighlighter highlighter;
        List<AnalyzedField.Token> highlights;

        data.put("phrase_field", "getting non-programmers to understand the development process");
        highlighter = new DocumentHighlighter(client(),
                DEFAULT_INDEX_NAME,
                "id",
                data,
                "phrase_field:\"* non * programmers\"");
        highlights = highlighter.highlight();
        sortHighlightTokens(highlights);

        assertEquals("[{\"term\":\"getting\",\"startOffset\":0,\"endOffset\":7,\"position\":1,\"type\":\"<ALPHANUM>\",\"primaryKey\":null,\"fieldName\":\"phrase_field\",\"arrayIndex\":0,\"clause\":\"phrase_field CONTAINS \\\"null\\\"\"},{\"term\":\"non\",\"startOffset\":8,\"endOffset\":11,\"position\":2,\"type\":\"<ALPHANUM>\",\"primaryKey\":null,\"fieldName\":\"phrase_field\",\"arrayIndex\":0,\"clause\":\"phrase_field CONTAINS \\\"null\\\"\"},{\"term\":\"programmers\",\"startOffset\":12,\"endOffset\":23,\"position\":3,\"type\":\"<ALPHANUM>\",\"primaryKey\":null,\"fieldName\":\"phrase_field\",\"arrayIndex\":0,\"clause\":\"phrase_field CONTAINS \\\"null\\\"\"}]",
                new ObjectMapper().disable(MapperFeature.CAN_OVERRIDE_ACCESS_MODIFIERS).writeValueAsString(highlights));
    }

    @Test
    public void testIssue87() throws Exception {
        Map<String, Object> data = new HashMap<>();


        data.put("phrase_field", "getting non-programmers to understand the development process");

        for (String s : new String[]{"~", ":", "*", "?",
                "!", "%", "&", "(", ")", ",",
                "<", "=", ">", "[", "]", "^", "@", "#"}) {
            DocumentHighlighter highlighter;
            List<AnalyzedField.Token> highlights;

            highlighter = new DocumentHighlighter(client(),
                    DEFAULT_INDEX_NAME,
                    "id",
                    data,
                    "phrase_field:'" + s + "getting'");
            highlights = highlighter.highlight();
            sortHighlightTokens(highlights);

            assertEquals("[{\"term\":\"getting\",\"startOffset\":0,\"endOffset\":7,\"position\":1,\"type\":\"<ALPHANUM>\",\"primaryKey\":null,\"fieldName\":\"phrase_field\",\"arrayIndex\":0,\"clause\":\"phrase_field CONTAINS \\\"" + s + "getting\\\"\"}]",
                    new ObjectMapper().disable(MapperFeature.CAN_OVERRIDE_ACCESS_MODIFIERS).writeValueAsString(highlights));
        }
    }

    @Test
    public void testTermMergingWithBoots() throws Exception {
        assertJson("phrase_field:(beer^3 wine)",
                "{\n" +
                        "  \"bool\" : {\n" +
                        "    \"must\" : [ {\n" +
                        "      \"term\" : {\n" +
                        "        \"phrase_field\" : {\n" +
                        "          \"value\" : \"beer\",\n" +
                        "          \"boost\" : 3.0\n" +
                        "        }\n" +
                        "      }\n" +
                        "    }, {\n" +
                        "      \"term\" : {\n" +
                        "        \"phrase_field\" : \"wine\"\n" +
                        "      }\n" +
                        "    } ]\n" +
                        "  }\n" +
                        "}"
        );
    }

    @Test
    public void testIssue69_REGEX_Clause() throws Exception {
        assertAST("phrase_field:~'A.*'",
                "QueryTree\n" +
                        "   Expansion\n" +
                        "      id=<db.schema.table.index>id\n" +
                        "      Word (fieldname=phrase_field, operator=REGEX, value=A.*, index=db.schema.table.index)"
        );

        assertAST("phrase_field:~'^A.*'",
                "QueryTree\n" +
                        "   Expansion\n" +
                        "      id=<db.schema.table.index>id\n" +
                        "      Phrase (fieldname=phrase_field, operator=REGEX, value=^A.*, index=db.schema.table.index)"
        );
    }

    @Test
    public void testBoolQueryAST_Issue75() throws Exception {
        assertAST("#bool( #must(here, there and everywhere)  #should(phrase_field:abc title:xyz stuff)  #must_not(foo bar) )",
                "QueryTree\n" +
                        "   Expansion\n" +
                        "      id=<db.schema.table.index>id\n" +
                        "      BoolQuery\n" +
                        "         Must\n" +
                        "            Or\n" +
                        "               Word (fieldname=fulltext_field, operator=CONTAINS, value=here, index=db.schema.table.index)\n" +
                        "               Word (fieldname=_all, operator=CONTAINS, value=here, index=db.schema.table.index)\n" +
                        "            Or\n" +
                        "               Word (fieldname=fulltext_field, operator=CONTAINS, value=there, index=db.schema.table.index)\n" +
                        "               Word (fieldname=_all, operator=CONTAINS, value=there, index=db.schema.table.index)\n" +
                        "            Or\n" +
                        "               Word (fieldname=fulltext_field, operator=CONTAINS, value=everywhere, index=db.schema.table.index)\n" +
                        "               Word (fieldname=_all, operator=CONTAINS, value=everywhere, index=db.schema.table.index)\n" +
                        "         Should\n" +
                        "            Word (fieldname=phrase_field, operator=CONTAINS, value=abc, index=db.schema.table.index)\n" +
                        "            Word (fieldname=title, operator=CONTAINS, value=xyz, index=db.schema.table.index)\n" +
                        "            Or\n" +
                        "               Word (fieldname=fulltext_field, operator=CONTAINS, value=stuff, index=db.schema.table.index)\n" +
                        "               Word (fieldname=_all, operator=CONTAINS, value=stuff, index=db.schema.table.index)\n" +
                        "         MustNot\n" +
                        "            Or\n" +
                        "               Word (fieldname=fulltext_field, operator=CONTAINS, value=foo, index=db.schema.table.index)\n" +
                        "               Word (fieldname=_all, operator=CONTAINS, value=foo, index=db.schema.table.index)\n" +
                        "            Or\n" +
                        "               Word (fieldname=fulltext_field, operator=CONTAINS, value=bar, index=db.schema.table.index)\n" +
                        "               Word (fieldname=_all, operator=CONTAINS, value=bar, index=db.schema.table.index)"
        );
    }

    @Test
    public void testBoolQueryJSON_Issue75() throws Exception {
        assertJson("#bool( #must(a:here, b:there and c:everywhere)  #should(phrase_field:abc title:xyz stuff)  #must_not(x:foo y:bar) )",
                "{\n" +
                        "  \"bool\" : {\n" +
                        "    \"must\" : [ {\n" +
                        "      \"term\" : {\n" +
                        "        \"a\" : \"here\"\n" +
                        "      }\n" +
                        "    }, {\n" +
                        "      \"term\" : {\n" +
                        "        \"b\" : \"there\"\n" +
                        "      }\n" +
                        "    }, {\n" +
                        "      \"term\" : {\n" +
                        "        \"c\" : \"everywhere\"\n" +
                        "      }\n" +
                        "    } ],\n" +
                        "    \"must_not\" : [ {\n" +
                        "      \"term\" : {\n" +
                        "        \"x\" : \"foo\"\n" +
                        "      }\n" +
                        "    }, {\n" +
                        "      \"term\" : {\n" +
                        "        \"y\" : \"bar\"\n" +
                        "      }\n" +
                        "    } ],\n" +
                        "    \"should\" : [ {\n" +
                        "      \"term\" : {\n" +
                        "        \"phrase_field\" : \"abc\"\n" +
                        "      }\n" +
                        "    }, {\n" +
                        "      \"term\" : {\n" +
                        "        \"title\" : \"xyz\"\n" +
                        "      }\n" +
                        "    }, {\n" +
                        "      \"bool\" : {\n" +
                        "        \"should\" : [ {\n" +
                        "          \"term\" : {\n" +
                        "            \"fulltext_field\" : \"stuff\"\n" +
                        "          }\n" +
                        "        }, {\n" +
                        "          \"term\" : {\n" +
                        "            \"_all\" : \"stuff\"\n" +
                        "          }\n" +
                        "        } ]\n" +
                        "      }\n" +
                        "    } ]\n" +
                        "  }\n" +
                        "}"
        );
    }

    @Test
    public void testIssue75Highlighting() throws Exception {
        Map<String, Object> data = new HashMap<>();

        DocumentHighlighter highlighter;
        List<AnalyzedField.Token> highlights;

        data.put("phrase_field", "a b c d e");
        highlighter = new DocumentHighlighter(client(),
                DEFAULT_INDEX_NAME,
                "id",
                data,
                "#bool(#must(phrase_field:a) #should(phrase_field:b phrase_field:c phrase_field:d) #must_not(phrase_field:e))");
        highlights = highlighter.highlight();
        sortHighlightTokens(highlights);

        assertEquals("[{\"term\":\"a\",\"startOffset\":0,\"endOffset\":1,\"position\":1,\"type\":\"<ALPHANUM>\",\"primaryKey\":null,\"fieldName\":\"phrase_field\",\"arrayIndex\":0,\"clause\":\"phrase_field CONTAINS \\\"a\\\"\"},{\"term\":\"b\",\"startOffset\":2,\"endOffset\":3,\"position\":2,\"type\":\"<ALPHANUM>\",\"primaryKey\":null,\"fieldName\":\"phrase_field\",\"arrayIndex\":0,\"clause\":\"phrase_field CONTAINS \\\"b\\\"\"},{\"term\":\"c\",\"startOffset\":4,\"endOffset\":5,\"position\":3,\"type\":\"<ALPHANUM>\",\"primaryKey\":null,\"fieldName\":\"phrase_field\",\"arrayIndex\":0,\"clause\":\"phrase_field CONTAINS \\\"c\\\"\"},{\"term\":\"d\",\"startOffset\":6,\"endOffset\":7,\"position\":4,\"type\":\"<ALPHANUM>\",\"primaryKey\":null,\"fieldName\":\"phrase_field\",\"arrayIndex\":0,\"clause\":\"phrase_field CONTAINS \\\"d\\\"\"}]",
                new ObjectMapper().disable(MapperFeature.CAN_OVERRIDE_ACCESS_MODIFIERS).writeValueAsString(highlights));
    }

    @Test
    public void testProximityHighlighting() throws Exception {
        Map<String, Object> data = new HashMap<>();

        DocumentHighlighter highlighter;
        List<AnalyzedField.Token> highlights;

        data.put("phrase_field", "attorneys have general blah blah blah blah networks");
        highlighter = new DocumentHighlighter(client(),
                DEFAULT_INDEX_NAME,
                "id",
                data,
                "( ((\"attorney*\" w/2 \"general\") w/50 \"network*\") )");
        highlights = highlighter.highlight();
        sortHighlightTokens(highlights);

        assertEquals("[{\"term\":\"attorneys\",\"startOffset\":0,\"endOffset\":9,\"position\":1,\"type\":\"<ALPHANUM>\",\"primaryKey\":null,\"fieldName\":\"phrase_field\",\"arrayIndex\":0,\"clause\":\"_all CONTAINS \\\"null\\\"\"},{\"term\":\"general\",\"startOffset\":15,\"endOffset\":22,\"position\":3,\"type\":\"<ALPHANUM>\",\"primaryKey\":null,\"fieldName\":\"phrase_field\",\"arrayIndex\":0,\"clause\":\"_all CONTAINS \\\"null\\\"\"},{\"term\":\"networks\",\"startOffset\":43,\"endOffset\":51,\"position\":8,\"type\":\"<ALPHANUM>\",\"primaryKey\":null,\"fieldName\":\"phrase_field\",\"arrayIndex\":0,\"clause\":\"_all CONTAINS \\\"null\\\"\"}]",
                new ObjectMapper().disable(MapperFeature.CAN_OVERRIDE_ACCESS_MODIFIERS).writeValueAsString(highlights));
    }

    @Test
    public void testIssue75_Connectors() throws Exception {
        assertAST("#bool(#must() #should() #must_not())",
                "QueryTree\n" +
                        "   BoolQuery\n" +
                        "      Must\n" +
                        "      Should\n" +
                        "      MustNot"
        );

        assertAST("#bool(#must(and))",
                "QueryTree\n" +
                        "   BoolQuery\n" +
                        "      Must"
        );

        assertAST("#bool(#must(and or not with , & ! %))",
                "QueryTree\n" +
                        "   BoolQuery\n" +
                        "      Must"
        );

        assertAST("#bool(#must(and or not with , & ! % phrase_field:food))",
                "QueryTree\n" +
                        "   Expansion\n" +
                        "      id=<db.schema.table.index>id\n" +
                        "      BoolQuery\n" +
                        "         Must\n" +
                        "            Word (fieldname=phrase_field, operator=CONTAINS, value=food, index=db.schema.table.index)"
        );

        assertAST("#bool(#must(phrase_field:food and or not with , & ! %))",
                "QueryTree\n" +
                        "   Expansion\n" +
                        "      id=<db.schema.table.index>id\n" +
                        "      BoolQuery\n" +
                        "         Must\n" +
                        "            Word (fieldname=phrase_field, operator=CONTAINS, value=food, index=db.schema.table.index)"
        );
    }

    @Test
    public void testIssue75_IgnoreParenthesis() throws Exception {
        assertAST("#bool(#must( and,or,not! phrase_field:(this (is title:a) test) () ) #must_not( phrase_field:(this (is title:a) test) () ) #should( phrase_field:(this (is title:a) test) () ))",
                "QueryTree\n" +
                        "   Expansion\n" +
                        "      id=<db.schema.table.index>id\n" +
                        "      BoolQuery\n" +
                        "         Must\n" +
                        "            Word (fieldname=phrase_field, operator=CONTAINS, value=this, index=db.schema.table.index)\n" +
                        "            Word (fieldname=phrase_field, operator=CONTAINS, value=is, index=db.schema.table.index)\n" +
                        "            Word (fieldname=title, operator=CONTAINS, value=a, index=db.schema.table.index)\n" +
                        "            Word (fieldname=phrase_field, operator=CONTAINS, value=test, index=db.schema.table.index)\n" +
                        "         MustNot\n" +
                        "            Word (fieldname=phrase_field, operator=CONTAINS, value=this, index=db.schema.table.index)\n" +
                        "            Word (fieldname=phrase_field, operator=CONTAINS, value=is, index=db.schema.table.index)\n" +
                        "            Word (fieldname=title, operator=CONTAINS, value=a, index=db.schema.table.index)\n" +
                        "            Word (fieldname=phrase_field, operator=CONTAINS, value=test, index=db.schema.table.index)\n" +
                        "         Should\n" +
                        "            Word (fieldname=phrase_field, operator=CONTAINS, value=this, index=db.schema.table.index)\n" +
                        "            Word (fieldname=phrase_field, operator=CONTAINS, value=is, index=db.schema.table.index)\n" +
                        "            Word (fieldname=title, operator=CONTAINS, value=a, index=db.schema.table.index)\n" +
                        "            Word (fieldname=phrase_field, operator=CONTAINS, value=test, index=db.schema.table.index)"
        );
    }

    @Test
    public void testIssue75_SupportProximityAST() throws Exception {
        assertAST("#bool(#must( phrase_field:(a w/3 b w/7 c) )  #should( phrase_field:(a w/3 b w/7 c) ) #must_not( phrase_field:(a w/3 b w/7 c) ))",
                "QueryTree\n" +
                        "   Expansion\n" +
                        "      id=<db.schema.table.index>id\n" +
                        "      BoolQuery\n" +
                        "         Must\n" +
                        "            Proximity (fieldname=phrase_field, operator=CONTAINS, distance=3, ordered=false, index=db.schema.table.index)\n" +
                        "               Word (fieldname=phrase_field, operator=CONTAINS, value=a, index=db.schema.table.index)\n" +
                        "               Proximity (fieldname=phrase_field, operator=CONTAINS, distance=7, ordered=false, index=db.schema.table.index)\n" +
                        "                  Word (fieldname=phrase_field, operator=CONTAINS, value=b, index=db.schema.table.index)\n" +
                        "                  Word (fieldname=phrase_field, operator=CONTAINS, value=c, index=db.schema.table.index)\n" +
                        "         Should\n" +
                        "            Proximity (fieldname=phrase_field, operator=CONTAINS, distance=3, ordered=false, index=db.schema.table.index)\n" +
                        "               Word (fieldname=phrase_field, operator=CONTAINS, value=a, index=db.schema.table.index)\n" +
                        "               Proximity (fieldname=phrase_field, operator=CONTAINS, distance=7, ordered=false, index=db.schema.table.index)\n" +
                        "                  Word (fieldname=phrase_field, operator=CONTAINS, value=b, index=db.schema.table.index)\n" +
                        "                  Word (fieldname=phrase_field, operator=CONTAINS, value=c, index=db.schema.table.index)\n" +
                        "         MustNot\n" +
                        "            Proximity (fieldname=phrase_field, operator=CONTAINS, distance=3, ordered=false, index=db.schema.table.index)\n" +
                        "               Word (fieldname=phrase_field, operator=CONTAINS, value=a, index=db.schema.table.index)\n" +
                        "               Proximity (fieldname=phrase_field, operator=CONTAINS, distance=7, ordered=false, index=db.schema.table.index)\n" +
                        "                  Word (fieldname=phrase_field, operator=CONTAINS, value=b, index=db.schema.table.index)\n" +
                        "                  Word (fieldname=phrase_field, operator=CONTAINS, value=c, index=db.schema.table.index)"
        );
    }

    @Test
    public void testIssue75_SupportProximityJson() throws Exception {
        assertJson("#bool(#must( phrase_field:(a w/3 b w/7 c) ))",
                "{\n" +
                        "  \"bool\" : {\n" +
                        "    \"must\" : {\n" +
                        "      \"span_near\" : {\n" +
                        "        \"clauses\" : [ {\n" +
                        "          \"span_term\" : {\n" +
                        "            \"phrase_field\" : {\n" +
                        "              \"value\" : \"a\"\n" +
                        "            }\n" +
                        "          }\n" +
                        "        }, {\n" +
                        "          \"span_near\" : {\n" +
                        "            \"clauses\" : [ {\n" +
                        "              \"span_term\" : {\n" +
                        "                \"phrase_field\" : {\n" +
                        "                  \"value\" : \"b\"\n" +
                        "                }\n" +
                        "              }\n" +
                        "            }, {\n" +
                        "              \"span_term\" : {\n" +
                        "                \"phrase_field\" : {\n" +
                        "                  \"value\" : \"c\"\n" +
                        "                }\n" +
                        "              }\n" +
                        "            } ],\n" +
                        "            \"slop\" : 7,\n" +
                        "            \"in_order\" : false\n" +
                        "          }\n" +
                        "        } ],\n" +
                        "        \"slop\" : 3,\n" +
                        "        \"in_order\" : false\n" +
                        "      }\n" +
                        "    }\n" +
                        "  }\n" +
                        "}"
        );
    }

    @Test
    public void testIssue80_analyzedExactField() throws Exception {
        String q = "exact_field =[[\"12/31/1999\",\"2/3/1999\", \"12/31/2016\", \"UNKNOWN\", \"2/2/2016\"]]";

        assertJson(q,
                "{\n" +
                        "  \"terms\" : {\n" +
                        "    \"exact_field\" : [ \"12/31/1999\", \"2/3/1999\", \"12/31/2016\", \"unknown\", \"2/2/2016\" ]\n" +
                        "  }\n" +
                        "}"
        );

        assertAST(q,
                "QueryTree\n" +
                        "   Expansion\n" +
                        "      id=<db.schema.table.index>id\n" +
                        "      ArrayData (fieldname=exact_field, operator=EQ, value=$0, index=db.schema.table.index)"
        );
    }

    @Test
    public void testIssue80_unanalyzedField() throws Exception {
        String q = "unanalyzed_field =[[\"12/31/1999\",\"2/3/1999\", \"12/31/2016\", \"UNKNOWN\", \"2/2/2016\"]]";
        assertJson(q,
                "{\n" +
                        "  \"terms\" : {\n" +
                        "    \"unanalyzed_field\" : [ \"12/31/1999\", \"2/3/1999\", \"12/31/2016\", \"UNKNOWN\", \"2/2/2016\" ]\n" +
                        "  }\n" +
                        "}"
        );

        assertAST(q,
                "QueryTree\n" +
                        "   Expansion\n" +
                        "      id=<db.schema.table.index>id\n" +
                        "      ArrayData (fieldname=unanalyzed_field, operator=EQ, value=$0, index=db.schema.table.index)"
        );
    }

    @Test
    public void testIssue80_analyzedPhraseField() throws Exception {
        String q = "phrase_field =[[\"This is a mIxEDcAsE PHRASE\", \"UNKNOWN\", \"12/31/1999\"]]";

        assertJson(q,
                "{\n" +
                        "  \"bool\" : {\n" +
                        "    \"should\" : [ {\n" +
                        "      \"match\" : {\n" +
                        "        \"phrase_field\" : {\n" +
                        "          \"query\" : \"This is a mIxEDcAsE PHRASE\",\n" +
                        "          \"type\" : \"phrase\"\n" +
                        "        }\n" +
                        "      }\n" +
                        "    }, {\n" +
                        "      \"match\" : {\n" +
                        "        \"phrase_field\" : {\n" +
                        "          \"query\" : \"12/31/1999\",\n" +
                        "          \"type\" : \"phrase\"\n" +
                        "        }\n" +
                        "      }\n" +
                        "    }, {\n" +
                        "      \"terms\" : {\n" +
                        "        \"phrase_field\" : [ \"unknown\" ]\n" +
                        "      }\n" +
                        "    } ]\n" +
                        "  }\n" +
                        "}"
        );

        assertAST(q,
                "QueryTree\n" +
                        "   Expansion\n" +
                        "      id=<db.schema.table.index>id\n" +
                        "      Or\n" +
                        "         Phrase (fieldname=phrase_field, operator=CONTAINS, value=This is a mIxEDcAsE PHRASE, index=db.schema.table.index)\n" +
                        "         Phrase (fieldname=phrase_field, operator=CONTAINS, value=12/31/1999, index=db.schema.table.index)\n" +
                        "         Array (fieldname=phrase_field, operator=CONTAINS, index=db.schema.table.index) (OR)\n" +
                        "            Word (fieldname=phrase_field, operator=CONTAINS, value=unknown, index=db.schema.table.index)"
        );
    }

    @Test
    public void testIssue80_pkeyColumn() throws Exception {
        String q = "id:[[1,2,3,4,5,6,7,8,9,10]]";

        assertJson(q,
                "{\n" +
                        "  \"terms\" : {\n" +
                        "    \"id\" : [ \"1\", \"2\", \"3\", \"4\", \"5\", \"6\", \"7\", \"8\", \"9\", \"10\" ]\n" +
                        "  }\n" +
                        "}"
        );

        assertAST(q,
                "QueryTree\n" +
                        "   Expansion\n" +
                        "      id=<db.schema.table.index>id\n" +
                        "      ArrayData (fieldname=id, operator=CONTAINS, value=$0, index=db.schema.table.index)"
        );
    }

    @Test
    public void testStopWordRemoval_IndividualTerms() throws Exception {
        assertAST("english_field:(now is the time)",
                "QueryTree\n" +
                        "   Expansion\n" +
                        "      id=<db.schema.table.index>id\n" +
                        "      Array (fieldname=english_field, operator=CONTAINS, index=db.schema.table.index) (AND)\n" +
                        "         Word (fieldname=english_field, operator=CONTAINS, value=now, index=db.schema.table.index)\n" +
                        "         Word (fieldname=english_field, operator=CONTAINS, value=time, index=db.schema.table.index)"
        );
    }

    @Test
    public void testStopWordRemoval_Phrase() throws Exception {
        assertAST("english_field:'now is the time'",
                "QueryTree\n" +
                        "   Expansion\n" +
                        "      id=<db.schema.table.index>id\n" +
                        "      Phrase (fieldname=english_field, operator=CONTAINS, value=now is the time, index=db.schema.table.index)"
        );
    }

    @Test
    public void testStopWordRemoval_allField() throws Exception {
        assertAST("(now is the time) OR english_field:(now is the time)",
                "QueryTree\n" +
                        "   Expansion\n" +
                        "      id=<db.schema.table.index>id\n" +
                        "      Or\n" +
                        "         And\n" +
                        "            Array (fieldname=english_field, operator=CONTAINS, index=db.schema.table.index) (AND)\n" +
                        "               Word (fieldname=english_field, operator=CONTAINS, value=now, index=db.schema.table.index)\n" +
                        "               Word (fieldname=english_field, operator=CONTAINS, value=time, index=db.schema.table.index)\n" +
                        "         Array (fieldname=fulltext_field, operator=CONTAINS, index=db.schema.table.index) (AND)\n" +
                        "            Word (fieldname=fulltext_field, operator=CONTAINS, value=now, index=db.schema.table.index)\n" +
                        "            Word (fieldname=fulltext_field, operator=CONTAINS, value=is, index=db.schema.table.index)\n" +
                        "            Word (fieldname=fulltext_field, operator=CONTAINS, value=the, index=db.schema.table.index)\n" +
                        "            Word (fieldname=fulltext_field, operator=CONTAINS, value=time, index=db.schema.table.index)\n" +
                        "         Array (fieldname=_all, operator=CONTAINS, index=db.schema.table.index) (AND)\n" +
                        "            Word (fieldname=_all, operator=CONTAINS, value=now, index=db.schema.table.index)\n" +
                        "            Word (fieldname=_all, operator=CONTAINS, value=is, index=db.schema.table.index)\n" +
                        "            Word (fieldname=_all, operator=CONTAINS, value=the, index=db.schema.table.index)\n" +
                        "            Word (fieldname=_all, operator=CONTAINS, value=time, index=db.schema.table.index)"
        );
    }

    @Test
    public void testSingleQuestionMark_issue102() throws Exception {
        assertJson("exact_field:?",
                "{\n" +
                        "  \"filtered\" : {\n" +
                        "    \"query\" : {\n" +
                        "      \"match_all\" : { }\n" +
                        "    },\n" +
                        "    \"filter\" : {\n" +
                        "      \"exists\" : {\n" +
                        "        \"field\" : \"exact_field\"\n" +
                        "      }\n" +
                        "    }\n" +
                        "  }\n" +
                        "}"
        );
    }

    @Test
    public void testMultipleQuestionMarks_issue102() throws Exception {
        assertJson("exact_field:????",
                "{\n" +
                        "  \"wildcard\" : {\n" +
                        "    \"exact_field\" : \"????\"\n" +
                        "  }\n" +
                        "}"
        );
    }

    @Test
    public void testMultipleAsterisksMarks_issue102() throws Exception {
        assertJson("exact_field:****",
                "{\n" +
                        "  \"filtered\" : {\n" +
                        "    \"query\" : {\n" +
                        "      \"match_all\" : { }\n" +
                        "    },\n" +
                        "    \"filter\" : {\n" +
                        "      \"exists\" : {\n" +
                        "        \"field\" : \"exact_field\"\n" +
                        "      }\n" +
                        "    }\n" +
                        "  }\n" +
                        "}"
        );
    }

    @Test
    public void testCombinationWildcardsMarks_issue102() throws Exception {
        assertJson("exact_field:?***",
                "{\n" +
                        "  \"wildcard\" : {\n" +
                        "    \"exact_field\" : \"?***\"\n" +
                        "  }\n" +
                        "}"
        );
        assertJson("exact_field:***?",
                "{\n" +
                        "  \"wildcard\" : {\n" +
                        "    \"exact_field\" : \"***?\"\n" +
                        "  }\n" +
                        "}"
        );
    }

    @Test
    public void testIssue105() throws Exception {
        assertJson("exact_field:((red or blue) w/3 (cat or dog))",
                "{\n" +
                        "  \"span_near\" : {\n" +
                        "    \"clauses\" : [ {\n" +
                        "      \"span_or\" : {\n" +
                        "        \"clauses\" : [ {\n" +
                        "          \"span_term\" : {\n" +
                        "            \"exact_field\" : {\n" +
                        "              \"value\" : \"red\"\n" +
                        "            }\n" +
                        "          }\n" +
                        "        }, {\n" +
                        "          \"span_term\" : {\n" +
                        "            \"exact_field\" : {\n" +
                        "              \"value\" : \"blue\"\n" +
                        "            }\n" +
                        "          }\n" +
                        "        } ]\n" +
                        "      }\n" +
                        "    }, {\n" +
                        "      \"span_or\" : {\n" +
                        "        \"clauses\" : [ {\n" +
                        "          \"span_term\" : {\n" +
                        "            \"exact_field\" : {\n" +
                        "              \"value\" : \"cat\"\n" +
                        "            }\n" +
                        "          }\n" +
                        "        }, {\n" +
                        "          \"span_term\" : {\n" +
                        "            \"exact_field\" : {\n" +
                        "              \"value\" : \"dog\"\n" +
                        "            }\n" +
                        "          }\n" +
                        "        } ]\n" +
                        "      }\n" +
                        "    } ],\n" +
                        "    \"slop\" : 3,\n" +
                        "    \"in_order\" : false\n" +
                        "  }\n" +
                        "}"
        );
    }

    @Test
    public void testIssue105_complex() throws Exception {
        assertJson("phrase_field:((service*) w/2 (area*) w/10 (negotiat* OR (bargain* w/3 food) OR contract*) w/10 provider*)",
                "{\n" +
                        "  \"span_near\" : {\n" +
                        "    \"clauses\" : [ {\n" +
                        "      \"span_multi\" : {\n" +
                        "        \"match\" : {\n" +
                        "          \"prefix\" : {\n" +
                        "            \"phrase_field\" : \"service\"\n" +
                        "          }\n" +
                        "        }\n" +
                        "      }\n" +
                        "    }, {\n" +
                        "      \"span_near\" : {\n" +
                        "        \"clauses\" : [ {\n" +
                        "          \"span_multi\" : {\n" +
                        "            \"match\" : {\n" +
                        "              \"prefix\" : {\n" +
                        "                \"phrase_field\" : \"area\"\n" +
                        "              }\n" +
                        "            }\n" +
                        "          }\n" +
                        "        }, {\n" +
                        "          \"span_near\" : {\n" +
                        "            \"clauses\" : [ {\n" +
                        "              \"span_or\" : {\n" +
                        "                \"clauses\" : [ {\n" +
                        "                  \"span_multi\" : {\n" +
                        "                    \"match\" : {\n" +
                        "                      \"prefix\" : {\n" +
                        "                        \"phrase_field\" : \"negotiat\"\n" +
                        "                      }\n" +
                        "                    }\n" +
                        "                  }\n" +
                        "                }, {\n" +
                        "                  \"span_near\" : {\n" +
                        "                    \"clauses\" : [ {\n" +
                        "                      \"span_multi\" : {\n" +
                        "                        \"match\" : {\n" +
                        "                          \"prefix\" : {\n" +
                        "                            \"phrase_field\" : \"bargain\"\n" +
                        "                          }\n" +
                        "                        }\n" +
                        "                      }\n" +
                        "                    }, {\n" +
                        "                      \"span_term\" : {\n" +
                        "                        \"phrase_field\" : {\n" +
                        "                          \"value\" : \"food\"\n" +
                        "                        }\n" +
                        "                      }\n" +
                        "                    } ],\n" +
                        "                    \"slop\" : 3,\n" +
                        "                    \"in_order\" : false\n" +
                        "                  }\n" +
                        "                }, {\n" +
                        "                  \"span_multi\" : {\n" +
                        "                    \"match\" : {\n" +
                        "                      \"prefix\" : {\n" +
                        "                        \"phrase_field\" : \"contract\"\n" +
                        "                      }\n" +
                        "                    }\n" +
                        "                  }\n" +
                        "                } ]\n" +
                        "              }\n" +
                        "            }, {\n" +
                        "              \"span_multi\" : {\n" +
                        "                \"match\" : {\n" +
                        "                  \"prefix\" : {\n" +
                        "                    \"phrase_field\" : \"provider\"\n" +
                        "                  }\n" +
                        "                }\n" +
                        "              }\n" +
                        "            } ],\n" +
                        "            \"slop\" : 10,\n" +
                        "            \"in_order\" : false\n" +
                        "          }\n" +
                        "        } ],\n" +
                        "        \"slop\" : 10,\n" +
                        "        \"in_order\" : false\n" +
                        "      }\n" +
                        "    } ],\n" +
                        "    \"slop\" : 2,\n" +
                        "    \"in_order\" : false\n" +
                        "  }\n" +
                        "}"
        );
    }

    @Test
    public void testIssue106() throws Exception {
        assertJson("( #expand<groupid=<this.index>groupid> ( field:value #filter(other_field:other_value and other_field:other_value2) ) )",
                "{\n" +
                        "  \"bool\" : {\n" +
                        "    \"should\" : [ {\n" +
                        "      \"bool\" : {\n" +
                        "        \"must\" : [ {\n" +
                        "          \"term\" : {\n" +
                        "            \"field\" : \"value\"\n" +
                        "          }\n" +
                        "        }, {\n" +
                        "          \"terms\" : {\n" +
                        "            \"other_field\" : [ \"other_value\", \"other_value2\" ],\n" +
                        "            \"minimum_should_match\" : \"2\"\n" +
                        "          }\n" +
                        "        } ]\n" +
                        "      }\n" +
                        "    }, {\n" +
                        "      \"term\" : {\n" +
                        "        \"field\" : \"value\"\n" +
                        "      }\n" +
                        "    } ]\n" +
                        "  }\n" +
                        "}"
        );
    }

    @Test
    public void testExactPhrasesGetMerged() throws Exception {
        assertJson("( (( AND ( data_client_name = WELLMARK AND (exact_field = \"asdf, CATHI (sdfg)\" OR " +
                        "exact_field = \"sdfg, qwer\" OR exact_field = \"swergs, ersd\" OR exact_field = \"wergf, fsd\" OR " +
                        "exact_field = \"DHJ, hsdgf\" OR exact_field = \"dfbg, werfdvc\" OR exact_field = \"sdfg, wwwert\" OR " +
                        "exact_field = \"ersfd, KJHSA\" OR exact_field = \"AIUKSJD, kasdf\" OR exact_field = \"sdfg, werww\") AND " +
                        "data_date_combined_family <= \"2013-12-31\" AND data_duplicate_resource = NO AND " +
                        "(data_record_type = EMAIL OR data_record_type = \"EMAIL ATTACHMENT\" OR data_record_type = \"EMAIL ATTACHMENT OLE\") AND data_filter_universal = \"*\" AND data_moved_to: null ) ) ) )",
                "{\n" +
                        "  \"bool\" : {\n" +
                        "    \"must\" : [ {\n" +
                        "      \"term\" : {\n" +
                        "        \"data_client_name\" : \"wellmark\"\n" +
                        "      }\n" +
                        "    }, {\n" +
                        "      \"bool\" : {\n" +
                        "        \"should\" : {\n" +
                        "          \"terms\" : {\n" +
                        "            \"exact_field\" : [ \"asdf, cathi (sdfg)\", \"sdfg, qwer\", \"swergs, ersd\", \"wergf, fsd\", \"dhj, hsdgf\", \"dfbg, werfdvc\", \"sdfg, wwwert\", \"ersfd, kjhsa\", \"aiuksjd, kasdf\", \"sdfg, werww\" ]\n" +
                        "          }\n" +
                        "        }\n" +
                        "      }\n" +
                        "    }, {\n" +
                        "      \"range\" : {\n" +
                        "        \"data_date_combined_family\" : {\n" +
                        "          \"from\" : null,\n" +
                        "          \"to\" : \"2013-12-31\",\n" +
                        "          \"include_lower\" : true,\n" +
                        "          \"include_upper\" : true\n" +
                        "        }\n" +
                        "      }\n" +
                        "    }, {\n" +
                        "      \"term\" : {\n" +
                        "        \"data_duplicate_resource\" : \"no\"\n" +
                        "      }\n" +
                        "    }, {\n" +
                        "      \"bool\" : {\n" +
                        "        \"should\" : {\n" +
                        "          \"terms\" : {\n" +
                        "            \"data_record_type\" : [ \"email\", \"email attachment\", \"email attachment ole\" ]\n" +
                        "          }\n" +
                        "        }\n" +
                        "      }\n" +
                        "    }, {\n" +
                        "      \"filtered\" : {\n" +
                        "        \"query\" : {\n" +
                        "          \"match_all\" : { }\n" +
                        "        },\n" +
                        "        \"filter\" : {\n" +
                        "          \"exists\" : {\n" +
                        "            \"field\" : \"data_filter_universal\"\n" +
                        "          }\n" +
                        "        }\n" +
                        "      }\n" +
                        "    }, {\n" +
                        "      \"filtered\" : {\n" +
                        "        \"query\" : {\n" +
                        "          \"match_all\" : { }\n" +
                        "        },\n" +
                        "        \"filter\" : {\n" +
                        "          \"missing\" : {\n" +
                        "            \"field\" : \"data_moved_to\"\n" +
                        "          }\n" +
                        "        }\n" +
                        "      }\n" +
                        "    } ]\n" +
                        "  }\n" +
                        "}"
        );
    }

    @Test
    public void testProximityForIssue105_1() throws Exception {
        assertJson("fulltext:('lunch meeting' w/100 (food or drink*))",
                "{\n" +
                        "  \"span_near\" : {\n" +
                        "    \"clauses\" : [ {\n" +
                        "      \"span_term\" : {\n" +
                        "        \"fulltext\" : {\n" +
                        "          \"value\" : \"lunch meeting\"\n" +
                        "        }\n" +
                        "      }\n" +
                        "    }, {\n" +
                        "      \"span_or\" : {\n" +
                        "        \"clauses\" : [ {\n" +
                        "          \"span_term\" : {\n" +
                        "            \"fulltext\" : {\n" +
                        "              \"value\" : \"food\"\n" +
                        "            }\n" +
                        "          }\n" +
                        "        }, {\n" +
                        "          \"span_multi\" : {\n" +
                        "            \"match\" : {\n" +
                        "              \"prefix\" : {\n" +
                        "                \"fulltext\" : \"drink\"\n" +
                        "              }\n" +
                        "            }\n" +
                        "          }\n" +
                        "        } ]\n" +
                        "      }\n" +
                        "    } ],\n" +
                        "    \"slop\" : 100,\n" +
                        "    \"in_order\" : false\n" +
                        "  }\n" +
                        "}"
        );
    }

    @Test
    public void testProximityForIssue105_2() throws Exception {
        assertJson("fulltext:(term1 w/3 (term2 OR term3)) w/10 (term or list)",
                "{\n" +
                        "  \"span_near\" : {\n" +
                        "    \"clauses\" : [ {\n" +
                        "      \"span_near\" : {\n" +
                        "        \"clauses\" : [ {\n" +
                        "          \"span_term\" : {\n" +
                        "            \"fulltext\" : {\n" +
                        "              \"value\" : \"term1\"\n" +
                        "            }\n" +
                        "          }\n" +
                        "        }, {\n" +
                        "          \"span_or\" : {\n" +
                        "            \"clauses\" : [ {\n" +
                        "              \"span_term\" : {\n" +
                        "                \"fulltext\" : {\n" +
                        "                  \"value\" : \"term2\"\n" +
                        "                }\n" +
                        "              }\n" +
                        "            }, {\n" +
                        "              \"span_term\" : {\n" +
                        "                \"fulltext\" : {\n" +
                        "                  \"value\" : \"term3\"\n" +
                        "                }\n" +
                        "              }\n" +
                        "            } ]\n" +
                        "          }\n" +
                        "        } ],\n" +
                        "        \"slop\" : 3,\n" +
                        "        \"in_order\" : false\n" +
                        "      }\n" +
                        "    }, {\n" +
                        "      \"span_or\" : {\n" +
                        "        \"clauses\" : [ {\n" +
                        "          \"span_term\" : {\n" +
                        "            \"fulltext\" : {\n" +
                        "              \"value\" : \"term\"\n" +
                        "            }\n" +
                        "          }\n" +
                        "        }, {\n" +
                        "          \"span_term\" : {\n" +
                        "            \"fulltext\" : {\n" +
                        "              \"value\" : \"term\"\n" +
                        "            }\n" +
                        "          }\n" +
                        "        }, {\n" +
                        "          \"span_term\" : {\n" +
                        "            \"fulltext\" : {\n" +
                        "              \"value\" : \"list\"\n" +
                        "            }\n" +
                        "          }\n" +
                        "        }, {\n" +
                        "          \"span_term\" : {\n" +
                        "            \"fulltext\" : {\n" +
                        "              \"value\" : \"list\"\n" +
                        "            }\n" +
                        "          }\n" +
                        "        } ]\n" +
                        "      }\n" +
                        "    } ],\n" +
                        "    \"slop\" : 10,\n" +
                        "    \"in_order\" : false\n" +
                        "  }\n" +
                        "}"
        );
    }

    @Test
    public void testGIANTNumber_Issue116() throws Exception {
        assertJson("exact_field:90130715133114369814655",
                "{\n" +
                        "  \"term\" : {\n" +
                        "    \"exact_field\" : \"90130715133114369814655\"\n" +
                        "  }\n" +
                        "}"
        );
    }

    @Test
    public void testRewritingWildcardsWithShingles_Prefix() throws Exception {
        assertJson("shingle_field:the*",
                "{\n" +
                        "  \"regexp\" : {\n" +
                        "    \"shingle_field\" : {\n" +
                        "      \"value\" : \"the[^$]*\"\n" +
                        "    }\n" +
                        "  }\n" +
                        "}"
        );
    }

    @Test
    public void testRewritingWildcardsWithShingles_STAR_MIDDLE() throws Exception {
        assertJson("shingle_field:t*he",
                "{\n" +
                        "  \"regexp\" : {\n" +
                        "    \"shingle_field\" : {\n" +
                        "      \"value\" : \"t[^$]*he\"\n" +
                        "    }\n" +
                        "  }\n" +
                        "}"
        );
    }

    @Test
    public void testRewritingWildcardsWithShingles_STAR_MIDDLE_END() throws Exception {
        assertJson("shingle_field:t*he*",
                "{\n" +
                        "  \"regexp\" : {\n" +
                        "    \"shingle_field\" : {\n" +
                        "      \"value\" : \"t[^$]*he[^$]*\"\n" +
                        "    }\n" +
                        "  }\n" +
                        "}"
        );
    }

    @Test
    public void testRewritingWildcardsWithShingles_QUESTION_END() throws Exception {
        assertJson("shingle_field:the?",
                "{\n" +
                        "  \"regexp\" : {\n" +
                        "    \"shingle_field\" : {\n" +
                        "      \"value\" : \"the[^$]?\"\n" +
                        "    }\n" +
                        "  }\n" +
                        "}"
        );
    }

    @Test
    public void testRewritingWildcardsWithShingles_QUESTION_MIDDLE_END() throws Exception {
        assertJson("shingle_field:t?he?",
                "{\n" +
                        "  \"regexp\" : {\n" +
                        "    \"shingle_field\" : {\n" +
                        "      \"value\" : \"t[^$]?he[^$]?\"\n" +
                        "    }\n" +
                        "  }\n" +
                        "}"
        );
    }

    @Test
    public void testRewritingWildcardsWithShingles_Proximity() throws Exception {
        assertJson("shingle_field:(the* w/3 winner)",
                "{\n" +
                        "  \"span_near\" : {\n" +
                        "    \"clauses\" : [ {\n" +
                        "      \"span_multi\" : {\n" +
                        "        \"match\" : {\n" +
                        "          \"regexp\" : {\n" +
                        "            \"shingle_field\" : {\n" +
                        "              \"value\" : \"the[^$]*\"\n" +
                        "            }\n" +
                        "          }\n" +
                        "        }\n" +
                        "      }\n" +
                        "    }, {\n" +
                        "      \"span_term\" : {\n" +
                        "        \"shingle_field\" : {\n" +
                        "          \"value\" : \"winner\"\n" +
                        "        }\n" +
                        "      }\n" +
                        "    } ],\n" +
                        "    \"slop\" : 3,\n" +
                        "    \"in_order\" : false\n" +
                        "  }\n" +
                        "}"
        );
    }

    @Test
    public void testRewritingWildcardsWithShingles_ProximityPhrase() throws Exception {
        assertJson("shingle_field:'the* winner'",
                "{\n" +
                        "  \"wildcard\" : {\n" +
                        "    \"shingle_field\" : \"the*$winner\"\n" +
                        "  }\n" +
                        "}"
        );
    }

    @Test
    public void testRewritingWildcardsWithShingles_WildcardOnly() throws Exception {
        assertJson("shingle_field:*",
                "{\n" +
                        "  \"filtered\" : {\n" +
                        "    \"query\" : {\n" +
                        "      \"match_all\" : { }\n" +
                        "    },\n" +
                        "    \"filter\" : {\n" +
                        "      \"exists\" : {\n" +
                        "        \"field\" : \"shingle_field\"\n" +
                        "      }\n" +
                        "    }\n" +
                        "  }\n" +
                        "}"
        );
    }

    @Test
    public void testRewritingWildcardsWithShingles_NE_WildcardOnly() throws Exception {
        assertJson("shingle_field<>*",
                "{\n" +
                        "  \"bool\" : {\n" +
                        "    \"must_not\" : {\n" +
                        "      \"filtered\" : {\n" +
                        "        \"query\" : {\n" +
                        "          \"match_all\" : { }\n" +
                        "        },\n" +
                        "        \"filter\" : {\n" +
                        "          \"exists\" : {\n" +
                        "            \"field\" : \"shingle_field\"\n" +
                        "          }\n" +
                        "        }\n" +
                        "      }\n" +
                        "    }\n" +
                        "  }\n" +
                        "}"
        );
    }

    @Test
    public void testRewritingWildcardsWithShingles_NE_ProximityPhrase() throws Exception {
        assertJson("shingle_field<>'the* winner'",
                "{\n" +
                        "  \"bool\" : {\n" +
                        "    \"must_not\" : {\n" +
                        "      \"wildcard\" : {\n" +
                        "        \"shingle_field\" : \"the*$winner\"\n" +
                        "      }\n" +
                        "    }\n" +
                        "  }\n" +
                        "}"
        );
    }


    @Test
    public void testExpansionWithNamedIndexLink() throws Exception {
        assertAST("#options(other:(left=<table.index>right)) food",
                "QueryTree\n" +
                        "   Options\n" +
                        "      other:(left=<db.schema.table.index>right)\n" +
                        "         LeftField (value=left)\n" +
                        "         IndexName (value=db.schema.table.index)\n" +
                        "         RightField (value=right)\n" +
                        "   Or\n" +
                        "      Expansion\n" +
                        "         id=<db.schema.table.index>id\n" +
                        "         Or\n" +
                        "            Word (fieldname=fulltext_field, operator=CONTAINS, value=food, index=db.schema.table.index)\n" +
                        "            Word (fieldname=_all, operator=CONTAINS, value=food, index=db.schema.table.index)\n" +
                        "      Expansion\n" +
                        "         other:(left=<db.schema.table.index>right)\n" +
                        "            LeftField (value=left)\n" +
                        "            IndexName (value=db.schema.table.index)\n" +
                        "            RightField (value=right)\n" +
                        "         Or\n" +
                        "            Word (fieldname=fulltext_field, operator=CONTAINS, value=food, index=db.schema.table.index)\n" +
                        "            Word (fieldname=_all, operator=CONTAINS, value=food, index=db.schema.table.index)");
    }

    @Test
    public void testRegexProximityWithAPhrase() throws Exception {
        assertJson("phrase_field:~\"a.*\" w/3 phrase_field:~\"b.* \"",
                "{\n" +
                        "  \"span_near\" : {\n" +
                        "    \"clauses\" : [ {\n" +
                        "      \"span_multi\" : {\n" +
                        "        \"match\" : {\n" +
                        "          \"regexp\" : {\n" +
                        "            \"phrase_field\" : {\n" +
                        "              \"value\" : \"a.*\"\n" +
                        "            }\n" +
                        "          }\n" +
                        "        }\n" +
                        "      }\n" +
                        "    }, {\n" +
                        "      \"span_multi\" : {\n" +
                        "        \"match\" : {\n" +
                        "          \"regexp\" : {\n" +
                        "            \"phrase_field\" : {\n" +
                        "              \"value\" : \"b.*\"\n" +
                        "            }\n" +
                        "          }\n" +
                        "        }\n" +
                        "      }\n" +
                        "    } ],\n" +
                        "    \"slop\" : 3,\n" +
                        "    \"in_order\" : false\n" +
                        "  }\n" +
                        "}"
        );
    }

<<<<<<< HEAD
}
=======
    @Test
    public void testComplexTokenPulloutWithAND() throws Exception {
        assertAST("english_field:(\"I''ll see you later\" and darling)",
                "QueryTree\n" +
                        "   Expansion\n" +
                        "      id=<db.schema.table.index>id\n" +
                        "      And\n" +
                        "         Phrase (fieldname=english_field, operator=CONTAINS, value=I''ll see you later, index=db.schema.table.index)\n" +
                        "         Array (fieldname=english_field, operator=CONTAINS, index=db.schema.table.index) (AND)\n" +
                        "            Word (fieldname=english_field, operator=CONTAINS, value=darl, index=db.schema.table.index)");
    }

    @Test
    public void testIssue132() throws Exception {
        assertAST("#expand<group_id=<this.index>group_id>(#expand<group_id=<this.index>group_id>(pk_id:3 OR pk_id:5))",
                "QueryTree\n" +
                        "   Or\n" +
                        "      Expansion\n" +
                        "         group_id=<db.schema.table.index>group_id\n" +
                        "         Or\n" +
                        "            Expansion\n" +
                        "               id=<db.schema.table.index>id\n" +
                        "               Or\n" +
                        "                  Array (fieldname=pk_id, operator=CONTAINS, index=db.schema.table.index) (OR)\n" +
                        "                     Number (fieldname=pk_id, operator=CONTAINS, value=3, index=db.schema.table.index)\n" +
                        "                     Number (fieldname=pk_id, operator=CONTAINS, value=5, index=db.schema.table.index)\n" +
                        "                  Array (fieldname=pk_id, operator=CONTAINS, index=db.schema.table.index) (OR)\n" +
                        "                     Number (fieldname=pk_id, operator=CONTAINS, value=3, index=db.schema.table.index)\n" +
                        "                     Number (fieldname=pk_id, operator=CONTAINS, value=5, index=db.schema.table.index)\n" +
                        "            Expansion\n" +
                        "               group_id=<db.schema.table.index>group_id\n" +
                        "               Expansion\n" +
                        "                  id=<db.schema.table.index>id\n" +
                        "                  Or\n" +
                        "                     Array (fieldname=pk_id, operator=CONTAINS, index=db.schema.table.index) (OR)\n" +
                        "                        Number (fieldname=pk_id, operator=CONTAINS, value=3, index=db.schema.table.index)\n" +
                        "                        Number (fieldname=pk_id, operator=CONTAINS, value=5, index=db.schema.table.index)\n" +
                        "      Expansion\n" +
                        "         id=<db.schema.table.index>id\n" +
                        "         Array (fieldname=pk_id, operator=CONTAINS, index=db.schema.table.index) (OR)\n" +
                        "            Number (fieldname=pk_id, operator=CONTAINS, value=3, index=db.schema.table.index)\n" +
                        "            Number (fieldname=pk_id, operator=CONTAINS, value=5, index=db.schema.table.index)");
    }
}
>>>>>>> bfca10af
<|MERGE_RESOLUTION|>--- conflicted
+++ resolved
@@ -4712,9 +4712,6 @@
         );
     }
 
-<<<<<<< HEAD
-}
-=======
     @Test
     public void testComplexTokenPulloutWithAND() throws Exception {
         assertAST("english_field:(\"I''ll see you later\" and darling)",
@@ -4758,5 +4755,4 @@
                         "            Number (fieldname=pk_id, operator=CONTAINS, value=3, index=db.schema.table.index)\n" +
                         "            Number (fieldname=pk_id, operator=CONTAINS, value=5, index=db.schema.table.index)");
     }
-}
->>>>>>> bfca10af
+}