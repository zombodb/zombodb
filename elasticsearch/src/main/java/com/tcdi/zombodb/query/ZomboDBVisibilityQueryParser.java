--- conflicted
+++ resolved
@@ -49,15 +49,6 @@
         while ((token = parser.nextToken()) != XContentParser.Token.END_OBJECT) {
             if (token == XContentParser.Token.FIELD_NAME) {
                 currentFieldName = parser.currentName();
-<<<<<<< HEAD
-            } else if (token == XContentParser.Token.START_OBJECT) {
-                if ("query".equals(currentFieldName)) {
-                    query = parseContext.parseInnerQuery();
-                } else {
-                    throw new QueryParsingException(parseContext, "[zdb visibility] query does not support [" + currentFieldName + "]");
-                }
-=======
->>>>>>> db276ccb
             } else if (token == XContentParser.Token.START_ARRAY) {
                 if ("active_xids".equals(currentFieldName)) {
                     while (parser.nextToken() != XContentParser.Token.END_ARRAY) {
@@ -79,19 +70,10 @@
             }
         }
 
-<<<<<<< HEAD
-        if (query == null)
-            throw new QueryParsingException(parseContext, "[zdb visibility] missing [query]");
-        else if (fieldname == null)
-            throw new QueryParsingException(parseContext, "[zdb visibility] missing [name]");
-        else if (xmin == -1)
+        if (xmin == -1)
             throw new QueryParsingException(parseContext, "[zdb visibility] missing [xmin]");
-=======
-        if (xmin == -1)
-            throw new QueryParsingException(parseContext.index(), "[zdb visibility] missing [xmin]");
         else if (xmax == -1)
-            throw new QueryParsingException(parseContext.index(), "[zdb visibility] missing [xmax]");
->>>>>>> db276ccb
+            throw new QueryParsingException(parseContext, "[zdb visibility] missing [xmax]");
 
         return new ZomboDBVisibilityQuery(myXid, xmin, xmax, commandid, activeXids);
     }
