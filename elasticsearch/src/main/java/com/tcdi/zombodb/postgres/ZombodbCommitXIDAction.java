package com.tcdi.zombodb.postgres;

import org.elasticsearch.action.admin.indices.settings.get.GetSettingsResponse;
import org.elasticsearch.action.bulk.BulkRequest;
import org.elasticsearch.action.bulk.BulkResponse;
<<<<<<< HEAD
import org.elasticsearch.action.index.IndexAction;
=======
import org.elasticsearch.action.delete.DeleteRequestBuilder;
>>>>>>> db276ccb
import org.elasticsearch.action.index.IndexRequestBuilder;
import org.elasticsearch.client.Client;
import org.elasticsearch.client.Requests;
import org.elasticsearch.cluster.ClusterService;
<<<<<<< HEAD
import org.elasticsearch.cluster.ClusterState;
import org.elasticsearch.cluster.routing.OperationRouting;
=======
>>>>>>> db276ccb
import org.elasticsearch.common.inject.Inject;
import org.elasticsearch.common.settings.Settings;
import org.elasticsearch.rest.*;

import java.io.BufferedReader;
import java.io.InputStreamReader;
<<<<<<< HEAD
import java.util.Map;
import java.util.concurrent.ConcurrentHashMap;
=======
>>>>>>> db276ccb

import static org.elasticsearch.rest.RestRequest.Method.POST;

public class ZombodbCommitXIDAction extends BaseRestHandler {

    private ClusterService clusterService;

    @Inject
    public ZombodbCommitXIDAction(Settings settings, RestController controller, Client client, ClusterService clusterService) {
        super(settings, controller, client);

        this.clusterService = clusterService;

        controller.registerHandler(POST, "/{index}/_zdbxid", this);
    }

    @Override
    protected void handleRequest(RestRequest rest, RestChannel channel, Client client) throws Exception {
        String index = rest.param("index");
        boolean refresh = rest.paramAsBoolean("refresh", false);
        GetSettingsResponse indexSettings = client.admin().indices().getSettings(client.admin().indices().prepareGetSettings(index).request()).actionGet();
        int shards = Integer.parseInt(indexSettings.getSetting(index, "index.number_of_shards"));
        String[] routingTable = RoutingHelper.getRoutingTable(client, clusterService, index, shards);

        BulkRequest bulkRequest = Requests.bulkRequest();
        bulkRequest.refresh(refresh);

        BufferedReader reader = new BufferedReader(new InputStreamReader(rest.content().streamInput()));
        String line;
        while ((line = reader.readLine()) != null) {
            Long xid = Long.valueOf(line);

            for (String routing : routingTable) {
                bulkRequest.add(
<<<<<<< HEAD
                        new IndexRequestBuilder(client, IndexAction.INSTANCE)
=======
                        new DeleteRequestBuilder(client)
>>>>>>> db276ccb
                                .setIndex(index)
                                .setType("aborted")
                                .setRouting(routing)
                                .setId(String.valueOf(xid))
                                .request()
                );
            }

        }

        BulkResponse response = client.bulk(bulkRequest).actionGet();
        if (response.hasFailures())
            throw new RuntimeException(response.buildFailureMessage());

        channel.sendResponse(new BytesRestResponse(RestStatus.OK, String.valueOf("ok")));
    }
}<|MERGE_RESOLUTION|>--- conflicted
+++ resolved
@@ -3,31 +3,18 @@
 import org.elasticsearch.action.admin.indices.settings.get.GetSettingsResponse;
 import org.elasticsearch.action.bulk.BulkRequest;
 import org.elasticsearch.action.bulk.BulkResponse;
-<<<<<<< HEAD
-import org.elasticsearch.action.index.IndexAction;
-=======
+import org.elasticsearch.action.delete.DeleteAction;
 import org.elasticsearch.action.delete.DeleteRequestBuilder;
->>>>>>> db276ccb
 import org.elasticsearch.action.index.IndexRequestBuilder;
 import org.elasticsearch.client.Client;
 import org.elasticsearch.client.Requests;
 import org.elasticsearch.cluster.ClusterService;
-<<<<<<< HEAD
-import org.elasticsearch.cluster.ClusterState;
-import org.elasticsearch.cluster.routing.OperationRouting;
-=======
->>>>>>> db276ccb
 import org.elasticsearch.common.inject.Inject;
 import org.elasticsearch.common.settings.Settings;
 import org.elasticsearch.rest.*;
 
 import java.io.BufferedReader;
 import java.io.InputStreamReader;
-<<<<<<< HEAD
-import java.util.Map;
-import java.util.concurrent.ConcurrentHashMap;
-=======
->>>>>>> db276ccb
 
 import static org.elasticsearch.rest.RestRequest.Method.POST;
 
@@ -62,11 +49,7 @@
 
             for (String routing : routingTable) {
                 bulkRequest.add(
-<<<<<<< HEAD
-                        new IndexRequestBuilder(client, IndexAction.INSTANCE)
-=======
-                        new DeleteRequestBuilder(client)
->>>>>>> db276ccb
+                        DeleteAction.INSTANCE.newRequestBuilder(client)
                                 .setIndex(index)
                                 .setType("aborted")
                                 .setRouting(routing)
