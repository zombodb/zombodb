--- conflicted
+++ resolved
@@ -48,31 +48,16 @@
             QueryAndIndexPair query;
 
             query = PostgresTIDResponseAction.buildJsonQueryFromRequestContent(client, request, !isSelectivityQuery, true);
-<<<<<<< HEAD
-            SearchRequestBuilder builder = new SearchRequestBuilder(client, SearchAction.INSTANCE);
-            builder.setIndices(query.getIndexName());
-            builder.setTypes("data");
-            builder.setSize(0);
-            builder.setSearchType(SearchType.COUNT);
-            builder.setPreference(request.param("preference"));
-            builder.setRequestCache(false);
-            builder.setFetchSource(false);
-            builder.setTrackScores(false);
-            builder.setNoFields();
-            builder.setQuery(query.getQueryBuilder());
-=======
->>>>>>> b72359f4
-
             if (query.hasLimit() && isSelectivityQuery) {
                 count = query.getLimit().getLimit();
             } else {
-                SearchRequestBuilder builder = new SearchRequestBuilder(client);
+                SearchRequestBuilder builder = new SearchRequestBuilder(client, SearchAction.INSTANCE);
                 builder.setIndices(query.getIndexName());
                 builder.setTypes("data");
                 builder.setSize(0);
                 builder.setSearchType(SearchType.COUNT);
                 builder.setPreference(request.param("preference"));
-                builder.setQueryCache(false);
+                builder.setRequestCache(false);
                 builder.setFetchSource(false);
                 builder.setTrackScores(false);
                 builder.setNoFields();
