--- conflicted
+++ resolved
@@ -47,12 +47,7 @@
             BytesRestResponse response;
             QueryAndIndexPair query;
 
-<<<<<<< HEAD
-            query = PostgresTIDResponseAction.buildJsonQueryFromRequestContent(client, request, !isSelectivityQuery, true);
-=======
             query = PostgresTIDResponseAction.buildJsonQueryFromRequestContent(client, request, !isSelectivityQuery, true, true);
-
->>>>>>> f51ac1ec
             if (query.hasLimit() && isSelectivityQuery) {
                 count = query.getLimit().getLimit();
             } else {
