<?xml version="1.0" encoding="UTF-8"?>
<project xmlns="http://maven.apache.org/POM/4.0.0"
         xmlns:xsi="http://www.w3.org/2001/XMLSchema-instance"
         xsi:schemaLocation="http://maven.apache.org/POM/4.0.0 http://maven.apache.org/xsd/maven-4.0.0.xsd">
    <modelVersion>4.0.0</modelVersion>

    <parent>
        <groupId>com.tcdi.elasticsearch</groupId>
        <artifactId>zombodb-parent</artifactId>
<<<<<<< HEAD
        <version>3.0.0</version>
=======
        <version>2.7.0_BETA5</version>
>>>>>>> a5c50e4a
    </parent>

    <artifactId>zombodb-plugin</artifactId>

    <packaging>jar</packaging>

    <build>
        <plugins>
            <plugin>
                <groupId>org.codehaus.mojo</groupId>
                <artifactId>javacc-maven-plugin</artifactId>
                <version>2.6</version>
                <executions>
                    <execution>
                        <id>javacc</id>
                        <goals>
                            <goal>jjtree-javacc</goal>
                        </goals>
                    </execution>
                </executions>
                <dependencies>
                    <dependency>
                        <groupId>net.java.dev.javacc</groupId>
                        <artifactId>javacc</artifactId>
                        <version>6.1.2</version>
                    </dependency>
                </dependencies>
            </plugin>
            <plugin>
                <artifactId>maven-assembly-plugin</artifactId>
                <version>2.3</version>
                <configuration>
                    <appendAssemblyId>false</appendAssemblyId>
                    <outputDirectory>${project.build.directory}/</outputDirectory>
                    <finalName>zombodb-es-plugin-${project.version}</finalName>
                    <descriptors>
                        <descriptor>${basedir}/src/main/assemblies/plugin.xml</descriptor>
                    </descriptors>
                </configuration>
                <executions>
                    <execution>
                        <phase>package</phase>
                        <goals>
                            <goal>single</goal>
                        </goals>
                    </execution>
                </executions>
            </plugin>
        </plugins>
    </build>

    <dependencies>
        <dependency>
            <groupId>org.elasticsearch</groupId>
            <artifactId>elasticsearch</artifactId>
            <version>1.7.5</version>
            <scope>provided</scope>
        </dependency>
        <dependency>
            <groupId>log4j</groupId>
            <artifactId>log4j</artifactId>
            <version>1.2.17</version>
            <scope>test</scope>
        </dependency>

        <dependency>
            <groupId>com.fasterxml.jackson.core</groupId>
            <artifactId>jackson-core</artifactId>
            <version>2.7.0</version>
        </dependency>

        <dependency>
            <groupId>com.fasterxml.jackson.core</groupId>
            <artifactId>jackson-databind</artifactId>
            <version>2.7.0</version>
        </dependency>

        <dependency>
            <groupId>solutions.siren</groupId>
            <artifactId>siren-join</artifactId>
            <version>1.0</version>
            <scope>provided</scope>
        </dependency>

    </dependencies>
    
</project><|MERGE_RESOLUTION|>--- conflicted
+++ resolved
@@ -7,11 +7,7 @@
     <parent>
         <groupId>com.tcdi.elasticsearch</groupId>
         <artifactId>zombodb-parent</artifactId>
-<<<<<<< HEAD
         <version>3.0.0</version>
-=======
-        <version>2.7.0_BETA5</version>
->>>>>>> a5c50e4a
     </parent>
 
     <artifactId>zombodb-plugin</artifactId>
